<<<<<<< HEAD
HYDRA_FULL_ERROR=1 python3 main.py \
    +ci_test=True \
    data_preparation=download_mc4 \
    run_data_preparation=True \
    run_training=False \
    run_conversion=False \
    run_finetuning=False \
    run_evaluation=False \
    run_export=False \
=======
HYDRA_FULL_ERROR=1 BIGNLP_CI=1 python3 main.py \
    data_preparation=mt5/download_mc4 \
    stages=["data_preparation"] \
>>>>>>> 48abd172
    bignlp_path=${GIT_CLONE_PATH} \
    data_dir=${RESULTS_DIR}/data \
    base_results_dir=${BASE_RESULTS_DIR} \
    "container='${BUILD_IMAGE_NAME_SRUN}'" \
    cluster.partition=${SLURM_PARTITION} \
    cluster.account=${SLURM_ACCOUNT} \
    cluster.gpus_per_task=null \
    cluster.gpus_per_node=null \
    cluster.job_name_prefix="${SLURM_ACCOUNT}-bignlp_ci:" \
    data_preparation.languages=mt \
    data_preparation.rm_downloaded=True \
    data_preparation.run.results_dir=${RESULTS_DIR} \
    data_preparation.run.node_array_size=1 \
    data_preparation.run.time_limit="4:00:00"<|MERGE_RESOLUTION|>--- conflicted
+++ resolved
@@ -1,18 +1,6 @@
-<<<<<<< HEAD
-HYDRA_FULL_ERROR=1 python3 main.py \
-    +ci_test=True \
-    data_preparation=download_mc4 \
-    run_data_preparation=True \
-    run_training=False \
-    run_conversion=False \
-    run_finetuning=False \
-    run_evaluation=False \
-    run_export=False \
-=======
 HYDRA_FULL_ERROR=1 BIGNLP_CI=1 python3 main.py \
     data_preparation=mt5/download_mc4 \
     stages=["data_preparation"] \
->>>>>>> 48abd172
     bignlp_path=${GIT_CLONE_PATH} \
     data_dir=${RESULTS_DIR}/data \
     base_results_dir=${BASE_RESULTS_DIR} \
