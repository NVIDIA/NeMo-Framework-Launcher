--- conflicted
+++ resolved
@@ -1,18 +1,6 @@
-<<<<<<< HEAD
-HYDRA_FULL_ERROR=1 python3 main.py \
-    +ci_test=True \
-    data_preparation=download_gpt3_pile \
-    run_data_preparation=True \
-    run_training=False \
-    run_conversion=False \
-    run_finetuning=False \
-    run_evaluation=False \
-    run_export=False \
-=======
 HYDRA_FULL_ERROR=1 BIGNLP_CI=1 python3 main.py \
     data_preparation=gpt3/download_gpt3_pile \
     stages=["data_preparation"] \
->>>>>>> 48abd172
     bignlp_path=${GIT_CLONE_PATH} \
     data_dir=${RESULTS_DIR}/data \
     base_results_dir=${BASE_RESULTS_DIR} \
