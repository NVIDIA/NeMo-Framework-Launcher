# Copyright (c) 2022, NVIDIA CORPORATION.  All rights reserved.
#
# Licensed under the Apache License, Version 2.0 (the "License");
# you may not use this file except in compliance with the License.
# You may obtain a copy of the License at
#
#     http://www.apache.org/licenses/LICENSE-2.0
#
# Unless required by applicable law or agreed to in writing, software
# distributed under the License is distributed on an "AS IS" BASIS,
# WITHOUT WARRANTIES OR CONDITIONS OF ANY KIND, either express or implied.
# See the License for the specific language governing permissions and
# limitations under the License.

import math
import sys

import hydra
import omegaconf
from nemo_launcher.core.data_curation_stages import DataCurationStage
from nemo_launcher.core.data_stages import (
    CustomDataPreparation,
    FIDEvaluationDataPreparation,
    HumanEvalDataPreparation,
    MC4DataPreparation,
    MultimodalDataPreparation,
    PileDataPreparation,
    SteerLMDataPreparation,
)
from nemo_launcher.core.export_stages import Export
from nemo_launcher.core.rlhf_stages import RLHFPPO, RLHFRewardModel
from nemo_launcher.core.stages import (
    PEFT,
    AdapterLearning,
    Conversion,
    DiffusionModelEvaluation,
    EvalHarnessEvaluation,
    ExternalConversion,
    FineTuning,
    FWInference,
    IA3Learning,
    NeMoEvaluation,
    PromptLearning,
    Training,
    SteerLMRegSFT,
    ConversionHF2NeMo,
)

omegaconf.OmegaConf.register_new_resolver("multiply", lambda x, y: x * y, replace=True)
omegaconf.OmegaConf.register_new_resolver(
    "divide_ceil", lambda x, y: int(math.ceil(x / y)), replace=True
)
omegaconf.OmegaConf.register_new_resolver(
    "divide_floor", lambda x, y: int(math.floor(x / y)), replace=True
)

STR2STAGECLASS = {
    "training": Training,
    "fine_tuning": FineTuning,
    "peft": PEFT,
    "prompt_learning": PromptLearning,
    "adapter_learning": AdapterLearning,
    "ia3_learning": IA3Learning,
    "conversion": Conversion,
    "conversion_hf2nemo": ConversionHF2NeMo,
    "external_conversion": ExternalConversion,
    "export": Export,
    "fw_inference": FWInference,
    "evaluation": {
        EvalHarnessEvaluation: [
            "gpt3",
            "prompt_gpt3",
            "llama",
            "prompt_llama",
            "falcon",
            "baichuan2"
        ],
        NeMoEvaluation: [
            "t5",
            "mt5",
            "prompt_t5",
            "prompt_mt5",
            "adapter_t5",
            "adapter_gpt3",
            "ia3_t5",
            "ia3_gpt3",
            "peft_llama",
            "code_llama",
            "peft_falcon",
<<<<<<< HEAD
            "peft_baichuan2",
=======
            "vit",
            "clip",
>>>>>>> 8cabe8e5
        ],
        DiffusionModelEvaluation: ["stable_diffusion", "imagen"],
    },
    "data_preparation": {
        PileDataPreparation: ["gpt3", "t5", "bert", "llama", "falcon", "baichuan2"],
        MC4DataPreparation: ["mt5"],
        SteerLMDataPreparation: ["steerlm"],
        CustomDataPreparation: ["generic"],
        MultimodalDataPreparation: ["multimodal"],
        FIDEvaluationDataPreparation: ["fid_evaluation"],
        HumanEvalDataPreparation: ["code_llama"],
    },
    "rlhf_rm": RLHFRewardModel,
    "rlhf_ppo": RLHFPPO,
    "data_curation": DataCurationStage,
    "steerlm_reg": SteerLMRegSFT,
}


@hydra.main(config_path="conf", config_name="config", version_base="1.2")
def main(cfg):
    requested_stages = cfg.get("stages")

    dependency = None
    for stage_name in requested_stages:
        stage_class = STR2STAGECLASS[stage_name]

        if isinstance(stage_class, dict):
            stage_config_choice = cfg.get(f"{stage_name}_config")
            choice_model_type = stage_config_choice.rsplit("/", 1)[0]

            for cls, model_types in stage_class.items():
                if choice_model_type in model_types:
                    stage_class = cls
                    break

        if dependency is not None:
            cfg[stage_name]["run"]["dependency"] = dependency

        stage = stage_class(cfg)
        job_id = stage.run()

        job_path = stage.get_job_path()
        command = " \\\n  ".join(sys.argv)

        with open(job_path.folder / "launcher_cmd.log", "w") as f:
            f.write(command)

        if job_id:
            dependency = f"afterany:{job_id}"


if __name__ == "__main__":
    main()<|MERGE_RESOLUTION|>--- conflicted
+++ resolved
@@ -87,12 +87,8 @@
             "peft_llama",
             "code_llama",
             "peft_falcon",
-<<<<<<< HEAD
-            "peft_baichuan2",
-=======
             "vit",
             "clip",
->>>>>>> 8cabe8e5
         ],
         DiffusionModelEvaluation: ["stable_diffusion", "imagen"],
     },
