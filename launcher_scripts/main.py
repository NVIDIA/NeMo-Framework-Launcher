--- conflicted
+++ resolved
@@ -59,9 +59,6 @@
     "conversion_hf2nemo": ConversionHF2NeMo,
     "export": Export,
     "evaluation": {
-<<<<<<< HEAD
-        EvalHarnessEvaluation: ["gpt3", "prompt_gpt3", "llama", "prompt_llama", "baichuan2", "prompt_baichuan2"],
-=======
         EvalHarnessEvaluation: [
             "gpt3",
             "prompt_gpt3",
@@ -69,7 +66,6 @@
             "prompt_llama",
             "falcon",
         ],
->>>>>>> 5ad712c0
         NeMoEvaluation: [
             "t5",
             "mt5",
@@ -80,19 +76,11 @@
             "ia3_t5",
             "ia3_gpt3",
             "peft_llama",
-<<<<<<< HEAD
-            "peft_baichuan2"
-        ],
-    },
-    "data_preparation": {
-        PileDataPreparation: ["gpt3", "t5", "bert", "llama", "baichuan2"],
-=======
             "peft_falcon",
         ],
     },
     "data_preparation": {
         PileDataPreparation: ["gpt3", "t5", "bert", "llama", "falcon"],
->>>>>>> 5ad712c0
         MC4DataPreparation: ["mt5"],
         SteerLMDataPreparation: ["steerlm"],
         CustomDataPreparation: ["generic"],
