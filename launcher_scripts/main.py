# Copyright (c) 2022, NVIDIA CORPORATION.  All rights reserved.
#
# Licensed under the Apache License, Version 2.0 (the "License");
# you may not use this file except in compliance with the License.
# You may obtain a copy of the License at
#
#     http://www.apache.org/licenses/LICENSE-2.0
#
# Unless required by applicable law or agreed to in writing, software
# distributed under the License is distributed on an "AS IS" BASIS,
# WITHOUT WARRANTIES OR CONDITIONS OF ANY KIND, either express or implied.
# See the License for the specific language governing permissions and
# limitations under the License.

import math
import sys

import hydra
import omegaconf
from nemo_launcher.core.data_curation_stages import DataCurationStage
from nemo_launcher.core.data_stages import (
    CustomDataPreparation,
    FIDEvaluationDataPreparation,
    HumanEvalDataPreparation,
    MC4DataPreparation,
    MultimodalDataPreparation,
    PileDataPreparation,
    SteerLMDataPreparation,
)
from nemo_launcher.core.export_stages import Export
from nemo_launcher.core.rlhf_stages import RLHFPPO, RLHFRewardModel
from nemo_launcher.core.stages import (
    PEFT,
    AdapterLearning,
    Conversion,
    DiffusionModelEvaluation,
    EvalHarnessEvaluation,
    ExternalConversion,
    FineTuning,
    FWInference,
    IA3Learning,
    NeMoEvaluation,
    PromptLearning,
    Training,
    SteerLMRegSFT,
    ConversionHF2NeMo,
)

omegaconf.OmegaConf.register_new_resolver("multiply", lambda x, y: x * y, replace=True)
omegaconf.OmegaConf.register_new_resolver(
    "divide_ceil", lambda x, y: int(math.ceil(x / y)), replace=True
)
omegaconf.OmegaConf.register_new_resolver(
    "divide_floor", lambda x, y: int(math.floor(x / y)), replace=True
)

STR2STAGECLASS = {
    "training": Training,
    "fine_tuning": FineTuning,
    "peft": PEFT,
    "prompt_learning": PromptLearning,
    "adapter_learning": AdapterLearning,
    "ia3_learning": IA3Learning,
    "conversion": Conversion,
    "conversion_hf2nemo": ConversionHF2NeMo,
    "external_conversion": ExternalConversion,
    "export": Export,
    "fw_inference": FWInference,
    "evaluation": {
        EvalHarnessEvaluation: [
            "gpt3",
            "prompt_gpt3",
            "llama",
            "prompt_llama",
            "falcon",
            "baichuan2",
<<<<<<< HEAD
            "chatglm"
=======
>>>>>>> dbe5ce54
        ],
        NeMoEvaluation: [
            "t5",
            "mt5",
            "prompt_t5",
            "prompt_mt5",
            "adapter_t5",
            "adapter_gpt3",
            "ia3_t5",
            "ia3_gpt3",
            "peft_llama",
            "code_llama",
            "peft_falcon",
<<<<<<< HEAD
            "peft_baichuan2",
            "peft_chatglm",
=======
            "vit",
            "clip",
            "peft_baichuan2",
>>>>>>> dbe5ce54
        ],
        DiffusionModelEvaluation: ["stable_diffusion", "imagen"],
    },
    "data_preparation": {
<<<<<<< HEAD
        PileDataPreparation: ["gpt3", "t5", "bert", "llama", "falcon", "baichuan2", "chatglm"],
=======
        PileDataPreparation: ["gpt3", "t5", "bert", "llama", "falcon", "baichuan2"],
>>>>>>> dbe5ce54
        MC4DataPreparation: ["mt5"],
        SteerLMDataPreparation: ["steerlm"],
        CustomDataPreparation: ["generic"],
        MultimodalDataPreparation: ["multimodal"],
        FIDEvaluationDataPreparation: ["fid_evaluation"],
        HumanEvalDataPreparation: ["code_llama"],
    },
    "rlhf_rm": RLHFRewardModel,
    "rlhf_ppo": RLHFPPO,
    "data_curation": DataCurationStage,
    "steerlm_reg": SteerLMRegSFT,
}


@hydra.main(config_path="conf", config_name="config", version_base="1.2")
def main(cfg):
    requested_stages = cfg.get("stages")

    dependency = None
    for stage_name in requested_stages:
        stage_class = STR2STAGECLASS[stage_name]

        if isinstance(stage_class, dict):
            stage_config_choice = cfg.get(f"{stage_name}_config")
            choice_model_type = stage_config_choice.rsplit("/", 1)[0]

            for cls, model_types in stage_class.items():
                if choice_model_type in model_types:
                    stage_class = cls
                    break

        if dependency is not None:
            cfg[stage_name]["run"]["dependency"] = dependency

        stage = stage_class(cfg)
        job_id = stage.run()

        job_path = stage.get_job_path()
        command = " \\\n  ".join(sys.argv)

        with open(job_path.folder / "launcher_cmd.log", "w") as f:
            f.write(command)

        if job_id:
            dependency = f"afterany:{job_id}"


if __name__ == "__main__":
    main()<|MERGE_RESOLUTION|>--- conflicted
+++ resolved
@@ -74,10 +74,7 @@
             "prompt_llama",
             "falcon",
             "baichuan2",
-<<<<<<< HEAD
-            "chatglm"
-=======
->>>>>>> dbe5ce54
+            "chatglm",
         ],
         NeMoEvaluation: [
             "t5",
@@ -91,23 +88,15 @@
             "peft_llama",
             "code_llama",
             "peft_falcon",
-<<<<<<< HEAD
-            "peft_baichuan2",
-            "peft_chatglm",
-=======
             "vit",
             "clip",
             "peft_baichuan2",
->>>>>>> dbe5ce54
+            "peft_chatglm",
         ],
         DiffusionModelEvaluation: ["stable_diffusion", "imagen"],
     },
     "data_preparation": {
-<<<<<<< HEAD
         PileDataPreparation: ["gpt3", "t5", "bert", "llama", "falcon", "baichuan2", "chatglm"],
-=======
-        PileDataPreparation: ["gpt3", "t5", "bert", "llama", "falcon", "baichuan2"],
->>>>>>> dbe5ce54
         MC4DataPreparation: ["mt5"],
         SteerLMDataPreparation: ["steerlm"],
         CustomDataPreparation: ["generic"],
