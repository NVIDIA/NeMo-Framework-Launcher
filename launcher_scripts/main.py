--- conflicted
+++ resolved
@@ -80,11 +80,8 @@
     "rlhf_rm": RLHFRewardModel,
     "rlhf_ppo": RLHFPPO,
     "quality_filtering": QualityFiltering,
-<<<<<<< HEAD
     "lang_separation_and_cleaning": LangSeparationAndCleaning,
-=======
     "steerlm_reg": SteerLMRegSFT,
->>>>>>> 1a6953b9
 }
 
 
