# Copyright (c) 2022, NVIDIA CORPORATION.  All rights reserved.
#
# Licensed under the Apache License, Version 2.0 (the "License");
# you may not use this file except in compliance with the License.
# You may obtain a copy of the License at
#
#     http://www.apache.org/licenses/LICENSE-2.0
#
# Unless required by applicable law or agreed to in writing, software
# distributed under the License is distributed on an "AS IS" BASIS,
# WITHOUT WARRANTIES OR CONDITIONS OF ANY KIND, either express or implied.
# See the License for the specific language governing permissions and
# limitations under the License.

import math
import sys

import hydra
import omegaconf
from nemo_launcher.core.data_curation_stages import DataCurationStage
from nemo_launcher.core.data_stages import (
    CustomDataPreparation,
<<<<<<< HEAD
    FIDEvaluationDataPreparation,
=======
    HumanEvalDataPreparation,
>>>>>>> 8d93d28b
    MC4DataPreparation,
    MultimodalDataPreparation,
    PileDataPreparation,
    SteerLMDataPreparation,
)
from nemo_launcher.core.export_stages import Export
from nemo_launcher.core.rlhf_stages import RLHFPPO, RLHFRewardModel
from nemo_launcher.core.stages import (
    PEFT,
    AdapterLearning,
    Conversion,
    DiffusionModelEvaluation,
    EvalHarnessEvaluation,
    ExternalConversion,
    FineTuning,
    FWInference,
    IA3Learning,
    NeMoEvaluation,
    PromptLearning,
    Training,
    SteerLMRegSFT,
    ConversionHF2NeMo,
)

omegaconf.OmegaConf.register_new_resolver("multiply", lambda x, y: x * y, replace=True)
omegaconf.OmegaConf.register_new_resolver(
    "divide_ceil", lambda x, y: int(math.ceil(x / y)), replace=True
)
omegaconf.OmegaConf.register_new_resolver(
    "divide_floor", lambda x, y: int(math.floor(x / y)), replace=True
)

STR2STAGECLASS = {
    "training": Training,
    "fine_tuning": FineTuning,
    "peft": PEFT,
    "prompt_learning": PromptLearning,
    "adapter_learning": AdapterLearning,
    "ia3_learning": IA3Learning,
    "conversion": Conversion,
    "conversion_hf2nemo": ConversionHF2NeMo,
    "external_conversion": ExternalConversion,
    "export": Export,
    "fw_inference": FWInference,
    "evaluation": {
        EvalHarnessEvaluation: [
            "gpt3",
            "prompt_gpt3",
            "llama",
            "prompt_llama",
            "falcon",
        ],
        NeMoEvaluation: [
            "t5",
            "mt5",
            "prompt_t5",
            "prompt_mt5",
            "adapter_t5",
            "adapter_gpt3",
            "ia3_t5",
            "ia3_gpt3",
            "peft_llama",
            "code_llama",
            "peft_falcon",
            "vit",
            "clip",
        ],
        DiffusionModelEvaluation: ["stable_diffusion", "imagen"],
    },
    "data_preparation": {
        PileDataPreparation: ["gpt3", "t5", "bert", "llama", "falcon"],
        MC4DataPreparation: ["mt5"],
        SteerLMDataPreparation: ["steerlm"],
        CustomDataPreparation: ["generic"],
<<<<<<< HEAD
        MultimodalDataPreparation: ["multimodal"],
        FIDEvaluationDataPreparation: ["fid_evaluation"],
=======
        HumanEvalDataPreparation: ["code_llama"],
>>>>>>> 8d93d28b
    },
    "rlhf_rm": RLHFRewardModel,
    "rlhf_ppo": RLHFPPO,
    "data_curation": DataCurationStage,
    "steerlm_reg": SteerLMRegSFT,
}


@hydra.main(config_path="conf", config_name="config", version_base="1.2")
def main(cfg):
    requested_stages = cfg.get("stages")

    dependency = None
    for stage_name in requested_stages:
        stage_class = STR2STAGECLASS[stage_name]

        if isinstance(stage_class, dict):
            stage_config_choice = cfg.get(f"{stage_name}_config")
            choice_model_type = stage_config_choice.rsplit("/", 1)[0]

            for cls, model_types in stage_class.items():
                if choice_model_type in model_types:
                    stage_class = cls
                    break

        if dependency is not None:
            cfg[stage_name]["run"]["dependency"] = dependency

        stage = stage_class(cfg)
        job_id = stage.run()

        job_path = stage.get_job_path()
        command = " \\\n  ".join(sys.argv)

        with open(job_path.folder / "launcher_cmd.log", "w") as f:
            f.write(command)

        if job_id:
            dependency = f"afterany:{job_id}"


if __name__ == "__main__":
    main()<|MERGE_RESOLUTION|>--- conflicted
+++ resolved
@@ -20,11 +20,8 @@
 from nemo_launcher.core.data_curation_stages import DataCurationStage
 from nemo_launcher.core.data_stages import (
     CustomDataPreparation,
-<<<<<<< HEAD
     FIDEvaluationDataPreparation,
-=======
     HumanEvalDataPreparation,
->>>>>>> 8d93d28b
     MC4DataPreparation,
     MultimodalDataPreparation,
     PileDataPreparation,
@@ -99,12 +96,9 @@
         MC4DataPreparation: ["mt5"],
         SteerLMDataPreparation: ["steerlm"],
         CustomDataPreparation: ["generic"],
-<<<<<<< HEAD
         MultimodalDataPreparation: ["multimodal"],
         FIDEvaluationDataPreparation: ["fid_evaluation"],
-=======
         HumanEvalDataPreparation: ["code_llama"],
->>>>>>> 8d93d28b
     },
     "rlhf_rm": RLHFRewardModel,
     "rlhf_ppo": RLHFPPO,
