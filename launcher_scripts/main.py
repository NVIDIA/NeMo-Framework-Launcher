--- conflicted
+++ resolved
@@ -95,12 +95,8 @@
         DiffusionModelEvaluation: ["stable_diffusion", "imagen"],
     },
     "data_preparation": {
-<<<<<<< HEAD
-        PileDataPreparation: ["gpt3", "t5", "bert", "llama", "falcon"],
+        PileDataPreparation: ["gpt3", "t5", "bert", "llama", "falcon", "baichuan2"],
         SlimPajamaDataPreparation: ["gpt"],
-=======
-        PileDataPreparation: ["gpt3", "t5", "bert", "llama", "falcon", "baichuan2"],
->>>>>>> 6153e52c
         MC4DataPreparation: ["mt5"],
         SteerLMDataPreparation: ["steerlm"],
         CustomDataPreparation: ["generic"],
