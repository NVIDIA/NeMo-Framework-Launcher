--- conflicted
+++ resolved
@@ -17,18 +17,12 @@
 
 import hydra
 import omegaconf
-<<<<<<< HEAD
 from nemo_launcher.core.data_curation_stages import DataCurationStage
-from nemo_launcher.core.data_stages import (
-    CustomDataPreparation,
-    MC4DataPreparation,
-=======
 from nemo_launcher.core.data_stages import (
     CustomDataPreparation,
     FIDEvaluationDataPreparation,
     MC4DataPreparation,
     MultimodalDataPreparation,
->>>>>>> db1bd674
     PileDataPreparation,
 )
 from nemo_launcher.core.export_stages import Export
@@ -65,17 +59,12 @@
     "prompt_learning": PromptLearning,
     "adapter_learning": AdapterLearning,
     "ia3_learning": IA3Learning,
-    "peft": PEFT,
     "conversion": Conversion,
-<<<<<<< HEAD
     "conversion_hf2nemo": ConversionHF2NeMo,
-=======
     "external_conversion": ExternalConversion,
->>>>>>> db1bd674
     "export": Export,
     "fw_inference": FWInference,
     "evaluation": {
-<<<<<<< HEAD
         EvalHarnessEvaluation: [
             "gpt3",
             "prompt_gpt3",
@@ -83,9 +72,6 @@
             "prompt_llama",
             "falcon",
         ],
-=======
-        EvalHarnessEvaluation: ["gpt3", "prompt_gpt3"],
->>>>>>> db1bd674
         NeMoEvaluation: [
             "t5",
             "mt5",
@@ -95,16 +81,12 @@
             "adapter_gpt3",
             "ia3_t5",
             "ia3_gpt3",
-<<<<<<< HEAD
             "peft_llama",
             "peft_falcon",
-        ],
-=======
             "vit",
             "clip",
         ],
         DiffusionModelEvaluation: ["stable_diffusion", "imagen"],
->>>>>>> db1bd674
     },
     "data_preparation": {
         PileDataPreparation: ["gpt3", "t5", "bert", "llama", "falcon"],
@@ -120,7 +102,7 @@
 }
 
 
-@hydra.main(config_path="conf", config_name="config", version_base="1.2")
+@hydra.main(config_path="conf", config_name="config")
 def main(cfg):
     requested_stages = cfg.get("stages")
 
