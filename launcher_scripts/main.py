--- conflicted
+++ resolved
@@ -74,12 +74,9 @@
             "prompt_llama",
             "falcon",
             "baichuan2",
-<<<<<<< HEAD
             "chatglm",
-=======
             "mistral",
             "mixtral",
->>>>>>> d2b4d77b
         ],
         NeMoEvaluation: [
             "t5",
@@ -96,13 +93,10 @@
             "vit",
             "clip",
             "peft_baichuan2",
-<<<<<<< HEAD
             "peft_chatglm",
-=======
             "starcoder2",
             "peft_mistral",
             "peft_mixtral",
->>>>>>> d2b4d77b
         ],
         DiffusionModelEvaluation: ["stable_diffusion", "imagen"],
     },
