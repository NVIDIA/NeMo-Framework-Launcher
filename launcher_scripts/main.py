# Copyright (c) 2022, NVIDIA CORPORATION.  All rights reserved.
#
# Licensed under the Apache License, Version 2.0 (the "License");
# you may not use this file except in compliance with the License.
# You may obtain a copy of the License at
#
#     http://www.apache.org/licenses/LICENSE-2.0
#
# Unless required by applicable law or agreed to in writing, software
# distributed under the License is distributed on an "AS IS" BASIS,
# WITHOUT WARRANTIES OR CONDITIONS OF ANY KIND, either express or implied.
# See the License for the specific language governing permissions and
# limitations under the License.

import math
import sys

import hydra
import omegaconf
from nemo_launcher.core.data_curation_stages import DataCurationStage
from nemo_launcher.core.data_stages import (
    CustomDataPreparation,
    FIDEvaluationDataPreparation,
    HumanEvalDataPreparation,
    MC4DataPreparation,
    MultimodalDataPreparation,
    PileDataPreparation,
    SteerLMDataPreparation,
)
from nemo_launcher.core.export_stages import Export
from nemo_launcher.core.rlhf_stages import RLHFPPO, RLHFRewardModel
from nemo_launcher.core.stages import (
    PEFT,
    AdapterLearning,
    Conversion,
    DiffusionModelEvaluation,
    EvalHarnessEvaluation,
    ExternalConversion,
    FineTuning,
    FWInference,
    IA3Learning,
    NeMoEvaluation,
    PromptLearning,
    Training,
    SteerLMRegSFT,
    ConversionHF2NeMo,
)

omegaconf.OmegaConf.register_new_resolver("multiply", lambda x, y: x * y, replace=True)
omegaconf.OmegaConf.register_new_resolver(
    "divide_ceil", lambda x, y: int(math.ceil(x / y)), replace=True
)
omegaconf.OmegaConf.register_new_resolver(
    "divide_floor", lambda x, y: int(math.floor(x / y)), replace=True
)

STR2STAGECLASS = {
    "training": Training,
    "fine_tuning": FineTuning,
    "peft": PEFT,
    "prompt_learning": PromptLearning,
    "adapter_learning": AdapterLearning,
    "ia3_learning": IA3Learning,
    "conversion": Conversion,
    "conversion_hf2nemo": ConversionHF2NeMo,
    "external_conversion": ExternalConversion,
    "export": Export,
    "fw_inference": FWInference,
    "evaluation": {
        EvalHarnessEvaluation: [
            "gpt3",
            "prompt_gpt3",
            "llama",
            "prompt_llama",
            "falcon",
            "baichuan2",
            "mistral",
            "mixtral",
        ],
        NeMoEvaluation: [
            "t5",
            "mt5",
            "prompt_t5",
            "prompt_mt5",
            "adapter_t5",
            "adapter_gpt3",
            "ia3_t5",
            "ia3_gpt3",
            "peft_llama",
            "code_llama",
            "peft_falcon",
            "vit",
            "clip",
            "peft_baichuan2",
<<<<<<< HEAD
            "starcoder2",
=======
            "peft_mistral",
            "peft_mixtral",
>>>>>>> 699b56ba
        ],
        DiffusionModelEvaluation: ["stable_diffusion", "imagen"],
    },
    "data_preparation": {
        PileDataPreparation: ["gpt3", "t5", "bert", "llama", "falcon", "baichuan2"],
        MC4DataPreparation: ["mt5"],
        SteerLMDataPreparation: ["steerlm"],
        CustomDataPreparation: ["generic"],
        MultimodalDataPreparation: ["multimodal"],
        FIDEvaluationDataPreparation: ["fid_evaluation"],
        HumanEvalDataPreparation: ["code_llama"],
    },
    "rlhf_rm": RLHFRewardModel,
    "rlhf_ppo": RLHFPPO,
    "data_curation": DataCurationStage,
    "steerlm_reg": SteerLMRegSFT,
}


@hydra.main(config_path="conf", config_name="config", version_base="1.2")
def main(cfg):
    requested_stages = cfg.get("stages")

    dependency = None
    for stage_name in requested_stages:
        stage_class = STR2STAGECLASS[stage_name]
        if isinstance(stage_class, dict):
            stage_config_choice = cfg.get(f"{stage_name}_config")
            choice_model_type = stage_config_choice.rsplit("/", 1)[0]

            for cls, model_types in stage_class.items():
                if choice_model_type in model_types:
                    stage_class = cls
                    break

        if dependency is not None:
            cfg[stage_name]["run"]["dependency"] = dependency

        stage = stage_class(cfg)
        job_id = stage.run()

        job_path = stage.get_job_path()
        command = " \\\n  ".join(sys.argv)

        with open(job_path.folder / "launcher_cmd.log", "w") as f:
            f.write(command)

        if job_id:
            dependency = f"afterany:{job_id}"


if __name__ == "__main__":
    main()<|MERGE_RESOLUTION|>--- conflicted
+++ resolved
@@ -92,12 +92,9 @@
             "vit",
             "clip",
             "peft_baichuan2",
-<<<<<<< HEAD
             "starcoder2",
-=======
             "peft_mistral",
             "peft_mixtral",
->>>>>>> 699b56ba
         ],
         DiffusionModelEvaluation: ["stable_diffusion", "imagen"],
     },
