# Copyright (c) 2022, NVIDIA CORPORATION.  All rights reserved.
#
# Licensed under the Apache License, Version 2.0 (the "License");
# you may not use this file except in compliance with the License.
# You may obtain a copy of the License at
#
#     http://www.apache.org/licenses/LICENSE-2.0
#
# Unless required by applicable law or agreed to in writing, software
# distributed under the License is distributed on an "AS IS" BASIS,
# WITHOUT WARRANTIES OR CONDITIONS OF ANY KIND, either express or implied.
# See the License for the specific language governing permissions and
# limitations under the License.

import os
import subprocess
from time import sleep

import hydra
import nemo_launcher.utils.file_utils as utils  # TODO: check if this in python path
import psutil


@hydra.main(config_path="conf", config_name="config", version_base="1.2")
def main(cfg):
    launcher_scripts_path = cfg.get("launcher_scripts_path")
    data_config = cfg.get("data_config")
    data_dir = cfg.get("data_dir")
    rm_extracted = cfg.get("rm_extracted")
    tokenizer_type = cfg.get("tokenizer_type")
    tokenizer_library = cfg.get("tokenizer_library")
    tokenizer_model = cfg.get("tokenizer_model")
    assert data_dir is not None, "data_dir must be a valid path"

    # Vocab
    vocab_dir = cfg.get("vocab_save_dir")
    assert vocab_dir is not None, "vocab_save_dir must be a valid path."
    if "gpt" in tokenizer_type.lower():
        vocab_path = os.path.join(launcher_scripts_path, vocab_dir, "vocab.json")
    else:
        vocab_path = os.path.join(launcher_scripts_path, vocab_dir, "vocab.txt")

    # Merges
    merges_dir = cfg.get("merges_save_dir")
    assert merges_dir is not None, "merges_save_dir must be a valid path."
    merges_path = os.path.join(launcher_scripts_path, merges_dir, "merges.txt")

    # This compile doesn't seem to do anything. It compiles
    # "helpers.cpython-38-x86_64-linux-gnu.so", but since that file already
    # exists, it doesn't do anything. Force make via: touch helpers.cpp
    megatron_dir = "/opt/NeMo/nemo/collections/nlp/data/language_modeling/megatron"
    compiled_helpers_lib = os.path.join(megatron_dir, "compiled_helpers_lib")
    compilecmd = (
        f"cd /opt/NeMo; git rev-parse HEAD; "
        f"cd {megatron_dir}; "
        f"touch helpers.cpp; make;"
    )

    code_path = (
        "/opt/NeMo/scripts/nlp_language_modeling/preprocess_data_for_megatron.py"
    )
    runcmd = (
        f"cd {megatron_dir}; "
        f'export PYTHONPATH="/opt/NeMo/.:$PYTHONPATH"; '
        f'export TRANSFORMERS_CACHE="/temp_root/.cache/"; '
        f"python3 {code_path} "
    )

    if cfg.get("cluster_type") == "bcm":
        file_number = int(os.environ.get("SLURM_ARRAY_TASK_ID"))
        extracted_path = os.path.join(data_dir, f"{file_number:02d}.jsonl")

        model_type = "t5"
        if "bert" in data_config:
            model_type = "bert"
        elif "gpt3" in data_config:
            model_type = "gpt3"
        elif "llama" in data_config:
            model_type = "llama"
        elif "falcon" in data_config:
            model_type = "falcon"
<<<<<<< HEAD
        elif "chatglm" in data_config:
            model_type = "chatglm"
=======
        elif "baichuan2" in data_config:
            model_type = "baichuan2"
>>>>>>> dbe5ce54

        output_prefix = os.path.join(data_dir, f"my-{model_type}_{file_number:02d}")

        flags = (
            f"--input {extracted_path} "
            f"--output-prefix {output_prefix} "
            f"--vocab {vocab_path} "
            f"--dataset-impl mmap "
            f"--tokenizer-library megatron "
            f"--tokenizer-type {tokenizer_type} "
            f"--tokenizer-library {tokenizer_library} "
            f"--tokenizer-model {tokenizer_model} "
            f"--workers $SLURM_CPUS_ON_NODE "
        )

        if model_type == "bert":
            # Used for bert binary head (Next sentence predition)
            flags += "--split-sentences "
        else:
            flags += f"--merge-file {merges_path} " f"--append-eod "

        os.system(compilecmd)
        runcmd += f"{flags} "
        os.system(runcmd)
        if rm_extracted:
            os.remove(extracted_path)
    elif cfg.get("cluster_type") in ["bcp", "k8s"]:
        file_numbers = cfg.get("file_numbers")
        files_list = utils.convert_file_numbers(file_numbers)
        if cfg.get("cluster_type") == "bcp":
            wrank = int(os.environ.get("RANK", 0))
            wsize = int(os.environ.get("WORLD_SIZE", 0))
            lrank = int(os.environ.get("LOCAL_RANK", 0))
        else:
            # Assumes launched via mpirun:
            #   mpirun -N <nnodes> -npernode 1 ...
            wrank = int(os.environ.get("OMPI_COMM_WORLD_RANK", 0))
            wsize = int(os.environ.get("OMPI_COMM_WORLD_SIZE", 0))
            lrank = int(os.environ.get("OMPI_COMM_WORLD_LOCAL_RANK", 0))

        if lrank == 0:
            # Compile once per node. Should be one container instance per node.
            os.system(compilecmd)
            os.system(f"touch {compiled_helpers_lib}")
        else:
            while not os.path.exists(compiled_helpers_lib):
                sleep(1)

        files_list_groups = utils.split_list(files_list, wsize)
        files_to_preproc = files_list_groups[wrank]
        ncpus = psutil.cpu_count(logical=False)
        for file_number in files_to_preproc:
            extracted_path = os.path.join(data_dir, f"{file_number:02d}.jsonl")

            model_type = "t5"
            if "bert" in data_config:
                model_type = "bert"
            elif "gpt3" in data_config:
                model_type = "gpt3"
            elif "llama" in data_config:
                model_type = "llama"

            output_prefix = os.path.join(data_dir, f"my-{model_type}_{file_number:02d}")

            flags = (
                f"--input {extracted_path} "
                f"--output-prefix {output_prefix} "
                f"--vocab {vocab_path} "
                f"--dataset-impl mmap "
                f"--tokenizer-library megatron "
                f"--tokenizer-type {tokenizer_type} "
                f"--tokenizer-library {tokenizer_library} "
                f"--tokenizer-model {tokenizer_model} "
                f"--workers {ncpus} "
            )

            if model_type == "bert":
                # Used for bert binary head (Next sentence predition)
                flags += "--split-sentences "
            else:
                flags += f"--merge-file {merges_path} " f"--append-eod "

            proc = subprocess.Popen(runcmd + flags, shell=True)
            proc.wait()
            if rm_extracted:
                os.remove(extracted_path)


if __name__ == "__main__":
    main()<|MERGE_RESOLUTION|>--- conflicted
+++ resolved
@@ -79,13 +79,10 @@
             model_type = "llama"
         elif "falcon" in data_config:
             model_type = "falcon"
-<<<<<<< HEAD
+        elif "baichuan2" in data_config:
+            model_type = "baichuan2"
         elif "chatglm" in data_config:
             model_type = "chatglm"
-=======
-        elif "baichuan2" in data_config:
-            model_type = "baichuan2"
->>>>>>> dbe5ce54
 
         output_prefix = os.path.join(data_dir, f"my-{model_type}_{file_number:02d}")
 
