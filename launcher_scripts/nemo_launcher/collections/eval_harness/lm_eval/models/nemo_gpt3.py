# Copyright (c) 2022, NVIDIA CORPORATION.  All rights reserved.
#
# Licensed under the Apache License, Version 2.0 (the "License");
# you may not use this file except in compliance with the License.
# You may obtain a copy of the License at
#
#     http://www.apache.org/licenses/LICENSE-2.0
#
# Unless required by applicable law or agreed to in writing, software
# distributed under the License is distributed on an "AS IS" BASIS,
# WITHOUT WARRANTIES OR CONDITIONS OF ANY KIND, either express or implied.
# See the License for the specific language governing permissions and
# limitations under the License.

import os

import torch
import tqdm
from lm_eval import utils
from lm_eval.base import LM
from megatron.core import parallel_state
from nemo.collections.common.tokenizers.sentencepiece_tokenizer import (
    SentencePieceTokenizer,
)
from nemo.collections.nlp.models.language_modeling.megatron_gpt_model import (
    MegatronGPTModel,
)
from nemo.collections.nlp.modules.common.megatron.megatron_init import (
    fake_initialize_model_parallel,
)
from nemo.collections.nlp.modules.common.text_generation_utils import (
    generate,
    get_computeprob_response,
)
from nemo.collections.nlp.parts.nlp_overrides import (
    NLPDDPStrategy,
    NLPSaveRestoreConnector,
)
from nemo.utils import logging
from nemo.utils.app_state import AppState
from nemo.utils.get_rank import is_global_rank_zero
from nemo.utils.model_utils import inject_model_parallel_rank
from omegaconf import OmegaConf, open_dict
from pytorch_lightning.trainer.trainer import Trainer
from torch.nn.utils.rnn import pad_sequence
from torch.utils.data import DataLoader, Dataset
from torch.utils.data.dataloader import default_collate


class RequestDataset(Dataset):
    def __init__(self, requests, tokenizer, max_length=2048) -> None:
        super().__init__()
        self.requests = requests
        self.tokenizer = tokenizer
        self.max_length = max_length

    def __len__(self):
        return len(self.requests)

    def __getitem__(self, index):
        context, continuation = self.requests[index]
        context_enc = (
            self.tokenizer.text_to_ids(context) if isinstance(context, str) else context
        )
        continuation_enc = (
            self.tokenizer.text_to_ids(continuation)
            if isinstance(continuation, str)
            else continuation
        )
        if isinstance(self.tokenizer, SentencePieceTokenizer):
            continuation_enc = continuation_enc[1:]

        # sanity check
        assert len(context_enc) > 0
        assert len(continuation_enc) > 0
        assert len(continuation_enc) <= self.max_length

        conti_len = len(continuation_enc)
        inp_enc = torch.tensor(
            (context_enc + continuation_enc)[-(self.max_length + 1) :]
        )
        return inp_enc, conti_len


def setup_trainer_and_model(args):
    """Setup model and optimizer."""
    torch.set_grad_enabled(False)

    assert args.nemo_model is not None or (
        args.checkpoint_folder is not None and args.checkpoint_name is not None
    ), "Path to checkpoints is required."

    # cast precision to int if 32 or 16
    if args.precision in ["32", "16"]:
        args.precision = int(args.precision)

    model_parallel_size = (
        args.tensor_model_parallel_size * args.pipeline_model_parallel_size
    )
    num_nodes = max(model_parallel_size // 8, 1)
    num_gpus = min(model_parallel_size, 8)
    trainer = Trainer(
        strategy=NLPDDPStrategy(),
        devices=num_gpus,
        num_nodes=num_nodes,
        precision=args.precision,
        accelerator="gpu",
    )

    app_state = AppState()
    if args.tensor_model_parallel_size > 1 or args.pipeline_model_parallel_size > 1:
        app_state.model_parallel_size = (
            args.tensor_model_parallel_size * args.pipeline_model_parallel_size
        )
        (
            app_state.tensor_model_parallel_rank,
            app_state.pipeline_model_parallel_rank,
            app_state.model_parallel_size,
            *_,
        ) = fake_initialize_model_parallel(
            world_size=app_state.model_parallel_size,
            rank=trainer.global_rank,
            tensor_model_parallel_size_=args.tensor_model_parallel_size,
            pipeline_model_parallel_size_=args.pipeline_model_parallel_size,
        )

    if args.nemo_model is not None and args.nemo_model != "None":
        logging.info(f"**** Loading checkpoint from nemo model: {args.nemo_model}")
        save_restore_connector = NLPSaveRestoreConnector()
        if os.path.isdir(args.nemo_model):
            save_restore_connector._model_extracted_dir = args.nemo_model
        pretrained_cfg = MegatronGPTModel.restore_from(
            restore_path=args.nemo_model,
            trainer=trainer,
            return_config=True,
            save_restore_connector=save_restore_connector,
        )
        OmegaConf.set_struct(pretrained_cfg, True)
        with open_dict(pretrained_cfg):
            pretrained_cfg.sequence_parallel = False
            pretrained_cfg.activations_checkpoint_granularity = None
            pretrained_cfg.activations_checkpoint_method = None
            pretrained_cfg.precision = trainer.precision
<<<<<<< HEAD
            pretrained_cfg.dist_ckpt_format = False
=======
            pretrained_cfg.batch_size = args.batch_size
            pretrained_cfg.tensor_model_parallel_size = args.tensor_model_parallel_size
            pretrained_cfg.pipeline_model_parallel_size = (
                args.pipeline_model_parallel_size
            )
>>>>>>> 053a852c
            if trainer.precision == "16":
                pretrained_cfg.megatron_amp_O2 = False
        model = MegatronGPTModel.restore_from(
            restore_path=args.nemo_model,
            trainer=trainer,
            override_config_path=pretrained_cfg,
            save_restore_connector=save_restore_connector,
            map_location=f"cuda:{trainer.local_rank}",
        )

    else:
        if args.tensor_model_parallel_size > 1 or args.pipeline_model_parallel_size > 1:
            app_state.pipeline_model_parallel_size = args.pipeline_model_parallel_size
            app_state.tensor_model_parallel_size = args.tensor_model_parallel_size

        logging.info(
            f"**** Loading checkpoint from {args.checkpoint_folder} - {args.checkpoint_name}"
        )
        # inject model parallel rank
        checkpoint_path = inject_model_parallel_rank(
            os.path.join(args.checkpoint_folder, args.checkpoint_name)
        )
        model = MegatronGPTModel.load_from_checkpoint(
            checkpoint_path, hparams_file=args.hparams_file, trainer=trainer
        )

    model.freeze()

    return trainer, model


def DDP_initialize(model):
    if parallel_state.is_unitialized():

        def dummy():
            return

        if model.trainer.strategy.launcher is not None:
            model.trainer.strategy.launcher.launch(dummy, trainer=model.trainer)
        model.trainer.strategy.setup_environment()

        if (
            model.cfg.get("transformer_engine", False)
            and model.cfg.get("tensor_model_parallel_size", 1) > 1
        ):
            logging.info(
                f"Setting up transformer engine modules for tensor parallelism."
            )
            if model.cfg.get("megatron_amp_O2", "False"):
                # when using O2 additional module key is added that casts the weights
                if model.cfg.get("mcore_gpt", False):
                    for layer in model.model.module.decoder.layers:
                        layer.set_tensor_parallel_group(
                            parallel_state.get_tensor_model_parallel_group()
                        )
                else:
                    for layer in model.model.module.language_model.encoder.layers:
                        layer.set_tensor_parallel_group(
                            parallel_state.get_tensor_model_parallel_group()
                        )

            else:
                if model.cfg.get("mcore_gpt", False):
                    for module in model.get_gpt_module_list():
                        """Set TP group
                        Copied from: https://github.com/NVIDIA/TransformerEngine/blob/main/transformer_engine/pytorch/transformer.py#L398
                        """
                        # Deep iterate but skip self to avoid infinite recursion.
                        for index, child in enumerate(module.modules()):
                            if index == 0:
                                continue
                            if hasattr(child, "set_tensor_parallel_group"):
                                tp_group = (
                                    parallel_state.get_tensor_model_parallel_group()
                                )
                                child.set_tensor_parallel_group(tp_group)
                else:
                    for layer in model.model.language_model.encoder.layers:
                        layer.set_tensor_parallel_group(
                            parallel_state.get_tensor_model_parallel_group()
                        )


class NeMo_GPT3LM_TP_PP(LM):
    def __init__(self, args, truncate=False, batch_size=1):
        super().__init__()

        # get nemo megatron
        logging.info(f"**** Building GPT model ...")
        self.trainer, self.model = setup_trainer_and_model(args)
        self.tokenizer = self.model.tokenizer
        self.model.eval()

        self.max_length = self.model.cfg.get("max_position_embeddings")
        self.pad_id = self.tokenizer.pad_id
        self.eos_id = self.tokenizer.eos_id

        self.truncate = truncate
        self.batch_size = batch_size

        # initialize DDP and move model to GPU
        DDP_initialize(self.model)
        self.model = self.model.cuda()

    @classmethod
    def create_from_arg_string(cls, arg_string, additional_config={}):
        args = utils.simple_parse_args_string(arg_string)
        args2 = {k: v for k, v in additional_config.items() if v is not None}
        return cls(args, **args2)

    def loglikelihood(self, requests):
        return self._loglikelihood(requests)

    """
    request: (context, continuation)
    how this all works:
             CTX      CONT
    inp    0 1 2 3|4 5 6 7 8 9 <- last token is deleted by inp[:, :-1]
    gpt2    \               \
    logits   1 2 3|4 5 6 7 8 9   <- the ctx half gets tossed out by the [:, -len(continuation_enc):, :self.VOCAB_SIZE] slice
    cont_toks      4 5 6 7 8 9
    when too long to fit in context, truncate from the left
    """

    def _loglikelihood(self, requests):
        def pad_collate(batch):
            eos_id = self.eos_id
            tokens = [item[0] for item in batch]
            conti_lens = [item[1] for item in batch]
            lens = [
                len(token) - 1 for token in tokens
            ]  # fake delete last token by reducing input len
            max_len = max(lens)
            extra_pad_len = 0
            if max_len % 8 != 0:
                extra_pad_len = 8 - (max_len % 8)
                max_len += extra_pad_len
            # extra_pad_len = 2048 - max_len
            # max_len += extra_pad_len

            tokens_pad = pad_sequence(tokens, batch_first=False, padding_value=eos_id)
            if extra_pad_len > 0:
                extra_pad = torch.ones(extra_pad_len, len(batch)) * eos_id
                extra_pad = extra_pad.type_as(tokens_pad)
                tokens_pad = torch.vstack((tokens_pad, extra_pad))
            # Add padding to all samples to adapt nemo generate api

            new_batch = []
            for token, lenn, conti_len in zip(tokens_pad.T, lens, conti_lens):
                # (token, lenn, tokens_to_generate, compute_logprobs)
                new_batch.append((token, max_len, lenn, conti_len))

            new_batch = default_collate(new_batch)
            return new_batch

        def _collate(x):  # used to reorder request and remove duplications
            """
              the negative sign on len(toks) sorts descending - this has a few advantages:
              - time estimates will always be over not underestimates, which is more useful for planning
              - to know the size of a batch when going through the list, you know the first one is always the batch padded context length.
                this is useful to simplify the batching logic and more importantly to make automatic adaptive batches much much easier to implement
              - any OOMs will happen right away rather than near the end
            """
            toks = x[0] + x[1]
            return -len(toks), tuple(toks)

        reord = utils.Reorderer(requests, _collate)
        request_ds = RequestDataset(
            reord.get_reordered(), self.model.tokenizer, self.max_length
        )
        request_dl = DataLoader(
            request_ds,
            collate_fn=pad_collate,
            batch_size=self.batch_size,
            shuffle=False,
        )

        def logits_to_results(batch, response):
            input_token_ids_batch, _, lens, conti_lens = batch
            batch_size = len(lens)
            assert (
                len(response["token_ids"]) == batch_size
            ), "Response's length not equal to batch size."

            batch_res = []
            for index in range(batch_size):
                inp_len = lens[index]
                conti_len = conti_lens[index]

                inp_token_ids = input_token_ids_batch[index].tolist()[
                    : inp_len + 1
                ]  # recover fake deleted token
                response_token_ids = response["token_ids"][index][:inp_len]

                assert (
                    response_token_ids == inp_token_ids[:-1]
                ), f"Mismatch in input tokens."

                log_probs = response["full_logprob"][index][:inp_len]  # torch.tensor
                log_probs = log_probs[-conti_len:]

                greedy_tokens = log_probs.argmax(dim=-1)
                greedy_tokens = self.tokenizer.ids_to_tokens(
                    greedy_tokens.cpu().numpy().tolist()
                )

                conti_token_ids = inp_token_ids[-conti_len:]
                conti_tokens = self.tokenizer.ids_to_tokens(conti_token_ids)

                max_equal = greedy_tokens == conti_tokens
                log_probs = log_probs.cpu().to(torch.float32)
                conti_enc = torch.tensor(self.tokenizer.tokens_to_ids(conti_tokens))
                conti_probs = torch.gather(
                    log_probs, 1, conti_enc.unsqueeze(-1)
                ).squeeze(-1)

                batch_res.append(
                    (
                        float(conti_probs.sum()),
                        bool(max_equal),
                        greedy_tokens,
                        conti_tokens,
                    )
                )
            return batch_res

        res = []
        for batch in tqdm.tqdm(request_dl):
            # inputs = (token_ids, conti_lens)
            inputs = (batch[0].cuda(), batch[1].cuda())
            response = generate(
                model=self.model,
                inputs=inputs,
                tokens_to_generate=1,
                all_probs=True,
                temperature=1.0,
                add_BOS=False,
                top_k=0,
                top_p=0.9,
                greedy=True,
                compute_logprob=True,
                repetition_penalty=1.0,
                min_tokens_to_generate=0,
            )
            response = get_computeprob_response(self.tokenizer, response, inputs)

            if is_global_rank_zero():
                res.extend(logits_to_results(batch, response))

            del inputs, response

        return reord.get_original(res) if self.can_access_output() else None

    def loglikelihood_rolling(self, requests):
        loglikelihoods = []
        len_rolling_token_windows = [0]
        all_rolling_token_windows = []

        for (string,) in requests:
            rolling_token_windows = list(
                map(
                    utils.make_disjoint_window,
                    utils.get_rolling_token_windows(
                        token_list=self.tokenizer.text_to_ids(string),
                        prefix_token=self.eos_id,
                        max_seq_len=self.max_length,
                        context_len=1,
                    ),
                )
            )

            len_rolling_token_windows.append(
                len(rolling_token_windows) + len_rolling_token_windows[-1]
            )
            all_rolling_token_windows.extend(rolling_token_windows)

        string_nll = self._loglikelihood(all_rolling_token_windows)
        if self.can_access_output():
            string_nll = [x[0] for x in string_nll]
            # discard is_greedy
            for i in range(len(len_rolling_token_windows) - 1):
                loglikelihoods.append(
                    sum(
                        string_nll[
                            len_rolling_token_windows[i] : len_rolling_token_windows[
                                i + 1
                            ]
                        ]
                    )
                )

        return loglikelihoods

    def greedy_until(self, requests):
        raise NotImplementedError

    def can_access_output(self):
        return is_global_rank_zero()<|MERGE_RESOLUTION|>--- conflicted
+++ resolved
@@ -141,15 +141,12 @@
             pretrained_cfg.activations_checkpoint_granularity = None
             pretrained_cfg.activations_checkpoint_method = None
             pretrained_cfg.precision = trainer.precision
-<<<<<<< HEAD
             pretrained_cfg.dist_ckpt_format = False
-=======
             pretrained_cfg.batch_size = args.batch_size
             pretrained_cfg.tensor_model_parallel_size = args.tensor_model_parallel_size
             pretrained_cfg.pipeline_model_parallel_size = (
                 args.pipeline_model_parallel_size
             )
->>>>>>> 053a852c
             if trainer.precision == "16":
                 pretrained_cfg.megatron_amp_O2 = False
         model = MegatronGPTModel.restore_from(
