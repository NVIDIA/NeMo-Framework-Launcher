--- conflicted
+++ resolved
@@ -704,21 +704,15 @@
             'rm -f $INTERRUPTED_FLAG_FILE',
             '',
         ]
-        srun_args += ["--kill-on-bad-exit=0", "--wait=0"]
+        srun_args += ["--kill-on-bad-exit=0", "--wait=3600"]
            
     # commandline (this will run the function and args specified in the file provided as argument)
     # We pass --output and --error here, because the SBATCH command doesn't work as expected with a filename pattern
     stderr_flags = [] if stderr_to_stdout else ["--error", stderr]
     container_flags = ["--container-image", container_image] if container_image else []
-<<<<<<< HEAD
     container_flags += (
         ["--container-mounts", container_mounts] if container_mounts else []
     )
-    if srun_args is None:
-        srun_args = []
-=======
-    container_flags += ["--container-mounts", container_mounts] if container_mounts else []
->>>>>>> 2334995b
 
     if NEMO_LAUNCHER_MEMORY_MEASURE:
         srun_args += ["--overlap"]
