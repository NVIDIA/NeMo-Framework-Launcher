--- conflicted
+++ resolved
@@ -152,37 +152,34 @@
 
         return job_id
 
-<<<<<<< HEAD
-    def make_dask_command_string(self, runscript_path):
-        dask_config = self.stage_cfg.get("dask")
-
-        command_string = []
-        command_string.append(f"LOGDIR={self.log_folder}")
-        command_string.append(f"RUNSCRIPT={runscript_path}")
-
-        pool_size = dask_config.get("pool_size")
-        command_string.append(f"POOL_SIZE={pool_size}")
-
-        protocol = dask_config.get("protocol")
-        command_string.append(f"PROTOCOL={protocol}")
-
-        interface = dask_config.get("interface")
-        command_string.append(f"INTERFACE={interface}")
-
-        dask_script_path = (
-            self._launcher_scripts_path / "nemo_launcher/collections/run_dask_stage.sh"
-        )
-
-        return " ".join(command_string) + f" bash {dask_script_path}"
-
-=======
     def _get_sub_stage_confg(self, sub_stage_name):
         dataset_name = self.cfg.get("data_curation").get("dataset_name")
         sub_stage_config = (
             self.cfg.get("data_curation").get(dataset_name).get(sub_stage_name)
         )
         return sub_stage_config
->>>>>>> dbfefdc7
+
+    def make_dask_command_string(self, runscript_path):
+        dask_config = self.stage_cfg.get("dask")
+
+        command_string = []
+        command_string.append(f"LOGDIR={self.log_folder}")
+        command_string.append(f"RUNSCRIPT={runscript_path}")
+
+        pool_size = dask_config.get("pool_size")
+        command_string.append(f"POOL_SIZE={pool_size}")
+
+        protocol = dask_config.get("protocol")
+        command_string.append(f"PROTOCOL={protocol}")
+
+        interface = dask_config.get("interface")
+        command_string.append(f"INTERFACE={interface}")
+
+        dask_script_path = (
+            self._launcher_scripts_path / "nemo_launcher/collections/run_dask_stage.sh"
+        )
+
+        return " ".join(command_string) + f" bash {dask_script_path}"
 
 
 class InitializeMemory:
