import os
import copy
import os
import shlex
from pathlib import Path
from typing import Dict, List
from dataclasses import dataclass

import omegaconf
from nemo_launcher.core.launchers import AutoLauncher
from nemo_launcher.core.stages import (
    NemoMegatronStage,
    clean_command_groups,
    create_args_list,
)


@dataclass
class PipelineMemory:
    """
    PipelineMemory keeps track of all the directories for inputs and
    outputs of the data curator. This allows flexible reordering of
    the data curator substages without needing to manually adjust all
    the input and output directories.
    """

    data_dir: str = None
    nested_dir: str = None
    # Should only be used for when the path needs to be passed between substages
    filter_config_path: str = None
    ngrams_path: str = None


class DataCurationSubStage(NemoMegatronStage):
    """
    DataCurationSubStage is a base class for data curation sub stages.
    It can hold multiple sub-stages. For example, preparing data from
    Common Crawl requires download, extraction, deduplication and filtering.
    They have dependencies on each other and will be launched one by one.
    """

    def __init__(self, cfg, memory):
        super().__init__(cfg)
        self.log_folder = Path()
        self.conf_folder = Path()
        self.memory = memory

    def setup_folder_and_data(self):
        """
        Each job in the data curation pipeline creates a directory
        for writing logs (log_folder), writing and reading intermediate
        results (results_folder) and for reading configs (conf_folder)
        """
        job_path = self.get_job_path()
        job_path.folder.mkdir(parents=True, exist_ok=True)
        # make the results dir
        results_folder = job_path.results_folder
        results_folder.mkdir(parents=True, exist_ok=True)
        # make the log dir
        self.log_folder = Path(results_folder, "log")
        self.log_folder.mkdir(parents=True, exist_ok=True)
        # Make the conf dir
        self.conf_folder = Path(results_folder, "config")
        self.conf_folder.mkdir(parents=True, exist_ok=True)

    def _make_cluster_parameters(self, cluster: str) -> Dict:
        """
        Make a cluster-specific parameters for jobs on different clusters.
        Current clusters include bcm(slurm), bcp and interactive.
        For example for bcm, it will return slurm parameters:
            {'job_name': 'some_name', 'nodes': 2, 'ntasks_per_node': 8, ...}

        :param str cluster: i.e. `bcm`, `bcp`, `interactive`, etc.
        :param Optional sub_stage: current sub_stage name
        :return: a dictionary of cluster parameters, e.g. `ntasks_per_node`
        :rtype: Dict
        """
        cfg = self.cfg
        stage_cfg = self.stage_cfg

        run_cfg = stage_cfg.get("run")
        job_name = run_cfg.get("name")
        time_limit = run_cfg.get("time_limit")
        nodes = run_cfg.get("nodes")
        dependency = run_cfg.get("dependency")
        # Allow for updating the partition as we might run
        # on CPU only nodes
        node_type = run_cfg.get("node_type")
        node_config = cfg.get("data_curation").get(f"{node_type}_config")

        container_image = cfg.get("container")
        container_mounts = self._make_container_mounts_string()

        setup = None
        env_vars = self.get_env_vars()
        if env_vars:
            setup = [f"export {k}={v}" for k, v in env_vars.items()]

        shared_parameters = {
            "job_name": job_name,
            "time": time_limit,
            "setup": setup,
        }
        if cluster == "bcm":
            cluster_cfg = cfg.get("cluster")
            slurm_cfg = {**copy.deepcopy(cluster_cfg)}
            job_name_prefix = slurm_cfg.pop("job_name_prefix")
            cluster_params = {
                **slurm_cfg,
            }
            cluster_params.update(
                {
                    **shared_parameters,
                    "container_image": container_image,
                    "container_mounts": container_mounts,
                }
            )
            cluster_params["job_name"] = job_name_prefix + cluster_params["job_name"]
            cluster_params["nodes"] = nodes
            cluster_params["dependency"] = dependency
            cluster_params.update(node_config)

        return cluster_params

    def run(self) -> str:
        """
        Run current stage including all of the substages, returns job id on slurm based system otherwise empty string

        :return: job id on slurm based system otherwise empty string
        :rtype: str
        """
        # Create the job folders
        self.setup_folder_and_data()
        job_path = self.get_job_path()

        # Make cluster configuration parameters
        cluster_parameters = self._make_cluster_parameters(self.cluster)
        stage_cfg_path = NemoMegatronStage.save_stage_hydra_config(
            self.stage_cfg, job_path, self.cfg
        )

        # Build commands to launch on cluster
        command_groups = self.make_stage_command_groups(stage_cfg_path)

        # Create the launcher for the cluster
        launcher = AutoLauncher(
            folder=self.get_job_path().folder,
            cluster=self.cluster,
            **cluster_parameters,
        )

        # Launch the job on the cluster
        job_id = launcher.launch(command_groups)

        return job_id

    def _get_sub_stage_confg(self, sub_stage_name):
        dataset_name = self.cfg.get("data_curation").get("dataset_name")
        sub_stage_config = (
            self.cfg.get("data_curation").get(dataset_name).get(sub_stage_name)
        )
        return sub_stage_config

    def make_dask_command_string(self, runscript_path):
        dask_config = self.stage_cfg.get("dask")

        command_string = []
        command_string.append(f"LOGDIR={self.log_folder}")
        command_string.append(f"RUNSCRIPT={runscript_path}")

        pool_size = dask_config.get("pool_size")
        command_string.append(f"POOL_SIZE={pool_size}")

        protocol = dask_config.get("protocol")
        command_string.append(f"PROTOCOL={protocol}")

        interface = dask_config.get("interface")
        command_string.append(f"INTERFACE={interface}")

        dask_script_path = (
            self._launcher_scripts_path / "nemo_launcher/collections/run_dask_stage.sh"
        )

        return " ".join(command_string) + f" bash {dask_script_path}"


class InitializeMemory:
    """Dummy stage for initializing the PipelineMemory"""

    def __init__(self, cfg, memory):
        self.cfg = cfg
        self.memory = memory

    def run(self):
        self.memory.data_dir = self.cfg.get("data_dir")


class ChooseLanguage:
    """Dummy stage for choosing a language"""

    def __init__(self, cfg, memory):
        self.cfg = cfg
        self.memory = memory
        self.stage_cfg = (
            self.cfg.get("data_curation").get("special").get("choose_language")
        )
        with omegaconf.open_dict(self.stage_cfg):
            self.stage_cfg.run = {"dependency": "singleton"}

    def run(self):
        lang = self.stage_cfg.get("language")
        base_path = self.memory.nested_dir
        self.memory.data_dir = os.path.join(base_path, lang)
        self.memory.nested_dir = None


class QualityFiltering(DataCurationSubStage):
    """ DataCurationSubStage for performing quality filtering on documents """

    def __init__(self, cfg, memory):
        super().__init__(cfg, memory)

    def setup_stage_vars(self, cfg):
        """Setup the stage vars, i.e. stage name and stage cfg"""
        self.stage_name = "quality_filtering"
        self.stage_cfg = self._get_sub_stage_confg(self.stage_name)

    def make_stage_command_groups(self, stage_cfg_path: Path) -> List[List[str]]:
        """ Builds the command groups for the current stage """
        stage_cfg = self.stage_cfg

        # Write out the filter configuration as a separate config file
        filter_cfg = Path(self.conf_folder, "heuristic_filter.yaml")
        omegaconf.OmegaConf.save(stage_cfg.get("filter"), filter_cfg)

        command_groups = [[]]

        # If certain arguments are not specified, we remove them from the list
        optional_args = {
            "output_removed_document_dir": stage_cfg.get("output_removed_document_dir"),
            "output_document_score_dir": stage_cfg.get("output_document_score_dir"),
            "input_json_field": stage_cfg.get("input_json_field"),
        }

        # Remove any arguments that are not specified
        optional_args = {
            arg: optional_args[arg] for arg in optional_args if optional_args[arg]
        }

        output_dir = stage_cfg.get("output_retained_document_dir")

        # Create the list of arguments for the filter_documents command
        args = create_args_list(
            replace_underscore=True,
            log_dir=self.log_folder,
            input_data_dir=self.memory.data_dir,
            filter_config_file=f"{filter_cfg}",
            output_retained_document_dir=output_dir,
            **optional_args,
        )

        self.memory.data_dir = output_dir

        core_command = ["filter_documents", *args]

        core_command_string = " \\\n  ".join(core_command)
        command_groups[-1] += [core_command_string]
        command_groups = clean_command_groups(command_groups)

        return command_groups


class FastTextDownload(NemoMegatronStage):
    """Stage class of downloading the fastText model for language identification"""

    def __init__(self, cfg, memory):
        super().__init__(cfg)
        self.log_folder = Path()
        self.conf_folder = Path()
        self.memory = memory

    def setup_stage_vars(self, cfg):
        """Setup the stage vars, i.e. stage name and stage cfg"""
        self.stage_name = "fasttext_download"
        dataset_name = self.cfg.get("data_curation").get("dataset_name")
        self.stage_cfg = (
            self.cfg.get("data_curation").get(dataset_name).get(self.stage_name)
        )

    def _make_cluster_parameters(self, cluster: str,) -> Dict:
        """
        Make a cluster-specific parameters for jobs on different clusters.
        Current clusters include bcm(slurm), bcp and interactive.
        For example for bcm, it will return slurm parameters:
            {'job_name': 'some_name', 'nodes': 2, 'ntasks_per_node': 8, ...}

        :param str cluster: i.e. `bcm`, `bcp`, `interactive`, etc.
        :param Optional sub_stage: current sub_stage name
        :return: a dictionary of cluster parameters, e.g. `ntasks_per_node`
        :rtype: Dict
        """
        cfg = self.cfg
        stage_cfg = self.stage_cfg

        run_cfg = stage_cfg.get("run")
        job_name = run_cfg.get("name")
        time_limit = run_cfg.get("time_limit")
        nodes = run_cfg.get("nodes")
        # Allow for updating the partition as we might run
        # on CPU only nodes
        node_type = run_cfg.get("node_type")
        node_config = cfg.get("data_curation").get(f"{node_type}_config")

        shared_parameters = {
            "job_name": job_name,
            "time": time_limit,
        }
        if cluster == "bcm":
            cluster_cfg = cfg.get("cluster")
            slurm_cfg = {**copy.deepcopy(cluster_cfg)}
            job_name_prefix = slurm_cfg.pop("job_name_prefix")
            cluster_params = {
                **slurm_cfg,
            }
            cluster_params.update(
                {**shared_parameters,}
            )
            cluster_params["job_name"] = job_name_prefix + cluster_params["job_name"]
            cluster_params["nodes"] = nodes
            cluster_params.update(node_config)

        return cluster_params

    def run(self) -> str:
        # Create the log and res dir
        self.setup_folder_and_data()

        cluster_parameters = self._make_cluster_parameters(self.cluster)

        # Write out the filter configuration as a separate config file
        filter_cfg = Path(self.get_job_path().results_folder, "fasttext_langid.yaml")
        omegaconf.OmegaConf.save(self.stage_cfg.get("filter_config"), filter_cfg)
        self.memory.filter_config_path = filter_cfg

        # Get the path to download script
        # preface it with bash
        start_download_script = str(
            Path().joinpath(
                self.cfg["launcher_scripts_path"],
                "nemo_launcher",
                "collections",
                "datacuration_scripts",
                "download_fasttext.sh",
            )
        )
        cmd = [
            "bash",
            f"{start_download_script}",
            str(self.get_job_path().results_folder),
        ]
        cluster_parameters["setup"] = [shlex.join(cmd)]

        # Create launcher
        launcher = AutoLauncher(
            folder=self.get_job_path().folder,
            cluster=self.cluster,
            **cluster_parameters,
        )
        job_id = launcher.launch(command_groups=[])

        return job_id


class LanguageIdentification(DataCurationSubStage):
    """DataCurationSubStage for performing language identification on documents"""

    def __init__(self, cfg, memory):
        super().__init__(cfg, memory)

    def setup_stage_vars(self, cfg):
        """Setup the stage vars, i.e. stage name and stage cfg"""
        self.stage_name = "language_identification"
        self.stage_cfg = self._get_sub_stage_confg(self.stage_name)

    def make_stage_command_groups(self, stage_cfg_path: Path) -> List[List[str]]:
        """ Builds the command groups for the current stage """
        stage_cfg = self.stage_cfg

        command_groups = [[]]

        # If certain arguments are not specified, we remove them from the list
        optional_args = {
            "output_removed_document_dir": stage_cfg.get("output_removed_document_dir"),
            "output_document_score_dir": stage_cfg.get("output_document_score_dir"),
            "output_retained_document_dir": stage_cfg.get(
                "output_retained_document_dir"
            ),
        }

        # Remove any arguments that are not specified
        optional_args = {
            arg: optional_args[arg] for arg in optional_args if optional_args[arg]
        }

        # Create the list of arguments for the filter_documents command
        args = create_args_list(
            replace_underscore=True,
            log_dir=self.log_folder,
            input_data_dir=self.memory.data_dir,
            filter_config_file=self.memory.filter_config_path,
            **optional_args,
        )

        core_command = ["filter_documents", *args]

        core_command_string = " \\\n  ".join(core_command)
        command_groups[-1] += [core_command_string]
        command_groups = clean_command_groups(command_groups)

        return command_groups


class SeparateByLanguage(DataCurationSubStage):
    """DataCurationSubStage for separating documents by language"""

    def __init__(self, cfg, memory):
        super().__init__(cfg, memory)

    def setup_stage_vars(self, cfg):
        """Setup the stage vars, i.e. stage name and stage cfg"""
        self.stage_name = "separate_by_language"
        self.stage_cfg = self._get_sub_stage_confg(self.stage_name)

    def make_stage_command_groups(self, stage_cfg_path: Path) -> List[List[str]]:
        """ Builds the command groups for the current stage """
        stage_cfg = self.stage_cfg

        # Write out the filter configuration as a separate config file
        command_groups = [[]]

        # If certain arguments are not specified, we remove them from the list
        optional_args = {
            "remove_language_field": stage_cfg.get("remove_language_field")
        }

        # Remove any arguments that are not specified
        optional_args = {
            arg: optional_args[arg] for arg in optional_args if optional_args[arg]
        }
        output_dir = stage_cfg.get("output_data_dir")

        # Create the list of arguments for the command
        args = create_args_list(
            replace_underscore=True,
            log_dir=self.log_folder,
            input_data_dir=self.memory.data_dir,
            output_data_dir=output_dir,
            output_language_distribution=stage_cfg.get("output_language_distribution"),
            **optional_args,
        )
        self.memory.data_dir = None
        self.memory.nested_dir = output_dir

        core_command = ["separate_by_language", *args]

        core_command_string = " \\\n  ".join(core_command)
        command_groups[-1] += [core_command_string]
        command_groups = clean_command_groups(command_groups)

        return command_groups


class TextCleaning(DataCurationSubStage):
    """DataCurationSubStage for cleaning documents"""

    def __init__(self, cfg, memory):
        super().__init__(cfg, memory)

    def setup_stage_vars(self, cfg):
        """Setup the stage vars, i.e. stage name and stage cfg"""
        self.stage_name = "text_cleaning"
        self.stage_cfg = self._get_sub_stage_confg(self.stage_name)

    def make_stage_command_groups(self, stage_cfg_path: Path) -> List[List[str]]:
        """ Builds the command groups for the current stage """
        stage_cfg = self.stage_cfg

        # Write out the filter configuration as a separate config file
        command_groups = [[]]

        output_dir = stage_cfg.get("output_clean_dir")

        # Create the list of arguments for the command
        args = create_args_list(
            replace_underscore=True,
            log_dir=self.log_folder,
            input_data_dir=self.memory.data_dir,
            output_clean_dir=output_dir,
        )

        self.memory.data_dir = output_dir

        core_command = ["text_cleaning", *args]

        core_command_string = " \\\n  ".join(core_command)
        command_groups[-1] += [core_command_string]
        command_groups = clean_command_groups(command_groups)

        return command_groups


class PrepareTaskData(DataCurationSubStage):
    """DataCurationSubStage for preparing the task specific ngrams"""

    def __init__(self, cfg, memory):
        super().__init__(cfg, memory)

    def setup_stage_vars(self, cfg):
        """Setup the stage vars, i.e. stage name and stage cfg"""
        self.stage_name = "prepare_task_data"
        self.stage_cfg = self._get_sub_stage_confg(self.stage_name)

    def make_stage_command_groups(self, stage_cfg_path: Path) -> List[List[str]]:
        """ Builds the command groups for the current stage """
        stage_cfg = self.stage_cfg

        command_groups = [[]]
        output_task_ngrams = stage_cfg.get("output_task_ngrams")
        self.memory.ngrams_path = output_task_ngrams

        # Use the cache if configured to and it exists
        if stage_cfg.get("use_ngram_cache") and Path(output_task_ngrams).is_file():
            return command_groups

        # Write out the task configuration as a separate config file
        task_cfg = Path(self.conf_folder, "lm_tasks.yaml")
        omegaconf.OmegaConf.save(stage_cfg.get("lm_tasks_config"), task_cfg)

        # Create the list of arguments for the command
        args = create_args_list(
            replace_underscore=True,
            log_dir=self.log_folder,
            output_task_ngrams=output_task_ngrams,
            task_config_file=f"{task_cfg}",
        )

        core_command = ["prepare_task_data", *args]

        core_command_string = " \\\n  ".join(core_command)
        command_groups[-1] += [core_command_string]
        command_groups = clean_command_groups(command_groups)

        return command_groups


class FindMatchingNgrams(DataCurationSubStage):
    """DataCurationSubStage for finding task ngrams in the dataset"""

    def __init__(self, cfg, memory):
        super().__init__(cfg, memory)

    def setup_stage_vars(self, cfg):
        """Setup the stage vars, i.e. stage name and stage cfg"""
        self.stage_name = "find_matching_ngrams"
        self.stage_cfg = self._get_sub_stage_confg(self.stage_name)

    def make_stage_command_groups(self, stage_cfg_path: Path) -> List[List[str]]:
        """ Builds the command groups for the current stage """
        stage_cfg = self.stage_cfg

        # Write out the filter configuration as a separate config file
        command_groups = [[]]

        # If certain arguments are not specified, we remove them from the list
        optional_args = {
            "min_ngram_size": stage_cfg.get("min_ngram_size"),
            "max_ngram_size": stage_cfg.get("max_ngram_size"),
            "input_json_text_field": stage_cfg.get("input_json_text_field"),
        }

        # Remove any arguments that are not specified
        optional_args = {
            arg: optional_args[arg] for arg in optional_args if optional_args[arg]
        }

        output_dir = stage_cfg.get("output_matched_ngram_data")

        # Create the list of arguments for the command
        args = create_args_list(
            replace_underscore=True,
            log_dir=self.log_folder,
            input_data_dir=self.memory.data_dir,
            input_task_ngrams=self.memory.ngrams_path,
            output_matched_ngram_data=output_dir,
            **optional_args,
        )

        self.memory.ngrams_path = output_dir

        core_command = ["find_matching_ngrams", *args]

        core_command_string = " \\\n  ".join(core_command)
        command_groups[-1] += [core_command_string]
        command_groups = clean_command_groups(command_groups)

        return command_groups


class RemoveMatchingNgrams(DataCurationSubStage):
    """DataCurationSubStage for removing dataset text matching task ngrams"""

    def __init__(self, cfg, memory):
        super().__init__(cfg, memory)

    def setup_stage_vars(self, cfg):
        """Setup the stage vars, i.e. stage name and stage cfg"""
        self.stage_name = "remove_matching_ngrams"
        self.stage_cfg = self._get_sub_stage_confg(self.stage_name)

    def make_stage_command_groups(self, stage_cfg_path: Path) -> List[List[str]]:
        """ Builds the command groups for the current stage """
        stage_cfg = self.stage_cfg

        # Write out the filter configuration as a separate config file
        command_groups = [[]]

        # If certain arguments are not specified, we remove them from the list
        optional_args = {
            "input_json_text_field": stage_cfg.get("input_json_text_field"),
            "match_threshold": stage_cfg.get("match_threshold"),
            "max_document_splits": stage_cfg.get("max_document_splits"),
        }

        # Remove any arguments that are not specified
        optional_args = {
            arg: optional_args[arg] for arg in optional_args if arg in stage_cfg
        }

        output_dir = stage_cfg.get("output_task_deduped_dir")

        # Create the list of arguments for the command
        args = create_args_list(
            replace_underscore=True,
            log_dir=self.log_folder,
            input_data_dir=self.memory.data_dir,
            input_matched_ngrams=self.memory.ngrams_path,
            output_task_deduped_dir=output_dir,
            **optional_args,
        )

        self.memory.data_dir = output_dir

        core_command = ["remove_matching_ngrams", *args]

        core_command_string = " \\\n  ".join(core_command)
        command_groups[-1] += [core_command_string]
        command_groups = clean_command_groups(command_groups)

        return command_groups


class DataCurationStage(NemoMegatronStage):
    """Stage class for running all steps of the data curator"""

    def __init__(self, cfg):
        super().__init__(cfg)
        self.log_folder = Path()
        self.conf_folder = Path()
        self.STR2SUBSTAGECLASS = {
            "fasttext_download": FastTextDownload,
            "language_identification": LanguageIdentification,
            "separate_by_language": SeparateByLanguage,
            "text_cleaning": TextCleaning,
            "prepare_task_data": PrepareTaskData,
            "find_matching_ngrams": FindMatchingNgrams,
            "remove_matching_ngrams": RemoveMatchingNgrams,
            "choose_language": ChooseLanguage,
<<<<<<< HEAD
            "compute_minhashes": ComputeMinhashes,
            "minhash_buckets": MinhashBuckets,
            "jaccard_map_buckets": JaccardMapBuckets,
            "jaccard_shuffle": JaccardShuffle,
            "jaccard_compute": JaccardCompute,
            "connected_component": ConnectedComponent,
            "write_deduped_result_with_text": WriteDedupedResultWithText,
            "verify_all_pairs_jaccard": VerifyAllPairsJaccard,
=======
            "quality_filtering": QualityFiltering,
>>>>>>> 9450f916
        }

    def setup_stage_vars(self, cfg):
        """Setup the stage vars, i.e. stage name and stage cfg"""
        self.stage_name = "data_curation"
        self.stage_cfg = cfg.get("data_curation")

    def setup_sub_stages(self) -> List:
        """Process and validate the substages in order"""
        dataset_name = self.stage_cfg.get("dataset_name")
        stages = self.stage_cfg.get("stages")
        sub_stage_classes = [InitializeMemory]
        for stage_name in stages:
            stage = self.stage_cfg.get(stage_name)
            assert isinstance(
                stage, omegaconf.listconfig.ListConfig
            ), f"{stage_name} not defined in data curator config."
            for sub_stage_name in stage:
                is_valid_substage = sub_stage_name in self.STR2SUBSTAGECLASS
                assert is_valid_substage, f"{sub_stage_name} not recognized"
                has_stage_config = sub_stage_name in self.stage_cfg.get(
                    dataset_name
                ) or sub_stage_name in self.stage_cfg.get("special")
                assert has_stage_config, f"Config for {sub_stage_name} not found"

                sub_stage = self.STR2SUBSTAGECLASS[sub_stage_name]
                sub_stage_classes.append(sub_stage)

        return sub_stage_classes

    def run(self) -> str:
        """
        Run current stage including all of the substages,
        returns job id on slurm based system otherwise empty string

        :return: job id on slurm based system otherwise empty string
        :rtype: str
        """
        # Create the job folders
        self.setup_folder_and_data()

        substages = self.setup_sub_stages()
        memory = PipelineMemory()

        job_id = ""
        for sub_stage_class in substages:
            # Create the sub-stage
            sub_stage = sub_stage_class(self.cfg, memory)
            if job_id:
                dependency = f"aftercorr:{job_id}"
                sub_stage.stage_cfg["run"]["dependency"] = dependency
            # Launch the sub-stage
            job_id = sub_stage.run()

        assert memory.data_dir, "Data dir cannot be None"
        self.cfg["data_dir"] = memory.data_dir

        return job_id


class ComputeMinhashes(DataCurationSubStage):

    def __init__(self, cfg, memory):
        super().__init__(cfg, memory)

    def setup_stage_vars(self, cfg):
        """Setup the stage vars, i.e. stage name and stage cfg"""
        self.stage_name = "compute_minhashes"
        self.stage_cfg = self._get_sub_stage_confg(self.stage_name)

    def make_stage_command_groups(self, stage_cfg_path: Path) -> List[List[str]]:
        """ Builds the command groups for the current stage """
        stage_cfg = self.stage_cfg

        command_groups = [[]]

        # Create the list of arguments for the filter_documents command
        args = create_args_list(
            replace_underscore=True,
            log_dir=self.log_folder,
            input_data_dirs=self.cfg.get("data_dir"),
            minhash_length=stage_cfg.get("minhash_length"),
            char_ngram=stage_cfg.get("char_ngram"),
            hash_bytes=stage_cfg.get("hash_bytes"),
            seed=stage_cfg.get("seed"),
            output_minhash_dir=stage_cfg.get("output_fuzzy_deduped_dir"),
            num_files=stage_cfg.get("num_files"),
            files_per_partition=stage_cfg.get("files_per_partition"),
            scheduler_file=self.log_folder / "scheduler.json",
        )

        runscript = " \\\n  ".join(["gpu_compute_minhashes", *args])
        runscript_path = os.path.join(self.log_folder, "compute_minhashes.sh")

        with open(runscript_path, "w") as f:
            f.write(runscript)

        core_command = [self.make_dask_command_string(runscript_path)]

        core_command_string = " \\\n  ".join(core_command)
        command_groups[-1] += [core_command_string]
        command_groups = clean_command_groups(command_groups)

        return command_groups


class MinhashBuckets(DataCurationSubStage):

    def __init__(self, cfg, memory):
        super().__init__(cfg, memory)

    def setup_stage_vars(self, cfg):
        """Setup the stage vars, i.e. stage name and stage cfg"""
        self.stage_name = "minhash_buckets"
        self.stage_cfg = self._get_sub_stage_confg(self.stage_name)

    def make_stage_command_groups(self, stage_cfg_path: Path) -> List[List[str]]:
        """ Builds the command groups for the current stage """
        stage_cfg = self.stage_cfg

        command_groups = [[]]

        # Create the list of arguments for the filter_documents command
        args = create_args_list(
            replace_underscore=True,
            log_dir=self.log_folder,
            input_data_dirs=stage_cfg.get("input_minhash_dir"),
            minhash_length=stage_cfg.get("minhash_length"),
            output_bucket_dir=stage_cfg.get("output_fuzzy_deduped_dir"),
            num_bands=stage_cfg.get("num_bands"),
            buckets_per_shuffle=stage_cfg.get("buckets_per_shuffle"),
            protocol=stage_cfg.get("dask").get("protocol"),
            scheduler_file=self.log_folder / "scheduler.json",
        )

        runscript = " \\\n  ".join(["minhash_buckets", *args])
        runscript_path = os.path.join(self.log_folder, "minhash_buckets.sh")

        with open(runscript_path, "w") as f:
            f.write(runscript)

        core_command = [self.make_dask_command_string(runscript_path)]

        core_command_string = " \\\n  ".join(core_command)
        command_groups[-1] += [core_command_string]
        command_groups = clean_command_groups(command_groups)

        return command_groups


class JaccardMapBuckets(DataCurationSubStage):

    def __init__(self, cfg, memory):
        super().__init__(cfg, memory)

    def setup_stage_vars(self, cfg):
        """Setup the stage vars, i.e. stage name and stage cfg"""
        self.stage_name = "jaccard_map_buckets"
        self.stage_cfg = self._get_sub_stage_confg(self.stage_name)

    def make_stage_command_groups(self, stage_cfg_path: Path) -> List[List[str]]:
        """ Builds the command groups for the current stage """
        stage_cfg = self.stage_cfg

        command_groups = [[]]

        # Create the list of arguments for the filter_documents command
        args = create_args_list(
            replace_underscore=True,
            log_dir=self.log_folder,
            input_data_dirs=self.cfg.get("data_dir"),
            input_bucket_dir=stage_cfg.get("input_bucket_dir"),
            text_ddf_blocksize=stage_cfg.get("text_ddf_blocksize"),
            output_dir=stage_cfg.get("output_fuzzy_deduped_dir"),
            scheduler_file=self.log_folder / "scheduler.json",
        )

        runscript = " \\\n  ".join(["jaccard_map_buckets", *args])
        runscript_path = os.path.join(self.log_folder, "jaccard_map_buckets.sh")

        with open(runscript_path, "w") as f:
            f.write(runscript)

        core_command = [self.make_dask_command_string(runscript_path)]

        core_command_string = " \\\n  ".join(core_command)
        command_groups[-1] += [core_command_string]
        command_groups = clean_command_groups(command_groups)

        return command_groups


class JaccardShuffle(DataCurationSubStage):

    def __init__(self, cfg, memory):
        super().__init__(cfg, memory)

    def setup_stage_vars(self, cfg):
        """Setup the stage vars, i.e. stage name and stage cfg"""
        self.stage_name = "jaccard_shuffle"
        self.stage_cfg = self._get_sub_stage_confg(self.stage_name)

    def make_stage_command_groups(self, stage_cfg_path: Path) -> List[List[str]]:
        """ Builds the command groups for the current stage """
        stage_cfg = self.stage_cfg

        command_groups = [[]]

        # Create the list of arguments for the filter_documents command
        args = create_args_list(
            replace_underscore=True,
            log_dir=self.log_folder,
            input_data_dirs=self.cfg.get("data_dir"),
            input_bucket_mapping_dir=stage_cfg.get("input_bucket_mapping_dir"),
            text_ddf_blocksize=stage_cfg.get("text_ddf_blocksize"),
            output_dir=stage_cfg.get("output_fuzzy_deduped_dir"),
            parts_per_worker=stage_cfg.get("parts_per_worker"),
            scheduler_file=self.log_folder / "scheduler.json",
        )

        runscript = " \\\n  ".join(["jaccard_shuffle", *args])
        runscript_path = os.path.join(self.log_folder, "jaccard_shuffle.sh")

        with open(runscript_path, "w") as f:
            f.write(runscript)

        core_command = [self.make_dask_command_string(runscript_path)]

        core_command_string = " \\\n  ".join(core_command)
        command_groups[-1] += [core_command_string]
        command_groups = clean_command_groups(command_groups)

        return command_groups


class JaccardCompute(DataCurationSubStage):

    def __init__(self, cfg, memory):
        super().__init__(cfg, memory)

    def setup_stage_vars(self, cfg):
        """Setup the stage vars, i.e. stage name and stage cfg"""
        self.stage_name = "jaccard_compute"
        self.stage_cfg = self._get_sub_stage_confg(self.stage_name)

    def make_stage_command_groups(self, stage_cfg_path: Path) -> List[List[str]]:
        """ Builds the command groups for the current stage """
        stage_cfg = self.stage_cfg

        command_groups = [[]]

        # Create the list of arguments for the filter_documents command
        args = create_args_list(
            replace_underscore=True,
            log_dir=self.log_folder,
            shuffled_docs_path=stage_cfg.get("shuffled_docs_path"),
            output_dir=stage_cfg.get("output_fuzzy_deduped_dir"),
            num_files=stage_cfg.get("num_files"),
            files_per_partition=stage_cfg.get("files_per_partition"),
            scheduler_file=self.log_folder / "scheduler.json",
        )

        runscript = " \\\n  ".join(["jaccard_compute", *args])
        runscript_path = os.path.join(self.log_folder, "jaccard_compute.sh")

        with open(runscript_path, "w") as f:
            f.write(runscript)

        core_command = [self.make_dask_command_string(runscript_path)]

        core_command_string = " \\\n  ".join(core_command)
        command_groups[-1] += [core_command_string]
        command_groups = clean_command_groups(command_groups)

        return command_groups


class ConnectedComponent(DataCurationSubStage):

    def __init__(self, cfg, memory):
        super().__init__(cfg, memory)

    def setup_stage_vars(self, cfg):
        """Setup the stage vars, i.e. stage name and stage cfg"""
        self.stage_name = "connected_component"
        self.stage_cfg = self._get_sub_stage_confg(self.stage_name)

    def make_stage_command_groups(self, stage_cfg_path: Path) -> List[List[str]]:
        """ Builds the command groups for the current stage """
        stage_cfg = self.stage_cfg

        command_groups = [[]]

        # Create the list of arguments for the filter_documents command
        args = create_args_list(
            replace_underscore=True,
            log_dir=self.log_folder,
            jaccard_pairs_path=stage_cfg.get("jaccard_pairs_path"),
            output_dir=stage_cfg.get("output_dir"),
            cache_dir=stage_cfg.get("cache_dir"),
            scheduler_file=self.log_folder / "scheduler.json",
        )

        runscript = " \\\n  ".join(["gpu_connected_component", *args])
        runscript_path = os.path.join(self.log_folder, "connected_component.sh")

        with open(runscript_path, "w") as f:
            f.write(runscript)

        core_command = [self.make_dask_command_string(runscript_path)]

        core_command_string = " \\\n  ".join(core_command)
        command_groups[-1] += [core_command_string]
        command_groups = clean_command_groups(command_groups)

        return command_groups


class WriteDedupedResultWithText(DataCurationSubStage):

    def __init__(self, cfg, memory):
        super().__init__(cfg, memory)

    def setup_stage_vars(self, cfg):
        """Setup the stage vars, i.e. stage name and stage cfg"""
        self.stage_name = "write_deduped_result_with_text"
        self.stage_cfg = self._get_sub_stage_confg(self.stage_name)

    def make_stage_command_groups(self, stage_cfg_path: Path) -> List[List[str]]:
        """ Builds the command groups for the current stage """
        stage_cfg = self.stage_cfg

        command_groups = [[]]

        # Create the list of arguments for the filter_documents command
        args = create_args_list(
            replace_underscore=True,
            log_dir=self.log_folder,
            original_path=self.cfg.get("data_dir"),
            output_dir=stage_cfg.get("output_dir"),
        )

        runscript = " \\\n  ".join(["write_deduped_result_with_text", *args])
        runscript_path = os.path.join(
            self.log_folder, "write_deduped_result_with_text.sh"
        )

        with open(runscript_path, "w") as f:
            f.write(runscript)

        core_command = [self.make_dask_command_string(runscript_path)]

        core_command_string = " \\\n  ".join(core_command)
        command_groups[-1] += [core_command_string]
        command_groups = clean_command_groups(command_groups)

        return command_groups


class VerifyAllPairsJaccard(DataCurationSubStage):

    def __init__(self, cfg, memory):
        super().__init__(cfg, memory)

    def setup_stage_vars(self, cfg):
        """Setup the stage vars, i.e. stage name and stage cfg"""
        self.stage_name = "verify_all_pairs_jaccard"
        self.stage_cfg = self._get_sub_stage_confg(self.stage_name)

    def make_stage_command_groups(self, stage_cfg_path: Path) -> List[List[str]]:
        """ Builds the command groups for the current stage """
        stage_cfg = self.stage_cfg

        command_groups = [[]]

        # Create the list of arguments for the filter_documents command
        args = create_args_list(
            replace_underscore=True,
            log_dir=self.log_folder,
            output_dir=stage_cfg.get("output_dir"),
            cache_dir=stage_cfg.get("cache_dir"),
            scheduler_file=self.log_folder / "scheduler.json",
        )

        runscript = " \\\n  ".join(["verify_all_pairs_jaccard", *args])
        runscript_path = os.path.join(self.log_folder, "verify_all_pairs_jaccard.sh")

        with open(runscript_path, "w") as f:
            f.write(runscript)

        core_command = [self.make_dask_command_string(runscript_path)]

        core_command_string = " \\\n  ".join(core_command)
        command_groups[-1] += [core_command_string]
        command_groups = clean_command_groups(command_groups)

        return command_groups<|MERGE_RESOLUTION|>--- conflicted
+++ resolved
@@ -675,7 +675,7 @@
             "find_matching_ngrams": FindMatchingNgrams,
             "remove_matching_ngrams": RemoveMatchingNgrams,
             "choose_language": ChooseLanguage,
-<<<<<<< HEAD
+            "quality_filtering": QualityFiltering,
             "compute_minhashes": ComputeMinhashes,
             "minhash_buckets": MinhashBuckets,
             "jaccard_map_buckets": JaccardMapBuckets,
@@ -684,9 +684,6 @@
             "connected_component": ConnectedComponent,
             "write_deduped_result_with_text": WriteDedupedResultWithText,
             "verify_all_pairs_jaccard": VerifyAllPairsJaccard,
-=======
-            "quality_filtering": QualityFiltering,
->>>>>>> 9450f916
         }
 
     def setup_stage_vars(self, cfg):
