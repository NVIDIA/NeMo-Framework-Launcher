# Copyright (c) 2022, NVIDIA CORPORATION.  All rights reserved.
#
# Licensed under the Apache License, Version 2.0 (the "License");
# you may not use this file except in compliance with the License.
# You may obtain a copy of the License at
#
#     http://www.apache.org/licenses/LICENSE-2.0
#
# Unless required by applicable law or agreed to in writing, software
# distributed under the License is distributed on an "AS IS" BASIS,
# WITHOUT WARRANTIES OR CONDITIONS OF ANY KIND, either express or implied.
# See the License for the specific language governing permissions and
# limitations under the License.

import copy
import functools
import glob
import json
import logging
import os
import re
import shutil
from pathlib import Path
from typing import Any, Dict, List, Optional

import omegaconf
from nemo_launcher.core.launchers import AutoLauncher
from nemo_launcher.utils.data_utils.prepare_squad import (
    prepare_squad_for_fine_tuning,
    prepare_squad_for_prompt_learning,
)
from nemo_launcher.utils.job_utils import JobPaths
from omegaconf import DictConfig, OmegaConf


class NemoMegatronStage:
    """
    Base class for NeMo Megatron stages. All stages should build on top of this class.
    Call `run` function to run current stage.
    """

    def __init__(self, cfg):
        self.cfg = cfg
        self.cluster = cfg.get("cluster_type")

        self.stage_name = None
        self.stage_cfg = None
        self.setup_stage_vars(cfg)
        self.job_name = self.stage_cfg.run.get("name")

        self.nodes_scheduler = {}

    def setup_stage_vars(self, cfg: OmegaConf):
        """Setup the stage vars, i.e. stage name and stage cfg"""
        raise NotImplementedError

    def run(self) -> str:
        """
        Run current stage returns job id on slurm based system otherwise empty string

        :return: job id on slurm based system otherwise empty string
        :rtype: str
        """
        # Setup folders and datasets
        self.setup_folder_and_data()
        # Save stage hydra config
        job_path = self.get_job_path()

        if (
            self.cfg.get("training").get("model").get("rampup_batch_size")
            and self.stage_name == "training"
        ):
            gpus = self.stage_cfg.get("trainer").get("devices")
            self._find_optimal_nodes(self.cfg, gpus)
            current_gbs = self._get_current_gbs(self.cfg)
            nodes = self.nodes_scheduler[str(current_gbs)]
            self.stage_cfg["trainer"]["num_nodes"] = nodes
            self.cfg["training"]["trainer"]["num_nodes"] = nodes
            logging.info(
                f"global batch size and number of nodes will change following this schedule:\n {self.nodes_scheduler}"
            )

        stage_cfg_path = NemoMegatronStage.save_stage_hydra_config(
            self.stage_cfg, job_path, self.cfg
        )
        # Make cluster parameters
        cluster_parameters = self._make_cluster_parameters(self.cluster)
        # Make k8s config file if necessary
        if self.cluster == "k8s":
            template_root = os.path.join(
                os.path.abspath(os.path.dirname(__file__)),
                f"k8s_templates/{self.stage_name}",
            )
            self._make_k8s_spec_file(template_root, cluster_parameters, job_path)
            self._copy_k8s_helm_chart(template_root, job_path)
        # Make command groups
        command_groups = self.make_stage_command_groups(stage_cfg_path)
        # Create launcher
        launcher = AutoLauncher(
            folder=job_path.folder, cluster=self.cluster, **cluster_parameters,
        )
        job_id = launcher.launch(command_groups=command_groups)

        return job_id

    def setup_folder_and_data(self) -> None:
        """Setup job/data folders and fine-tuning/prompt-learning dataset"""
        job_path = self.get_job_path()
        job_path.folder.mkdir(parents=True, exist_ok=True)
        results_folder = job_path.results_folder
        results_folder.mkdir(parents=True, exist_ok=True)

    @staticmethod
    def save_stage_hydra_config(
        stage_cfg: OmegaConf, job_path: JobPaths, cfg: OmegaConf
    ) -> Path:
        """
        Interpolate and save hydra config file for current stage

        :param OmegaConf stage_cfg: current stage's hydra configuration
        :param JobPaths job_path: JobPaths object
        :param OmegaConf cfg: base config for job
        :return: path current stage's essential nemo scripts code
        :rtype: Path
        """
        # Since k8s uses a Helm chart that launches a job based on the Hydra config
        # file, the Hydra config file that is generated needs to contain all of the
        # required keys for each stage.
        if cfg.cluster_type == "k8s":
            # OmegaConf doesn't allow adding new keys. Temporarily create a dictionary
            # representation and add the new keys before converting back to an
            # OmegaConf object.
            temp_config = OmegaConf.to_object(stage_cfg)
            temp_config["data_dir"] = cfg.data_dir
            temp_config["cluster_type"] = cfg.cluster_type
            temp_config["launcher_scripts_path"] = cfg.launcher_scripts_path
            temp_config["data_config"] = stage_cfg.run.name
            stage_cfg = OmegaConf.create(temp_config)

        _hydra_interpolation(stage_cfg)

        cfg_save_path = job_path.config_file
        omegaconf.OmegaConf.save(stage_cfg, cfg_save_path)
        return cfg_save_path

    def make_stage_command_groups(self, stage_cfg_path: Path) -> List[List[str]]:
        """
        Make the command groups for current stage
        Command groups is a list of command group. A command group is defined as:
              0. Command group is a list of command strings
              1. Each command group occupies one bcprun, srun or bash
              2. Each command group eventually has multiple commands connected by ";"

        :param Path stage_cfg_path: path to interpolated and saved configuration
        :return: command groups for current stage
        :rtype: List[List[str]]
        """
        raise NotImplementedError

    def _make_wandb_login_command(self) -> List[str]:
        """Make a command of login with w&b api key"""
        cfg = self.cfg
        wandb_cmd = ""

        if cfg.cluster_type == "bcp" and cfg.wandb_api_bcp_secret_key is not None:
            wandb_cmd = f"wandb login ${cfg.wandb_api_bcp_secret_key}"
        elif cfg.wandb_api_key_file is not None:
            with open(cfg.wandb_api_key_file, "r") as f:
                wandb_api_key = f.readline().rstrip()
            wandb_cmd = f"wandb login {wandb_api_key}"
        return [wandb_cmd]

    def _make_nemo_path_command(self) -> List[str]:
        """Extend nemo path to python path"""
        return [
            f"cd {self._nemo_code_path}",
            "git rev-parse HEAD",
            f"export PYTHONPATH={self._nemo_code_path}:\${{PYTHONPATH}}",
        ]

    def _make_k8s_spec_file(
        self, template_root: str, cluster_parameters: Dict, job_path: JobPaths
    ):
        """Create a yaml spec file for kubernetes jobs"""
        raise NotImplementedError

    # def _make_numa_mapping_command(self) -> List[str]:
    #     """Make a command of numa mapping call"""
    #     cfg = self.cfg
    #     numa_cfg = cfg.get("numa_mapping")
    #     if not numa_cfg.get("enable"):
    #         return []

    #     numa_override = [f"{k}={v}" for k, v in numa_cfg.items()]
    #     numa_command = [
    #         f"python3 -u {self._launcher_scripts_path / 'nemo_launcher/collections/numa_mapping.py'}",
    #         *numa_override,
    #     ]
    #     numa_command = " \\\n  ".join(numa_command)
    #     return [numa_command]

    def _make_api_log_command_prefix(self, results_dir: str) -> str:
        """Make a command prefix of api logging"""
        choice_model_type, choice_name = self.get_stage_config_choice()
        api_log = self.cfg.get("api_log", False)
        api_log_prefix = ""
        if api_log:
            api_log_path = os.path.join(results_dir, "api_logs")
            api_log_prefix = (
                "[[ \${SLURM_LOCALID} -eq 0 ]] && "
                f"API_LOG_CMD='apiLog.sh -p {choice_model_type}/{choice_name} -v nemo_launcher' || API_LOG_CMD=''; "
                f"LOGPATH={api_log_path} \${{API_LOG_CMD}}"
            )
        return api_log_prefix

    def _make_nsys_command_prefix(self, results_dir: str) -> str:
        """Make a command prefix of nsys profiling"""
        model_cfg = self.stage_cfg.get("model")
        if not model_cfg:
            return ""

        nsys_cfg = model_cfg.get("nsys_profile", None)
        nsys_prefix = ""
        if nsys_cfg is not None and nsys_cfg.get("enabled", False):
            profile_out_path = os.path.join(results_dir, "profile_logs")
            os.makedirs(profile_out_path, exist_ok=True)
            slurm_node = "\${SLURM_NODEID}"
            slurm_rank = "\${SLURM_PROCID}"
            slurm_jobid = "\${SLURM_JOB_ID}"
            nsys_prefix = (
                f"nsys profile -s none "
                f"-t {','.join(nsys_cfg.trace)} "
                f"-o {profile_out_path}/profile_{slurm_jobid}_node{slurm_node}_rank{slurm_rank} "
                f"--force-overwrite true "
                f"--capture-range=cudaProfilerApi "
                f"--capture-range-end=stop"
            )
        return nsys_prefix

    def _make_container_mounts_string(self) -> str:
        """
        Make container mounting string based on hydra configurations

        :return: container mounting string, e.g. "/path/to/A:/path/to/A,/path/to/B:/path/to/B,..."
        :rtype: str
        """

        def add_container_mounts(container_mounts):
            mounts_str = ""
            if container_mounts is not None:
                assert isinstance(
                    container_mounts, omegaconf.listconfig.ListConfig
                ), "container_mounts must be a list."
                for mount in container_mounts:
                    if mount is not None and isinstance(mount, str):
                        mounts_str += (
                            f",{mount}" if ":" in mount else f",{mount}:{mount}"
                        )
            return mounts_str

        cfg = self.cfg
        data_dir = cfg.get("data_dir")
        base_results_dir = cfg.get("base_results_dir")
        mounts_string = f"{self._launcher_scripts_path}:{self._launcher_scripts_path},{data_dir}:{data_dir},{base_results_dir}:{base_results_dir}"

        container_mounts = cfg.get("container_mounts")
        mounts_string += add_container_mounts(container_mounts)
        return mounts_string

    def _make_cluster_parameters(self, cluster: str) -> Dict:
        """
        Make a cluster-specific parameters for jobs on different clusters.
        Current clusters include bcm(slurm), bcp and interactive.
        For example for bcm, it will return slurm parameters:
            {'job_name': 'some_name', 'nodes': 2, 'ntasks_per_node': 8, ...}

        :param str cluster: i.e. `bcm`, `bcp`, `interactive`, etc.
        :return: a dictionary of cluster parameters, e.g. `ntasks_per_node`
        :rtype: Dict
        """
        cfg = self.cfg
        stage_cfg = self.stage_cfg
        run_cfg = stage_cfg.get("run")
        job_name = run_cfg.get("name")
        time_limit = run_cfg.get("time_limit")
        nodes = run_cfg.get("nodes")
        dependency = run_cfg.get("dependency")
        if nodes is None:
            nodes = stage_cfg.get("trainer").get("num_nodes")

        ntasks_per_node = run_cfg.get("ntasks_per_node")
        if ntasks_per_node is None:
            ntasks_per_node = stage_cfg.get("trainer").get("devices")

        container_image = cfg.get("container")
        container_mounts = self._make_container_mounts_string()

        setup = None
        env_vars = self.get_env_vars()
        if env_vars:
            setup = [f"export {k}={v}" for k, v in env_vars.items()]

        cluster_parameters = {}
        shared_parameters = {
            "job_name": job_name,
            "nodes": nodes,
            "time": time_limit,
            "ntasks_per_node": ntasks_per_node,
            "setup": setup,
        }
        if cluster == "bcm":
            cluster_cfg = cfg.get("cluster")
            if cfg.get("training").get("model").get("ub_tp_comm_overlap", False) or (
                cfg.get("peft") is not None
                and cfg.get("peft").get("model").get("ub_tp_comm_overlap", False)
            ):
                if "srun_args" not in cluster_cfg:
                    cluster_cfg["srun_args"] = []
                cluster_cfg["srun_args"] += ["--mpi=pmix"]
            slurm_cfg = {**copy.deepcopy(cluster_cfg)}
            job_name_prefix = slurm_cfg.pop("job_name_prefix")
            cluster_parameters = {**slurm_cfg}
            cluster_parameters.update(
                {
                    **shared_parameters,
                    "dependency": dependency,
                    "container_image": container_image,
                    "container_mounts": container_mounts,
                }
            )
            cluster_parameters["job_name"] = (
                job_name_prefix + cluster_parameters["job_name"]
            )
        elif cluster == "bcp":
            cluster_parameters.update(
                {
                    **shared_parameters,
                    "no_redirect": cfg.get("bcp_no_redirect"),
                    "env_vars": env_vars,
                }
            )
        elif cluster == "interactive":
            cluster_parameters.update(shared_parameters)
        elif cluster == "k8s":
            cluster_cfg = cfg.get("cluster")
            k8s_cfg = {**copy.deepcopy(cluster_cfg)}

            cluster_parameters = {**k8s_cfg}
            cluster_parameters.update(
                {
                    **shared_parameters,
                    "container_image": container_image,
                    "env_vars": env_vars,
                }
            )

        return cluster_parameters

    def _find_optimal_nodes(self, cfg, gpus) -> None:
        nodes_scheduler_path = (
            f"{cfg.get('training').get('run').get('results_dir')}/nodes_scheduler.json"
        )

        try:
            with open(nodes_scheduler_path, "r") as nodes_scheduler:
                self.nodes_scheduler = json.load(nodes_scheduler)
        except FileNotFoundError:
            mbs = cfg.get("training").get("model").get("micro_batch_size")
            gbs = cfg.get("training").get("model").get("global_batch_size")
            rampup_bs = cfg.get("training").get("model").get("rampup_batch_size")
            tp = cfg.get("training").get("model").get("tensor_model_parallel_size")
            pp = cfg.get("training").get("model").get("pipeline_model_parallel_size")
            num_nodes = cfg.get("training").get("trainer").get("num_nodes")
            start_bs = rampup_bs[0]
            increment = rampup_bs[1]

            cbs = start_bs
            rbs = [start_bs]
            while cbs <= (gbs - increment):
                rbs.append(rbs[-1] + increment)
                cbs += increment

            self.nodes_scheduler[str(gbs)] = num_nodes
            for b in rbs[::-1][1:]:
                optimal_lst = []
                prev = int(min(list(self.nodes_scheduler.values())))
                for nodes in range(1, prev + 1):
                    dp = (gpus * nodes) // (tp * pp)
                    if (
                        b % (mbs * dp) == 0
                        and b % (mbs * gpus * nodes) == 0
                        and nodes <= prev
                    ):
                        optimal_lst.append(nodes)

                self.nodes_scheduler[str(b)] = max(optimal_lst)

            sched_rbs = [int(i) for i in self.nodes_scheduler.keys()]
            assert rbs[::-1] == sched_rbs, (
                "please, make sure you enter the correct combination of"
                " ramp up batch size and number of nodes"
            )

            with open(nodes_scheduler_path, "w") as nodes_scheduler:
                nodes_scheduler.write(json.dumps(self.nodes_scheduler))

    def _get_current_gbs(self, cfg):
        start_bs = cfg.get("training").get("model").get("rampup_batch_size")[0]
        results_dir = cfg.get("training").get("run").get("results_dir")
        os.chdir(results_dir)
        job_numbers = []

        try:
            for file in glob.glob("*.out"):
                file = file.split("_")[-1].split(".")[0]
                job_numbers.append(int(file))

            job_number = max(job_numbers)
            last_job = glob.glob(f"*{job_number}.out")[0]
            with open(last_job, "r") as logs:
                logs = logs.read()

            current_gbs = re.findall(r"global_batch_size=(\d+)", logs)[-1]
        except:
            current_gbs = start_bs

        return current_gbs

    def get_env_vars(self) -> Dict:
        """
        Set up dictionary for environment variables
        The environment variables from hydra config will be set inside the job scripts.
        For Example:
            Set `env_vars.NVTE_BIAS_DROPOUT_FUSION=1` while calling nemo_launcherlauncher-scripts,
            `NVTE_BIAS_DROPOUT_FUSION=1` will be set while running the job.

        :return: a dictionary of env vars while running the job.
        :rtype: Dict
        """
        env_vars = {k: v for k, v in self.cfg.get("env_vars").items() if v is not None}
        return env_vars

    def get_stage_config_choice(self):
        """
        Return current stages config's corresponding `choice_model_type` and `choice_name`
        For example, if `training=gpt3/5b`, then `choice_model_type=gpt3` and `choice_name=5b`
        """
        stage_config_choice = self.cfg.get(f"{self.stage_name}_config")
        choice_model_type = stage_config_choice.rsplit("/", 1)[0]
        choice_name = stage_config_choice.rsplit("/", 1)[1]
        return choice_model_type, choice_name

    @property
    def _launcher_scripts_path(self) -> Path:
        return Path(self.cfg.get("launcher_scripts_path"))

    @property
    def _nemo_code_path(self) -> Path:
        return Path("/opt/NeMo")

    @property
    def _data_dir(self) -> Path:
        return Path(self.cfg.get("data_dir"))

    @property
    def _rlhf_code_path(self) -> Path:
        return Path("/opt/nemo-rlhf")

    @property
    def _aligner_code_path(self) -> Path:
        return Path("/opt/NeMo-Aligner")

    @property
    def _cuda_visible_devices(self) -> str:
        ntasks_per_node = self.stage_cfg.run.get("ntasks_per_node")
        if ntasks_per_node is None:
            ntasks_per_node = self.stage_cfg.trainer.get("devices", 1)
        return (
            "CUDA_VISIBLE_DEVICES=0,1,2,3,4,5,6,7"
            if ntasks_per_node == 8
            else f"CUDA_VISIBLE_DEVICES={','.join(map(str, range(ntasks_per_node)))}"
        )

    @property
    def _cuda_device_max_connections(self) -> str:
        model_cfg = self.stage_cfg.get("model")
        if not model_cfg:
            return ""
        tensor_model_parallel_size = model_cfg.get("tensor_model_parallel_size", 1)
        context_parallel_size = model_cfg.get("context_parallel_size", 1)
        fsdp = model_cfg.get("fsdp", False)
        return (
            "CUDA_DEVICE_MAX_CONNECTIONS=1"
            if (
                (tensor_model_parallel_size > 1 or context_parallel_size > 1)
                and not fsdp
            )
            else ""
        )

    @property
    def _nvte_bias_gelu_nvfusion(self) -> str:
        """Only used in pretraining; override in training class"""
        return ""

    @functools.lru_cache()
    def get_job_path(self, sub_stage: Optional = None) -> JobPaths:
        """Fetch a JobPaths object for current stage"""
        run_cfg = self.stage_cfg.get("run")
        results_dir = Path(
            run_cfg.get("results_dir")
        )  # TODO: rename this to job dir in config
        if sub_stage is not None:
            results_dir = results_dir / sub_stage
        return JobPaths(results_dir, self.job_name)

    @property
    def _set_ln_sm_margin(self) -> str:
        """ Set LayerNorm SM margin when using P2P communication overlap to support the overlap with LayerNorm kernel """
        vpp = self.cfg.training.model.get("virtual_pipeline_model_parallel_size")
        if (
            self.cfg.training.model.get("overlap_p2p_comm", False)
            and self.cfg.training.model.get("pipeline_model_parallel_size") > 1
            and vpp is not None
            and vpp > 1
        ):
            get_ln_sm_margin_command = (
                f"python3 {self._launcher_scripts_path / 'nemo_launcher/collections/conditional_cfgs.py'} "
                f"name=get_ln_sm_margin"
            )
            return f"NVTE_FWD_LAYERNORM_SM_MARGIN=\$({get_ln_sm_margin_command}) NVTE_BWD_LAYERNORM_SM_MARGIN=\$({get_ln_sm_margin_command})"
        return ""

    @property
    def _skip_ag_overlap(self) -> str:
        """ Skip TP-AllGather overlap with ring-exchange at (1) bf16 and (2) PP > 1 """
        if (
            self.cfg.training.model.get("ub_tp_comm_overlap", False)
            and self.cfg.training.model.get("pipeline_model_parallel_size") > 1
        ):
            use_fp8 = self.cfg.training.model.get("fp8", False)
            get_ag_overlap_command = (
                f"python3 {self._launcher_scripts_path / 'nemo_launcher/collections/conditional_cfgs.py'} "
                f"name=get_ag_overlap "
                f"fp8={use_fp8} "
            )
            return f"NVTE_UB_SPLIT_AG=\$({get_ag_overlap_command})"
        return ""


class NeMoStage(NemoMegatronStage):
    """
    Stage is a nemo stage if it uses a nemo scripts
    Current nemo stage includes:
        - pretraining
        - fine-tuning
        - prompt-learning
        - t5/mt5 eval
    GPT3 eval is not a NeMo stage because it uses eval-harness inside nemo_launcher collections.
    """

    def make_stage_command_groups(self, stage_cfg_path: Path) -> List[List[str]]:
        """
        Make the command groups for current stage
        Command groups is a list of command group. A command group is defined as:
              0. Command group is a list of command strings
              1. Each command group occupies one bcprun, srun or bash
              2. Each command group eventually has multiple commands connected by ";"

        :param Path stage_cfg_path: path to interpolated and saved configuration
        :return: command groups for current stage
        :rtype: List[List[str]]
        """
        # Training has one command group
        # Shared with fine-tuning and prompt learning
        command_groups = [[]]
        command_groups[0] += self._make_wandb_login_command()
        command_groups[0] += self._make_nemo_path_command()
        # command_groups[0] += self._make_numa_mapping_command()

        # _cuda_device_max_connections and _cuda_visible_devices cannot be used as command prefix on BCP
        if self.cluster == "bcp":
            core_command = []
        else:
            core_command = [
                self._cuda_device_max_connections,
                self._cuda_visible_devices,
                self._set_ln_sm_margin,
                self._skip_ag_overlap,
                self._nvte_bias_gelu_nvfusion,
            ]

        core_command += [
            self._make_api_log_command_prefix(
                results_dir=self.get_job_path().results_folder
            ),
            self._make_nsys_command_prefix(
                results_dir=self.get_job_path().results_folder
            ),
            self._make_nemo_call_string(stage_cfg_path),
        ]
        core_command_string = " ".join([c for c in core_command if c])
        command_groups[0] += [core_command_string]
        command_groups = clean_command_groups(command_groups)

        return command_groups

    def _make_nemo_call_string(self, stage_cfg_path: Path) -> str:
        """
        Make nemo scripts calling command string
        This is for current nemo stage's essential nemo script calling.

        :param Path stage_cfg_path: path to interpolated and saved configuration
        :return: command string of nemo script calling
        :rtype: str
        """
        choice_model_type, choice_name = self.get_stage_config_choice()
        code_path = self._get_nemo_code_path(choice_model_type)

        hydra_override = self._make_hydra_override()

        command = [
            f"python3 -u {code_path} ",
            f"--config-path={stage_cfg_path.parents[0]}",
            f"--config-name={stage_cfg_path.name}",
            *hydra_override,
        ]
        command_string = " \\\n  ".join(command)
        return command_string

    def _make_hydra_override(self) -> List:
        """
        Override some existing hydra configurations if necessary.

        Example use cases are:
            1. For bcp cluster, `+rank=\${RANK}` is required running some NeMo scripts.
                Existing hydra config doesn't have `rank` field, so we overwrite on the fly.
            2. Auto blend training dataset by overwriting empty `model.data.data_prefix` as
                `model.data.data_prefix=\$({auto_blend_command})`. Existing `model.data.data_prefix`
                could be None in cfg, so we overwrite it in this function.
        """
        hydra_override = []
        if self.cluster == "bcp":
            hydra_override += ["+rank=\${RANK}"]
        return hydra_override

    def _copy_k8s_helm_chart(self, template_root: str, job_path: JobPaths):
        """
        Copy the k8s Helm charts to the results directory.

        :param str template_root: path to where the k8s template files are located
        :param JobPaths job_path: JobPaths object
        """
        template_file = os.path.join(template_root, "training.yaml")
        chart_file = os.path.join(template_root, "Chart.yaml")
        training_path = Path(
            job_path.folder / "k8s_template" / "templates" / "training.yaml"
        )
        training_path.parent.mkdir(parents=True, exist_ok=True)
        config_path = Path(job_path.folder / "k8s_template" / "config")
        config_path.mkdir(parents=True, exist_ok=True)
        chart_path = Path(job_path.folder / "k8s_template" / "Chart.yaml")
        training_config_file = os.path.join(template_root, "training-config.yaml")
        training_config_path = Path(
            job_path.folder / "k8s_template" / "templates" / "training-config.yaml"
        )
        hydra_config_path = Path(job_path.folder / "k8s_template" / "config")

        shutil.copy2(template_file, training_path)
        shutil.copy2(chart_file, chart_path)
        shutil.copy2(training_config_file, training_config_path)
        shutil.copy2(job_path.config_file, hydra_config_path)

    def _add_wandb_key_to_chart(self) -> str:
        """
        Read the WandB API key file and return it to be placed in the Helm chart.

        :return: a string of the WandB API key.
        :rtype: str
        """
        with open(self.cfg.wandb_api_key_file, "r") as f:
            wandb_api_key = f.readline().rstrip()
        return wandb_api_key

    def _make_k8s_spec_file(
        self, template_root: str, cluster_parameters: Dict, job_path: JobPaths
    ):
        """
        Create a spec file for a Kubernetes training job.
        The spec file is generated based on the parameters in the cluster and training config files.

        :param str template_root: path to where the k8s template files are located
        :param Dict cluster_parameters: settings specific to the cluster that is being used
        :param JobPaths job_path: JobPaths object
        """
        with open(os.path.join(template_root, "values.yaml")) as value_file:
            values_template = OmegaConf.load(value_file)

        values_template.image.trainingImage = cluster_parameters["container_image"]
        values_template.image.pullSecret = cluster_parameters["pull_secret"]
        values_template.image.numGPUs = self.stage_cfg.trainer.devices
        values_template.image.nodes = self.stage_cfg.trainer.num_nodes
        values_template.trainingConfig.shmSize = cluster_parameters["shm_size"]
        values_template.trainingConfig.NFSServer = cluster_parameters["nfs_server"]
        values_template.trainingConfig.NFSPath = cluster_parameters["nfs_path"]
        values_template.trainingConfig.ibResourceName = cluster_parameters[
            "ib_resource_name"
        ]
        values_template.trainingConfig.ibCount = cluster_parameters["ib_count"]
        values_template.trainingConfig.envVars = cluster_parameters["env_vars"]

        if cluster_parameters["dns_policy"] is not None:
            values_template.trainingConfig.dnsPolicy = cluster_parameters["dns_policy"]

        if self.cfg.wandb_api_key_file is not None:
            values_template.trainingConfig.wandbKey = self._add_wandb_key_to_chart()

        k8s_template_path = job_path.folder
        k8s_template_file = Path(k8s_template_path / "k8s_template" / "values.yaml")
        k8s_template_file.parent.mkdir(parents=True, exist_ok=True)

        conf = OmegaConf.create(values_template)
        OmegaConf.save(conf, k8s_template_file)

    def get_env_vars(self) -> Dict:
        """
        Set up dictionary for environment variables
        The environment variables from hydra config will be set inside the job scripts.
        For Example:
            Set `env_vars.NVTE_BIAS_DROPOUT_FUSION=1` while calling nemo_launcherlauncher-scripts,
            `NVTE_BIAS_DROPOUT_FUSION=1` will be set while running the job.

        :return: a dictionary of env vars while running the job.
        :rtype: Dict
        """
        env_vars = super().get_env_vars()
        devices = self.stage_cfg.trainer.get("devices", 1)
        if self.cluster != "bcm":
            env_vars["SLURM_NTASKS_PER_NODE"] = devices
        if self.cluster in ["bcp", "k8s"]:  # Set env prefix as env var on BCP
            for env_var_str in [
                self._cuda_device_max_connections,
                self._cuda_visible_devices,
                self._set_ln_sm_margin,
                self._skip_ag_overlap,
            ]:
                if env_var_str:
                    var_name, var_val = env_var_str.split("=")
                    env_vars[var_name] = var_val
        return env_vars


class Training(NeMoStage):
    """Stage class of pretraining with NeMo scripts"""

    def setup_stage_vars(self, cfg):
        """Setup the stage vars, i.e. stage name and stage cfg"""
        self.stage_name = "training"
        self.stage_cfg = cfg.get("training")

    def _make_hydra_override(self) -> List:
        """
        Override some existing hydra configurations if necessary.
        Example use cases are:
            1. For bcp cluster, `+rank=\${RANK}` is required running some NeMo scripts.
                Existing hydra config doesn't have `rank` field, so we overwrite on the fly.
            2. Auto blend training dataset by overwriting empty `model.data.data_prefix` as
                `model.data.data_prefix=\$({auto_blend_command})`. Existing `model.data.data_prefix`
                could be None in cfg, so we overwrite it in this function.

        :return: hydra override string added in nemo script calling
        :rtype: str
        """
        hydra_override = []
        choice_model_type, choice_name = self.get_stage_config_choice()
        if self.cluster == "bcp":
            hydra_override += ["+rank=\${RANK}"]
        if self.stage_cfg.model.data.get("data_prefix", None) is None:
            preprocessed_dir = self.stage_cfg.run.get("preprocessed_dir")
            blending_alpha = self.stage_cfg.run.get("blending_alpha")
            auto_blend_command = (
                f"python3 {self._launcher_scripts_path / 'nemo_launcher/collections/auto_blend.py'} "
                f"model_type={choice_model_type} "
                f"preprocessed_dir={preprocessed_dir} "
                f"blending_alpha={blending_alpha}"
            )
            hydra_override += [f"model.data.data_prefix=\$({auto_blend_command})"]
        if self.stage_cfg.model.get("ub_tp_comm_overlap", False):
            ub_cfg_name = self._get_ub_cfg_override()
            hydra_override += [
                f"'+tp_overlap@model.ub_tp_comm_overlap_cfg={ub_cfg_name}'"
            ]
        if self.stage_cfg.model.get("gc_interval", 0) > 1:
            gc_interval = min(
                self.stage_cfg.model.get("gc_interval"),
                self.cfg.training.trainer.get("val_check_interval"),
            )
            hydra_override += [f"model.gc_interval={gc_interval}"]
        return hydra_override

    def _get_nemo_code_path(self, model_type: str) -> Path:
        """
        Provide the essential nemo code path for running the stage, usually different model types use different nemo scripts.
        For example, `megatron_t5_pretraining.py` for t5 and `megatron_gpt_pretraining.py` for gpt3.

        :param str model_type: i.e. `gpt3`, `t5`, `mt5`, etc.
        :return: path current stage's essential nemo scripts code
        :rtype: Path
        """
        model_type_to_code_path = {
            "t5": self._nemo_code_path
            / "examples/nlp/language_modeling/megatron_t5_pretraining.py",
            "mt5": self._nemo_code_path
            / "examples/nlp/language_modeling/megatron_t5_pretraining.py",
            "gpt3": self._nemo_code_path
            / "examples/nlp/language_modeling/megatron_gpt_pretraining.py",
            "llama": self._nemo_code_path
            / "examples/nlp/language_modeling/megatron_gpt_pretraining.py",
            "baichuan2": self._nemo_code_path
            / "examples/nlp/language_modeling/megatron_gpt_pretraining.py",
            "bert": self._nemo_code_path
            / "examples/nlp/language_modeling/megatron_bert_pretraining.py",
            "falcon": self._nemo_code_path
            / "examples/nlp/language_modeling/megatron_gpt_pretraining.py",
        }
        return model_type_to_code_path[model_type]

    def _get_ub_cfg_override(self) -> str:
        """
        Spawn the script to search UB configuration file
        """
        tp_size = self.stage_cfg.model.get("tensor_model_parallel_size")
        hidden_size = self.stage_cfg.model.get("hidden_size")
        mb_size = self.stage_cfg.model.get("micro_batch_size")
        seqlen = self.stage_cfg.model.get("encoder_seq_length")
        cfg_name = f"ub_cfg_\\${{gpu_name:}}_h{hidden_size}_tp{tp_size}_mbs{mb_size}_seqlen{seqlen}"
        return cfg_name


class FineTuning(NeMoStage):
    """Stage class of fine-tuning with NeMo scripts"""

    def setup_stage_vars(self, cfg):
        """Setup the stage vars, i.e. stage name and stage cfg"""
        self.stage_name = "fine_tuning"
        self.stage_cfg = cfg.get("fine_tuning")

    def setup_folder_and_data(self) -> None:
        """Setup job/data folders and fine-tuning/prompt-learning dataset"""
        super().setup_folder_and_data()

        # Prepare fine-tuning dataset
        data_dir = self.cfg.get("data_dir")
        task_name = self.stage_cfg.run.get("task_name")

        # GLUE for internal use
        download_glue_script_path = (
            self._launcher_scripts_path
            / "nemo_launcher/utils/data_utils/download_glue.py"
        )
        if download_glue_script_path.exists():
            from nemo_launcher.utils.data_utils.download_glue import (
                TASKS_LOWER,
                download_glue,
            )

            if task_name in TASKS_LOWER:
                download_glue(
                    data_dir=os.path.join(data_dir, "glue_data"), tasks=task_name
                )

        # Prepare dataset for squad
        if task_name in ["squad", "xquad"]:
            prepare_squad_for_fine_tuning(data_dir=os.path.join(data_dir, "squad_data"))

    def _get_nemo_code_path(self, model_type: str) -> Path:
        """
        Provide the essential nemo code path for running the stage, usually different model types use different nemo scripts.
        For example, `megatron_t5_pretraining.py` for t5 and `megatron_gpt_pretraining.py` for gpt3.

        :param str model_type: i.e. `gpt3`, `t5`, `mt5`, etc.
        :return: path current stage's essential nemo scripts code
        :rtype: Path
        """

        model_type_to_code_path = {
            "gpt3": self._nemo_code_path
            / "examples/nlp/language_modeling/tuning/megatron_gpt_sft.py",
            "llama": self._nemo_code_path
            / "examples/nlp/language_modeling/tuning/megatron_gpt_sft.py",
            "baichuan2": self._nemo_code_path
            / "examples/nlp/language_modeling/tuning/megatron_gpt_sft.py",
            "t5": self._nemo_code_path
            / "examples/nlp/language_modeling/megatron_t5_seq2seq_finetune.py",
            "mt5": self._nemo_code_path
            / "examples/nlp/language_modeling/megatron_t5_seq2seq_finetune.py",
            "falcon": self._nemo_code_path
            / "examples/nlp/language_modeling/tuning/megatron_gpt_sft.py",
        }
        return model_type_to_code_path[model_type]


class PEFT(NeMoStage):
    """Stage class of PEFT with NeMo scripts"""

    def setup_stage_vars(self, cfg):
        """Setup the stage vars, i.e. stage name and stage cfg"""
        self.stage_name = "peft"
        self.stage_cfg = cfg.get("peft")

    def setup_folder_and_data(self) -> None:
        """Setup job/data folders and fine-tuning/prompt-learning dataset"""
        # Setup folders
        super().setup_folder_and_data()

        # Prepare prompt learning dataset
        data_dir = self.cfg.get("data_dir")
        task_name = self.stage_cfg.run.get("task_name")

        # Prepare dataset for squad
        if task_name in ["squad", "xquad"]:
            prepare_squad_for_fine_tuning(data_dir=os.path.join(data_dir, "squad_data"))

    def _get_nemo_code_path(self, model_type: str) -> Path:
        """
        Provide the essential nemo code path for running the stage, usually different model types use different nemo scripts.
        For example, `megatron_t5_pretraining.py` for t5 and `megatron_gpt_pretraining.py` for gpt3.
        
        :param str model_type: i.e. `gpt3`, `t5`, `mt5`, etc.
        :return: path current stage's essential nemo scripts code 
        :rtype: Path
        """

        if model_type == "mt5":
            raise NotImplementedError(
                "PEFT is not supported in NeMo Megatron mt5 models."
            )
        model_type_to_code_path = {
            "gpt3": self._nemo_code_path
            / "examples/nlp/language_modeling/tuning/megatron_gpt_peft_tuning.py",
            "llama": self._nemo_code_path
            / "examples/nlp/language_modeling/tuning/megatron_gpt_peft_tuning.py",
            "baichuan2": self._nemo_code_path
            / "examples/nlp/language_modeling/tuning/megatron_gpt_peft_tuning.py",
            "t5": self._nemo_code_path
            / "examples/nlp/language_modeling/tuning/megatron_t5_peft_tuning.py",
            "falcon": self._nemo_code_path
            / "examples/nlp/language_modeling/tuning/megatron_gpt_peft_tuning.py",
        }
        return model_type_to_code_path[model_type]


class PromptLearning(NeMoStage):
    """Stage class of prompt-learning with NeMo scripts"""

    def setup_stage_vars(self, cfg):
        """Setup the stage vars, i.e. stage name and stage cfg"""
        self.stage_name = "prompt_learning"
        self.stage_cfg = cfg.get("prompt_learning")

    def setup_folder_and_data(self) -> None:
        """Setup job/data folders and fine-tuning/prompt-learning dataset"""
        # Setup folders
        super().setup_folder_and_data()

        # Prepare prompt learning dataset
        data_dir = self.cfg.get("data_dir")
        task_name = self.stage_cfg.run.get("task_name")
        # Prepare squad dataset
        if task_name == "squad":
            prepare_squad_for_prompt_learning(
                os.path.join(data_dir, "prompt_data"), self._launcher_scripts_path,
            )

    def _get_nemo_code_path(self, model_type: str) -> Path:
        """
        Provide the essential nemo code path for running the stage, usually different model types use different nemo scripts.
        For example, `megatron_t5_pretraining.py` for t5 and `megatron_gpt_pretraining.py` for gpt3.

        :param str model_type: i.e. `gpt3`, `t5`, `mt5`, etc.
        :return: path current stage's essential nemo scripts code
        :rtype: Path
        """
        model_type_to_code_path = {
            "gpt3": self._nemo_code_path
            / "examples/nlp/language_modeling/megatron_gpt_prompt_learning.py",
            "llama": self._nemo_code_path
            / "examples/nlp/language_modeling/megatron_gpt_prompt_learning.py",
            "baichuan2": self._nemo_code_path
            / "examples/nlp/language_modeling/megatron_gpt_prompt_learning.py",
            "t5": self._nemo_code_path
            / "examples/nlp/language_modeling/megatron_t5_prompt_learning.py",
            "mt5": self._nemo_code_path
            / "examples/nlp/language_modeling/megatron_t5_prompt_learning.py",
        }
        return model_type_to_code_path[model_type]


class AdapterLearning(PromptLearning):
    def setup_stage_vars(self, cfg):
        """Setup the stage vars, i.e. stage name and stage cfg"""
        self.stage_name = "adapter_learning"
        self.stage_cfg = cfg.get("adapter_learning")

    def _get_nemo_code_path(self, model_type: str) -> Path:
        """
        Provide the essential nemo code path for running the stage, usually different model types use different nemo scripts.
        For example, `megatron_t5_pretraining.py` for t5 and `megatron_gpt_pretraining.py` for gpt3.

        :param str model_type: i.e. `gpt3`, `t5`, `mt5`, etc.
        :return: path current stage's essential nemo scripts code
        :rtype: Path
        """
        model_type_to_code_path = {
            "gpt3": self._nemo_code_path
            / "examples/nlp/language_modeling/tuning/megatron_gpt_adapter_tuning.py",
            "llama": self._nemo_code_path
            / "examples/nlp/language_modeling/tuning/megatron_gpt_adapter_tuning.py",
            "baichuan2": self._nemo_code_path
            / "examples/nlp/language_modeling/tuning/megatron_gpt_adapter_tuning.py",
            "t5": self._nemo_code_path
            / "examples/nlp/language_modeling/tuning/megatron_t5_adapter_tuning.py",
        }
        return model_type_to_code_path[model_type]


class IA3Learning(PromptLearning):
    def setup_stage_vars(self, cfg):
        """Setup the stage vars, i.e. stage name and stage cfg"""
        self.stage_name = "ia3_learning"
        self.stage_cfg = cfg.get("ia3_learning")

    def _get_nemo_code_path(self, model_type: str) -> Path:
        """
        Provide the essential nemo code path for running the stage, usually different model types use different nemo scripts.
        For example, `megatron_t5_pretraining.py` for t5 and `megatron_gpt_pretraining.py` for gpt3.

        :param str model_type: i.e. `gpt3`, `t5`, `mt5`, etc.
        :return: path current stage's essential nemo scripts code
        :rtype: Path
        """
        model_type_to_code_path = {
            "gpt3": self._nemo_code_path
            / "examples/nlp/language_modeling/tuning/megatron_gpt_ia3_tuning.py",
            "llama": self._nemo_code_path
            / "examples/nlp/language_modeling/tuning/megatron_gpt_ia3_tuning.py",
            "baichuan2": self._nemo_code_path
            / "examples/nlp/language_modeling/tuning/megatron_gpt_ia3_tuning.py",
            "t5": self._nemo_code_path
            / "examples/nlp/language_modeling/tuning/megatron_t5_ia3_tuning.py",
        }
        return model_type_to_code_path[model_type]


class Conversion(NemoMegatronStage):
    """Stage class of converting training checkpoints to .nemo format"""

    def setup_stage_vars(self, cfg: OmegaConf):
        """Setup the stage vars, i.e. stage name and stage cfg"""
        self.stage_name = "conversion"
        self.stage_cfg = cfg.get("conversion")

    def _make_hparams_override_command(self):
        """
        Make the command string to override some fields in hparams.yaml file while converting checkpoint into .nemo format

        :return: command string for hparams override with the script in collections
        :rtype: str
        """
        model_cfg = self.stage_cfg.get("model")
        hparams_file = model_cfg.get("hparams_file")
        vocab_file = model_cfg.get("vocab_file")
        merge_file = model_cfg.get("merge_file")
        tokenizer_model = model_cfg.get("tokenizer_model")
        override_configs = {
            "hparams_file": hparams_file,
            "output_path": self.get_job_path().results_folder,
            "vocab_file": vocab_file,
            "merge_file": merge_file,
            "tokenizer_model": tokenizer_model,
        }
        hparams_override = [f"{k}={v}" for k, v in override_configs.items()]
        override_command = [
            f"python3 -u {self._launcher_scripts_path / 'nemo_launcher/collections/hparams_override.py'}",
            *hparams_override,
        ]
        override_command = " \\\n  ".join(override_command)
        return [override_command]

    def _make_checkpoint_search_command(self, **kwargs: Any) -> str:
        """
        Make the command string to search for the latest checkpoint inside checkpoint folder

        :param Path **kwargs: checkpoint search script's argument override
        :return: command string for searching for latest checkpoint with the script in collections
        :rtype: str
        """
        checkpoint_override = [f"{k}={v}" for k, v in kwargs.items()]
        return (
            f"python3 {self._launcher_scripts_path / 'nemo_launcher/collections/checkpoint_search.py'} "
            f"{' '.join(checkpoint_override)}"
        )

    def _make_k8s_spec_file(
        self, template_root: str, cluster_parameters: Dict, job_path: JobPaths
    ):
        """
        Create a spec file for a Kubernetes conversion job.
        The spec file is generated based on the parameters in the cluster and conversion config files.

        :param str template_root: path to where the k8s template files are located
        :param Dict cluster_parameters: settings specific to the cluster that is being used
        :param JobPaths job_path: JobPaths object
        """
        with open(os.path.join(template_root, "values.yaml")) as value_file:
            values_template = OmegaConf.load(value_file)

        num_gpus = (
            self.cfg.conversion.model.pipeline_model_parallel_size
            * self.cfg.conversion.model.tensor_model_parallel_size
        )

        values_template.image.trainingImage = cluster_parameters["container_image"]
        values_template.image.pullSecret = cluster_parameters["pull_secret"]
        values_template.image.gpuNum = num_gpus
        values_template.trainingConfig.shmSize = cluster_parameters["shm_size"]
        values_template.trainingConfig.NFSServer = cluster_parameters["nfs_server"]
        values_template.trainingConfig.NFSPath = cluster_parameters["nfs_path"]
        values_template.trainingConfig.vocabPath = self.cfg.conversion.model.vocab_file
        values_template.trainingConfig.mergesPath = self.cfg.conversion.model.merge_file
        values_template.trainingConfig.resultsDirectory = str(job_path.folder)
        values_template.trainingConfig.trainingDirectory = (
            self.cfg.conversion.run.train_dir
        )
        values_template.trainingConfig.launcherScriptsPath = (
            self.cfg.launcher_scripts_path
        )
        values_template.trainingConfig.tensorParallelism = (
            self.cfg.conversion.model.tensor_model_parallel_size
        )
        values_template.trainingConfig.pipelineParallelism = (
            self.cfg.conversion.model.pipeline_model_parallel_size
        )
        values_template.trainingConfig.envVars = cluster_parameters["env_vars"]

        if cluster_parameters["dns_policy"] is not None:
            values_template.trainingConfig.dnsPolicy = cluster_parameters["dns_policy"]

        k8s_template_path = job_path.folder
        k8s_template_file = Path(k8s_template_path / "k8s_template" / "values.yaml")
        k8s_template_file.parent.mkdir(parents=True, exist_ok=True)

        conf = OmegaConf.create(values_template)
        OmegaConf.save(conf, k8s_template_file)

    def _copy_k8s_helm_chart(self, template_root: str, job_path: JobPaths):
        """
        Copy the k8s Helm charts to the results directory.

        :param str template_root: path to where the k8s template files are located
        :param JobPaths job_path: JobPaths object
        """
        template_file = os.path.join(template_root, "conversion.yaml")
        chart_file = os.path.join(template_root, "Chart.yaml")
        conversion_path = Path(
            job_path.folder / "k8s_template" / "templates" / "conversion.yaml"
        )
        conversion_path.parent.mkdir(parents=True, exist_ok=True)
        chart_path = Path(job_path.folder / "k8s_template" / "Chart.yaml")

        shutil.copy2(template_file, conversion_path)
        shutil.copy2(chart_file, chart_path)

    def make_stage_command_groups(self, stage_cfg_path: Path) -> List[List[str]]:
        """
        Make the command groups for current stage
        Command groups is a list of command group. A command group is defined as:
              0. Command group is a list of command strings
              1. Each command group occupies one bcprun, srun or bash
              2. Each command group eventually has multiple commands connected by ";"

        :param Path stage_cfg_path: path to interpolated and saved configuration
        :return: command groups for current stage
        :rtype: List[List[str]]
        """
        command_groups = [[], []]
        command_groups[0] += self._make_hparams_override_command()
        run_cfg = self.stage_cfg.get("run")
        model_cfg = self.stage_cfg.get("model")
        checkpoint_search_command = self._make_checkpoint_search_command(
            checkpoint_folder=model_cfg.get("checkpoint_folder"),
            checkpoint_name=model_cfg.get("checkpoint_name"),
            tensor_model_parallel_size=model_cfg.get("tensor_model_parallel_size"),
            pipeline_model_parallel_size=model_cfg.get("pipeline_model_parallel_size"),
        )
        command_groups[-1] += [f"export CKPT_NAME=$({checkpoint_search_command})"]

        nemo_file_name = run_cfg.get("nemo_file_name")
        hparams_override_file = (
            self.get_job_path().results_folder / "hparams_override.yaml"
        )
        nemo_file_path = self.get_job_path().results_folder / nemo_file_name
        code_path = (
            self._nemo_code_path
            / "examples/nlp/language_modeling/megatron_ckpt_to_nemo.py"
        )
        args = create_args_list(
            replace_underscore=False,
            gpus_per_node=run_cfg.get("ntasks_per_node"),
            model_type=model_cfg.get("model_type"),
            checkpoint_folder=model_cfg.get("checkpoint_folder"),
            checkpoint_name="\${CKPT_NAME}",
            hparams_file=hparams_override_file,
            nemo_file_path=nemo_file_path,
            tensor_model_parallel_size=model_cfg.get("tensor_model_parallel_size"),
            pipeline_model_parallel_size=model_cfg.get("pipeline_model_parallel_size"),
        )
        if model_cfg.get("pipeline_model_parallel_split_rank") is not None:
            args += create_args_list(
                replace_underscore=False,
                pipeline_model_parallel_split_rank=model_cfg.get(
                    "pipeline_model_parallel_split_rank"
                ),
            )

        args += ["--bcp"] if self.cluster == "bcp" else []

        core_command = [f"python3 -u {code_path}", *args]
        core_command_string = " \\\n  ".join(core_command)
        command_groups[-1] += [core_command_string]
        command_groups = clean_command_groups(command_groups)

        return command_groups


class NeMoEvaluation(NeMoStage):
    """
        Stage class of gpt3/t5/mt5 evaluation with NeMo scripts
        Including: fine-tuning eval, prompt-learning eval, adapter/ia3 learning eval
    """

    def setup_stage_vars(self, cfg):
        """Setup the stage vars, i.e. stage name and stage cfg"""
        self.stage_name = "evaluation"
        self.stage_cfg = cfg.get("evaluation")

    def make_stage_command_groups(self, stage_cfg_path: Path) -> List[List[str]]:
        """
        Make the command groups for current stage
        Command groups is a list of command group. A command group is defined as:
              0. Command group is a list of command strings
              1. Each command group occupies one bcprun, srun or bash
              2. Each command group eventually has multiple commands connected by ";"

        :param Path stage_cfg_path: path to interpolated and saved configuration
        :return: command groups for current stage
        :rtype: List[List[str]]
        """
        command_groups = super().make_stage_command_groups(stage_cfg_path)

        choice_model_type, choice_name = self.get_stage_config_choice()
        if any(
            [
                choice_model_type.startswith(type)
                for type in ["prompt", "ia3", "adapter"]
            ]
        ):
            pred_file_path = self.stage_cfg.get("pred_file_path")
            ground_truth_file_path = self.stage_cfg.get("ground_truth_file_path")
            code_path = (
                self._launcher_scripts_path
                / "nemo_launcher/collections/metric_calculation/squad_metric_calc.py"
            )
            args = create_args_list(
                pred=pred_file_path, ground_truth=ground_truth_file_path,
            )
            split_string = self.stage_cfg.get("split_string", None)
            if split_string:
                args += create_args_list(split_string=f"'{split_string}'")
            calculation_command = [f"python3 {code_path}", *args]
            calculation_command = " \\\n  ".join(calculation_command)
        elif choice_model_type.startswith("peft"):
            calculation_command = None
        elif choice_name == "squad":
            output_file_path_prefix = self.stage_cfg.model.data.validation_ds.get(
                "output_file_path_prefix"
            )
            pred_file_path = (
                output_file_path_prefix
                + "_validation_dataloader0_inputs_preds_labels.jsonl"
            )
            ground_truth_file_path = self.stage_cfg.model.data.validation_ds.get(
                "ground_truth_file_path"
            )
            code_path = (
                self._launcher_scripts_path
                / "nemo_launcher/collections/metric_calculation/fine_tuning_metric_calc.py"
            )
            args = create_args_list(
                replace_underscore=False,
                pred_file=pred_file_path,
                target_file=ground_truth_file_path,
                squad_eval_script_path=self._launcher_scripts_path
                / "nemo_launcher/collections/metric_calculation/squad_metric_calc.py",
            )
            calculation_command = [f"python3 {code_path}", *args]
            calculation_command = " \\\n  ".join(calculation_command)
        else:
            calculation_command = None

        if calculation_command is not None:
            command_groups += [[calculation_command]]
        return command_groups

    def _get_nemo_code_path(self, model_type: str) -> Path:
        """
        Provide the essential nemo code path for running the stage, usually different model types use different nemo scripts.
        For example, `megatron_t5_pretraining.py` for t5 and `megatron_gpt_pretraining.py` for gpt3.

        :param str model_type: i.e. `gpt3`, `t5`, `mt5`, etc.
        :return: path current stage's essential nemo scripts code
        :rtype: Path
        """
        if model_type in ["gpt3", "prompt_gpt3"]:
            raise ValueError(
                "Evaluating GPT-3 models needs `EvalHarnessEvaluation` class."
            )
        model_type_to_code_path = {
            "t5": self._nemo_code_path
            / "examples/nlp/language_modeling/megatron_t5_seq2seq_eval.py",
            "mt5": self._nemo_code_path
            / "examples/nlp/language_modeling/megatron_t5_seq2seq_eval.py",
            "prompt_t5": self._nemo_code_path
            / "examples/nlp/language_modeling/megatron_t5_prompt_learning_eval.py",
            "prompt_mt5": self._nemo_code_path
            / "examples/nlp/language_modeling/megatron_t5_prompt_learning_eval.py",
            "ia3_t5": self._nemo_code_path
            / "examples/nlp/language_modeling/tuning/megatron_t5_ia3_eval.py",
            "ia3_gpt3": self._nemo_code_path
            / "examples/nlp/language_modeling/tuning/megatron_gpt_ia3_eval.py",
            "adapter_t5": self._nemo_code_path
            / "examples/nlp/language_modeling/tuning/megatron_t5_adapter_eval.py",
            "adapter_gpt3": self._nemo_code_path
            / "examples/nlp/language_modeling/tuning/megatron_gpt_adapter_eval.py",
            "peft_llama": self._nemo_code_path
            / "examples/nlp/language_modeling/tuning/megatron_gpt_peft_eval.py",
<<<<<<< HEAD
            "peft_baichuan2": self._nemo_code_path
=======
            "peft_falcon": self._nemo_code_path
>>>>>>> 5ad712c0
            / "examples/nlp/language_modeling/tuning/megatron_gpt_peft_eval.py",
        }
        return model_type_to_code_path[model_type]


class EvalHarnessEvaluation(NemoMegatronStage):
    """Stage class of gpt-3 evaluation harness"""

    def __init__(self, cfg):
        super().__init__(cfg)
        choice_model_type, choice_name = self.get_stage_config_choice()
        self.prompt_evaluation = True if "prompt" in choice_model_type else False

    def setup_stage_vars(self, cfg):
        """Setup the stage vars, i.e. stage name and stage cfg"""
        self.stage_name = "evaluation"
        self.stage_cfg = cfg.get("evaluation")

    def _make_download_command_string(self) -> str:
        """
        Make dataset download command for evaluation harness.

        :return: command string of downloading evaluation data
        :rtype: str
        """
        data_dir = self.cfg.get("data_dir")
        cache_dir = os.path.join(data_dir, "eval_harness_data")
        run_cfg = self.stage_cfg.get("run")
        tasks = run_cfg.get("tasks")

        code_path = (
            self._launcher_scripts_path
            / "nemo_launcher/collections/eval_harness/download.py"
        )
        args = create_args_list(tasks=tasks, cache_dir=cache_dir,)
        download_command = [f"python3 {code_path}", *args]
        download_command_string = " \\\n  ".join(download_command)
        return download_command_string

    def _make_k8s_spec_file(
        self, template_root: str, cluster_parameters: Dict, job_path: JobPaths
    ):
        """
        Create a spec file for a Kubernetes conversion job.
        The spec file is generated based on the parameters in the cluster and conversion config files.

        :param str template_root: path to where the k8s template files are located
        :param Dict cluster_parameters: settings specific to the cluster that is being used
        :param JobPaths job_path: JobPaths object
        """
        with open(os.path.join(template_root, "values.yaml")) as value_file:
            values_template = OmegaConf.load(value_file)

        num_gpus = (
            self.cfg.evaluation.model.pipeline_model_parallel_size
            * self.cfg.evaluation.model.tensor_model_parallel_size
        )

        values_template.image.trainingImage = cluster_parameters["container_image"]
        values_template.image.pullSecret = cluster_parameters["pull_secret"]
        values_template.image.gpuNum = num_gpus
        values_template.trainingConfig.shmSize = cluster_parameters["shm_size"]
        values_template.trainingConfig.NFSServer = cluster_parameters["nfs_server"]
        values_template.trainingConfig.NFSPath = cluster_parameters["nfs_path"]
        values_template.trainingConfig.vocabPath = self.cfg.evaluation.model.vocab_file
        values_template.trainingConfig.mergesPath = self.cfg.evaluation.model.merge_file
        values_template.trainingConfig.resultsDirectory = str(job_path.folder)
        values_template.trainingConfig.trainingDirectory = (
            self.cfg.evaluation.run.train_dir
        )
        values_template.trainingConfig.launcherScriptsPath = (
            self.cfg.launcher_scripts_path
        )
        values_template.trainingConfig.tensorParallelism = (
            self.cfg.evaluation.model.tensor_model_parallel_size
        )
        values_template.trainingConfig.pipelineParallelism = (
            self.cfg.evaluation.model.pipeline_model_parallel_size
        )
        values_template.trainingConfig.name = self.cfg.evaluation.run.name
        values_template.trainingConfig.model = self.cfg.evaluation.model.model_type
        values_template.trainingConfig.cacheDir = os.path.join(
            self.cfg.data_dir, "eval_harness_data"
        )
        values_template.trainingConfig.outputPath = os.path.join(
            self.cfg.evaluation.run.results_dir,
            self.cfg.evaluation.run.eval_name,
            "results",
        )
        values_template.trainingConfig.batchSize = (
            self.cfg.evaluation.model.eval_batch_size
        )
        values_template.trainingConfig.precision = self.cfg.evaluation.model.precision
        values_template.trainingConfig.nemoModel = self.cfg.evaluation.model.nemo_model
        values_template.trainingConfig.checkpointFolder = (
            self.cfg.evaluation.model.checkpoint_folder
        )
        values_template.trainingConfig.checkpointName = (
            self.cfg.evaluation.model.checkpoint_name
        )
        values_template.trainingConfig.hparamsFile = (
            self.cfg.evaluation.model.hparams_file
        )
        values_template.trainingConfig.tasks = self.cfg.evaluation.run.tasks
        values_template.trainingConfig.envVars = cluster_parameters["env_vars"]

        if cluster_parameters["dns_policy"] is not None:
            values_template.trainingConfig.dnsPolicy = cluster_parameters["dns_policy"]

        k8s_template_path = job_path.folder
        k8s_template_file = Path(k8s_template_path / "k8s_template" / "values.yaml")
        k8s_template_file.parent.mkdir(parents=True, exist_ok=True)

        conf = OmegaConf.create(values_template)
        OmegaConf.save(conf, k8s_template_file)

    def _copy_k8s_helm_chart(self, template_root: str, job_path: JobPaths):
        """
        Copy the k8s Helm charts to the results directory.

        :param str template_root: path to where the k8s template files are located
        :param JobPaths job_path: JobPaths object
        """
        template_file = os.path.join(template_root, "evaluation.yaml")
        chart_file = os.path.join(template_root, "Chart.yaml")
        evaluation_path = Path(
            job_path.folder / "k8s_template" / "templates" / "evaluation.yaml"
        )
        evaluation_path.parent.mkdir(parents=True, exist_ok=True)
        config_path = Path(job_path.folder / "k8s_template" / "config")
        config_path.mkdir(parents=True, exist_ok=True)
        chart_path = Path(job_path.folder / "k8s_template" / "Chart.yaml")
        evaluation_config_file = os.path.join(template_root, "evaluation-config.yaml")
        evaluation_config_path = Path(
            job_path.folder / "k8s_template" / "templates" / "evaluation-config.yaml"
        )
        hparams_config_path = Path(job_path.folder / "k8s_template" / "config")

        shutil.copy2(template_file, evaluation_path)
        shutil.copy2(chart_file, chart_path)
        shutil.copy2(evaluation_config_file, evaluation_config_path)
        shutil.copy2(
            os.path.join(self.cfg.evaluation.run.train_dir, "results", "hparams.yaml"),
            hparams_config_path,
        )

    def make_stage_command_groups(self, stage_cfg_path: Path) -> List[List[str]]:
        """
        Make the command groups for current stage
        Command groups is a list of command group. A command group is defined as:
              0. Command group is a list of command strings
              1. Each command group occupies one bcprun, srun or bash
              2. Each command group eventually has multiple commands connected by ";"

        :param Path stage_cfg_path: path to interpolated and saved configuration
        :return: command groups for current stage
        :rtype: List[List[str]]
        """
        if self.prompt_evaluation:
            command_groups = [[]]
        else:
            command_groups = [[], []]
            command_groups[0] += [self._make_download_command_string()]

        data_dir = self.cfg.get("data_dir")
        cache_dir = os.path.join(data_dir, "eval_harness_data")
        run_cfg = self.stage_cfg.get("run")
        model_cfg = self.stage_cfg.get("model")

        code_path = (
            self._launcher_scripts_path
            / "nemo_launcher/collections/eval_harness/evaluate.py"
        )
        args = create_args_list(
            replace_underscore=False,
            name=run_cfg.get("name"),
            model=model_cfg.get("model_type"),
            tasks=run_cfg.get("tasks"),
            cache_dir=cache_dir,
            output_path=self.get_job_path().results_folder,
            batch_size=model_cfg.get("eval_batch_size"),
            tensor_model_parallel_size=model_cfg.get("tensor_model_parallel_size"),
            pipeline_model_parallel_size=model_cfg.get("pipeline_model_parallel_size"),
            precision=model_cfg.get("precision"),
        )

        if self.prompt_evaluation:
            args += create_args_list(
                replace_underscore=False,
                nemo_model=model_cfg.get("nemo_model"),
                prompt_dataset_paths=model_cfg.get("prompt_dataset_paths"),
            )
        else:
            # GPT evaluation
            args += create_args_list(
                replace_underscore=False,
                vocab_file=model_cfg.get("vocab_file"),
                merge_file=model_cfg.get("merge_file"),
                nemo_model=model_cfg.get("nemo_model"),
                checkpoint_folder=model_cfg.get("checkpoint_folder"),
                checkpoint_name=model_cfg.get("checkpoint_name"),
                tokenizer_model=model_cfg.get("tokenizer_model"),
                hparams_file=model_cfg.get("hparams_file"),
            )

        core_command = [f"python3 -u {code_path}", *args]
        core_command_string = " \\\n  ".join(core_command)
        command_groups[-1] += [core_command_string]
        command_groups = clean_command_groups(command_groups)

        return command_groups


def clean_command_groups(command_groups: List[List[str]]) -> List[List[str]]:
    """
    Remove empty command group in command groups

    :param List[List[str]] command_groups: command groups is a list of command group
    :return: cleaned command groups
    :rtype: List[List[str]]
    """
    for ind, command_group in enumerate(command_groups):
        command_groups[ind] = [c for c in command_group if c]
    return command_groups


def _hydra_interpolation(cfg: OmegaConf) -> None:
    """
    Interpolate hydra config values in cfg object, bypassing lazy interpolation

    :param OmegaConf cfg: OmegaConf object with the config to be interpolated
    :return: None
    """

    def interpolate(cfg: OmegaConf):
        if isinstance(cfg, omegaconf.dictconfig.DictConfig):
            for k, v in cfg.items():
                cfg[k] = interpolate(v)
        elif isinstance(cfg, omegaconf.listconfig.ListConfig):
            for i, v in enumerate(cfg):
                cfg[i] = interpolate(v)
        return cfg

    interpolate(cfg)


def create_args_list(
    hydra: bool = False, replace_underscore: bool = True, **kwargs: Any,
) -> List[str]:
    """
    An easy tool function to convert arguments into a list of argument strings.
    For example, `create_args_list(a=123, b=456)` will generate `['--a=123', '--b=456']`.

    :param bool hydra: Either a hydra argument or regular argument, `--` will be added to regular arguments
    :param bool replace_underscore: Whether to replace `_` with `-` in arguments' names.
    :params Any **kwargs: argument name and their value
    :return: A list of argument strings, e.g. `['--a=123', '--b=456', ...]`
    :rtype: List[str]
    """

    args = []
    for k, v in kwargs.items():
        if hydra:
            args.append(f"{k}={v}")
        else:
            # use "store_true" to add keys only args
            if replace_underscore:
                k = k.replace("_", "-")
            args.append(f"--{k}" if v == "store_true" else f"--{k}={v}")
    return args


class SteerLMRegSFT(NeMoStage):
    """Stage class of reward model training with NeMo-Aligner scripts"""

    def setup_stage_vars(self, cfg: OmegaConf):
        """Setup the stage vars, i.e. stage name and stage cfg"""
        self.stage_name = "steerlm_reg"
        self.stage_cfg = cfg.get("steerlm_reg")

    def setup_folder_and_data(self) -> None:
        """Setup job/data folders and OASST train-val splitted dataset"""
        super().setup_folder_and_data()

        # Prepare fine-tuning dataset
        data_dir = self.cfg.get("data_dir")
        task_name = self.stage_cfg.run.get("task_name")

    def _get_nemo_code_path(self, model_type: str) -> Path:
        """
        Provide the essential nemo code path for running the stage, usually different model types use different nemo scripts.
        For example, `megatron_t5_pretraining.py` for t5 and `megatron_gpt_pretraining.py` for gpt3.

        :param str model_type: i.e. `rw_sft`, `ac_sft`... etc.
        :return: path current stage's essential NeMo-Aligner scripts code
        :rtype: Path
        """

        model_type_to_code_path = {
            "rw_sft": f"{self._aligner_code_path}/examples/nlp/gpt/train_reward_model.py",
            "ac_sft": f"{self._aligner_code_path}/examples/nlp/gpt/train_gpt_sft.py",
        }
        return model_type_to_code_path[model_type]


class ConversionHF2NeMo(NeMoStage):
    """Stage class of reward model training with NeMo-Aligner scripts"""

    def setup_stage_vars(self, cfg: OmegaConf):
        """Setup the stage vars, i.e. stage name and stage cfg"""
        self.stage_name = "conversion_hf2nemo"
        self.stage_cfg = cfg.get("conversion_hf2nemo")

    def _make_hparams_override_command(self):
        """
        Make the command string to override some fields in hparams.yaml file while converting checkpoint into .nemo format

        :return: command string for hparams override with the script in collections
        :rtype: str
        """
        model_cfg = self.stage_cfg.get("model")
        hparams_file = model_cfg.get("hparams_file")
        vocab_file = model_cfg.get("vocab_file")
        merge_file = model_cfg.get("merge_file")
        tokenizer_model = model_cfg.get("tokenizer_model")
        override_configs = {
            "hparams_file": hparams_file,
            "output_path": self.get_job_path().results_folder,
            "vocab_file": vocab_file,
            "merge_file": merge_file,
            "tokenizer_model": tokenizer_model,
        }
        hparams_override = [f"{k}={v}" for k, v in override_configs.items()]
        override_command = [
            f"python3 -u {self._launcher_scripts_path / 'nemo_launcher/collections/hparams_override.py'}",
            *hparams_override,
        ]
        override_command = " \\\n  ".join(override_command)
        return [override_command]

    def _make_checkpoint_search_command(self, **kwargs: Any) -> str:
        """
        Make the command string to search for the latest checkpoint inside checkpoint folder

        :param Path **kwargs: checkpoint search script's argument override
        :return: command string for searching for latest checkpoint with the script in collections
        :rtype: str
        """
        checkpoint_override = [f"{k}={v}" for k, v in kwargs.items()]
        return (
            f"python3 {self._launcher_scripts_path / 'nemo_launcher/collections/checkpoint_search.py'} "
            f"{' '.join(checkpoint_override)}"
        )

    def _make_k8s_spec_file(
        self, template_root: str, cluster_parameters: Dict, job_path: JobPaths
    ):
        """
        Create a spec file for a Kubernetes conversion job.
        The spec file is generated based on the parameters in the cluster and conversion config files.

        :param str template_root: path to where the k8s template files are located
        :param Dict cluster_parameters: settings specific to the cluster that is being used
        :param JobPaths job_path: JobPaths object
        """
        with open(os.path.join(template_root, "values.yaml")) as value_file:
            values_template = OmegaConf.load(value_file)

        num_gpus = (
            self.cfg.conversion.model.pipeline_model_parallel_size
            * self.cfg.conversion.model.tensor_model_parallel_size
        )

        values_template.image.trainingImage = cluster_parameters["container_image"]
        values_template.image.pullSecret = cluster_parameters["pull_secret"]
        values_template.image.gpuNum = num_gpus
        values_template.trainingConfig.shmSize = cluster_parameters["shm_size"]
        values_template.trainingConfig.NFSServer = cluster_parameters["nfs_server"]
        values_template.trainingConfig.NFSPath = cluster_parameters["nfs_path"]
        values_template.trainingConfig.vocabPath = self.cfg.conversion.model.vocab_file
        values_template.trainingConfig.mergesPath = self.cfg.conversion.model.merge_file
        values_template.trainingConfig.resultsDirectory = str(job_path.folder)
        values_template.trainingConfig.trainingDirectory = (
            self.cfg.conversion.run.train_dir
        )
        values_template.trainingConfig.launcherScriptsPath = (
            self.cfg.launcher_scripts_path
        )
        values_template.trainingConfig.tensorParallelism = (
            self.cfg.conversion.model.tensor_model_parallel_size
        )
        values_template.trainingConfig.pipelineParallelism = (
            self.cfg.conversion.model.pipeline_model_parallel_size
        )
        values_template.trainingConfig.envVars = cluster_parameters["env_vars"]

        if cluster_parameters["dns_policy"] is not None:
            values_template.trainingConfig.dnsPolicy = cluster_parameters["dns_policy"]

        k8s_template_path = job_path.folder
        k8s_template_file = Path(k8s_template_path / "k8s_template" / "values.yaml")
        k8s_template_file.parent.mkdir(parents=True, exist_ok=True)

        conf = OmegaConf.create(values_template)
        OmegaConf.save(conf, k8s_template_file)

    def _copy_k8s_helm_chart(self, template_root: str, job_path: JobPaths):
        """
        Copy the k8s Helm charts to the results directory.

        :param str template_root: path to where the k8s template files are located
        :param JobPaths job_path: JobPaths object
        """
        template_file = os.path.join(template_root, "conversion.yaml")
        chart_file = os.path.join(template_root, "Chart.yaml")
        conversion_path = Path(
            job_path.folder / "k8s_template" / "templates" / "conversion.yaml"
        )
        conversion_path.parent.mkdir(parents=True, exist_ok=True)
        chart_path = Path(job_path.folder / "k8s_template" / "Chart.yaml")

        shutil.copy2(template_file, conversion_path)
        shutil.copy2(chart_file, chart_path)

    def make_stage_command_groups(self, stage_cfg_path: Path) -> List[List[str]]:
        """
        Make the command groups for current stage
        Command groups is a list of command group. A command group is defined as:
              0. Command group is a list of command strings
              1. Each command group occupies one bcprun, srun or bash
              2. Each command group eventually has multiple commands connected by ";"

        :param Path stage_cfg_path: path to interpolated and saved configuration
        :return: command groups for current stage
        :rtype: List[List[str]]
        """
        command_groups = [[], []]
        run_cfg = self.stage_cfg.get("run")
        model_cfg = self.stage_cfg.get("model")

        nemo_file_name = run_cfg.get("nemo_file_name")
        nemo_file_path = self.get_job_path().results_folder / nemo_file_name
        code_path = (
            self._nemo_code_path
            / "scripts/nlp_language_modeling/convert_hf_llama_to_nemo.py"
        )
        args = create_args_list(
            in_file=run_cfg.get("huggingface_ckpt_path"),
            out_file=run_cfg.get("nemo_file_name"),
        )
        if model_cfg.get("pipeline_model_parallel_split_rank") is not None:
            args += create_args_list(
                replace_underscore=False,
                pipeline_model_parallel_split_rank=model_cfg.get(
                    "pipeline_model_parallel_split_rank"
                ),
            )

        args += ["--bcp"] if self.cluster == "bcp" else []

        core_command = [f"python3 -u {code_path}", *args]
        core_command_string = " \\\n  ".join(core_command)
        command_groups[-1] += [core_command_string]
        command_groups = clean_command_groups(command_groups)

        return command_groups<|MERGE_RESOLUTION|>--- conflicted
+++ resolved
@@ -1344,11 +1344,7 @@
             / "examples/nlp/language_modeling/tuning/megatron_gpt_adapter_eval.py",
             "peft_llama": self._nemo_code_path
             / "examples/nlp/language_modeling/tuning/megatron_gpt_peft_eval.py",
-<<<<<<< HEAD
-            "peft_baichuan2": self._nemo_code_path
-=======
             "peft_falcon": self._nemo_code_path
->>>>>>> 5ad712c0
             / "examples/nlp/language_modeling/tuning/megatron_gpt_peft_eval.py",
         }
         return model_type_to_code_path[model_type]
