# Copyright (c) 2022, NVIDIA CORPORATION.  All rights reserved.
#
# Licensed under the Apache License, Version 2.0 (the "License");
# you may not use this file except in compliance with the License.
# You may obtain a copy of the License at
#
#     http://www.apache.org/licenses/LICENSE-2.0
#
# Unless required by applicable law or agreed to in writing, software
# distributed under the License is distributed on an "AS IS" BASIS,
# WITHOUT WARRANTIES OR CONDITIONS OF ANY KIND, either express or implied.
# See the License for the specific language governing permissions and
# limitations under the License.

import copy
import functools
import glob
import json
import logging
import omegaconf
import os
import re
import shutil
from nemo_launcher.core.launchers import AutoLauncher
from nemo_launcher.utils.data_utils.prepare_squad import (
    prepare_squad_for_fine_tuning,
    prepare_squad_for_prompt_learning,
)
from nemo_launcher.utils.job_utils import JobPaths
from omegaconf import DictConfig, OmegaConf
from pathlib import Path
from typing import Any, Dict, List, Optional

__LANGUAGE_MODELS_LIST__ = [
    "gpt3",
    "t5",
    "mt5",
    "bert",
    "llama",
    "gemma",
    "falcon",
    "baichuan2",
    "mistral",
    "mixtral",
]
__VISION_MODELS_LIST__ = ["vit"]
__MULTIMODAL_MODELS_LIST__ = [
    "clip",
    "stable_diffusion",
    "instruct_pix2pix",
    "dreambooth",
    "imagen",
    "controlnet",
    "nsfw",
    "neva",
]


class NemoMegatronStage:
    """
    Base class for NeMo Megatron stages. All stages should build on top of this class.
    Call `run` function to run current stage.
    """

    def __init__(self, cfg):
        self.cfg = cfg
        self.cluster = cfg.get("cluster_type")

        self.stage_name = None
        self.stage_cfg = None
        self.setup_stage_vars(cfg)
        self.job_name = self.stage_cfg.run.get("name")

        self.nodes_scheduler = {}

    def setup_stage_vars(self, cfg: OmegaConf):
        """Setup the stage vars, i.e. stage name and stage cfg"""
        raise NotImplementedError

    def run(self) -> str:
        """
        Run current stage returns job id on slurm based system otherwise empty string

        :return: job id on slurm based system otherwise empty string
        :rtype: str
        """
        # Setup folders and datasets
        self.setup_folder_and_data()
        # Save stage hydra config
        job_path = self.get_job_path()

        if (
            self.cfg.get("training").get("model").get("rampup_batch_size")
            and self.stage_name == "training"
        ):
            gpus = self.stage_cfg.get("trainer").get("devices")
            self._find_optimal_nodes(self.cfg, gpus)
            current_gbs = self._get_current_gbs(self.cfg)
            nodes = self.nodes_scheduler[str(current_gbs)]
            self.stage_cfg["trainer"]["num_nodes"] = nodes
            self.cfg["training"]["trainer"]["num_nodes"] = nodes
            logging.info(
                f"global batch size and number of nodes will change following this schedule:\n {self.nodes_scheduler}"
            )

        stage_cfg_path = self.save_stage_hydra_config(
            self.stage_cfg, job_path, self.cfg
        )
        # Make cluster parameters
        cluster_parameters = self._make_cluster_parameters(self.cluster)
        # Make k8s config file if necessary
        if self.cluster == "k8s":
            template_root = os.path.join(
                os.path.abspath(os.path.dirname(__file__)),
                f"k8s_templates/{self.stage_name}",
            )
            self._make_k8s_spec_file(template_root, cluster_parameters, job_path)
            self._copy_k8s_helm_chart(template_root, job_path)
        # Make command groups
        command_groups = self.make_stage_command_groups(stage_cfg_path)
        # Create launcher
        launcher = AutoLauncher(
            folder=job_path.folder, cluster=self.cluster, **cluster_parameters,
        )
        job_id = launcher.launch(command_groups=command_groups)

        return job_id

    def setup_folder_and_data(self) -> None:
        """Setup job/data folders and fine-tuning/prompt-learning dataset"""
        job_path = self.get_job_path()
        job_path.folder.mkdir(parents=True, exist_ok=True)
        results_folder = job_path.results_folder
        results_folder.mkdir(parents=True, exist_ok=True)

    def save_stage_hydra_config(
        self, stage_cfg: OmegaConf, job_path: JobPaths, cfg: OmegaConf
    ) -> Path:
        """
        Interpolate and save hydra config file for current stage

        :param OmegaConf stage_cfg: current stage's hydra configuration
        :param JobPaths job_path: JobPaths object
        :param OmegaConf cfg: base config for job
        :return: path current stage's essential nemo scripts code
        :rtype: Path
        """
        # Since k8s uses a Helm chart that launches a job based on the Hydra config
        # file, the Hydra config file that is generated needs to contain all of the
        # required keys for each stage.
        if cfg.cluster_type == "k8s":
            # OmegaConf doesn't allow adding new keys. Temporarily create a dictionary
            # representation and add the new keys before converting back to an
            # OmegaConf object.
            temp_config = OmegaConf.to_object(stage_cfg)
            temp_config["data_dir"] = cfg.data_dir
            temp_config["cluster_type"] = cfg.cluster_type
            temp_config["launcher_scripts_path"] = cfg.launcher_scripts_path
            temp_config["data_config"] = stage_cfg.run.name
            stage_cfg = OmegaConf.create(temp_config)

        _hydra_interpolation(stage_cfg)

        cfg_save_path = job_path.config_file
        omegaconf.OmegaConf.save(stage_cfg, cfg_save_path)
        return cfg_save_path

    def make_stage_command_groups(self, stage_cfg_path: Path) -> List[List[str]]:
        """
        Make the command groups for current stage
        Command groups is a list of command group. A command group is defined as:
              0. Command group is a list of command strings
              1. Each command group occupies one bcprun, srun or bash
              2. Each command group eventually has multiple commands connected by ";"

        :param Path stage_cfg_path: path to interpolated and saved configuration
        :return: command groups for current stage
        :rtype: List[List[str]]
        """
        raise NotImplementedError

    def _make_wandb_login_command(self) -> List[str]:
        """Make a command of login with w&b api key"""
        cfg = self.cfg
        wandb_cmd = ""

        if cfg.cluster_type == "bcp" and cfg.wandb_api_bcp_secret_key is not None:
            wandb_cmd = f"wandb login ${cfg.wandb_api_bcp_secret_key}"
        elif cfg.wandb_api_key_file is not None:
            with open(cfg.wandb_api_key_file, "r") as f:
                wandb_api_key = f.readline().rstrip()
            wandb_cmd = f"wandb login {wandb_api_key}"
        return [wandb_cmd]

    def _make_nemo_path_command(self) -> List[str]:
        """Extend nemo path to python path"""
        return [
            f"cd {self._nemo_code_path}",
            "git rev-parse HEAD",
            f"export PYTHONPATH={self._nemo_code_path}:\${{PYTHONPATH}}",
        ]

    def _make_k8s_spec_file(
        self, template_root: str, cluster_parameters: Dict, job_path: JobPaths
    ):
        """Create a yaml spec file for kubernetes jobs"""
        raise NotImplementedError

    # def _make_numa_mapping_command(self) -> List[str]:
    #     """Make a command of numa mapping call"""
    #     cfg = self.cfg
    #     numa_cfg = cfg.get("numa_mapping")
    #     if not numa_cfg.get("enable"):
    #         return []

    #     numa_override = [f"{k}={v}" for k, v in numa_cfg.items()]
    #     numa_command = [
    #         f"python3 -u {self._launcher_scripts_path / 'nemo_launcher/collections/numa_mapping.py'}",
    #         *numa_override,
    #     ]
    #     numa_command = " \\\n  ".join(numa_command)
    #     return [numa_command]

    def _make_api_log_command_prefix(self, results_dir: str) -> str:
        """Make a command prefix of api logging"""
        choice_model_type, choice_name = self.get_stage_config_choice()
        api_log = self.cfg.get("api_log", False)
        api_log_prefix = ""
        if api_log:
            api_log_path = os.path.join(results_dir, "api_logs")
            api_log_prefix = (
                "[[ \${SLURM_LOCALID} -eq 0 ]] && "
                f"API_LOG_CMD='apiLog.sh -p {choice_model_type}/{choice_name} -v nemo_launcher' || API_LOG_CMD=''; "
                f"LOGPATH={api_log_path} \${{API_LOG_CMD}}"
            )
        return api_log_prefix

    def _make_nsys_command_prefix(self, results_dir: str) -> str:
        """Make a command prefix of nsys profiling"""
        model_cfg = self.stage_cfg.get("model")
        if not model_cfg:
            return ""

        nsys_cfg = model_cfg.get("nsys_profile", None)
        nsys_prefix = ""
        if nsys_cfg is not None and nsys_cfg.get("enabled", False):
            profile_out_path = os.path.join(results_dir, "profile_logs")
            os.makedirs(profile_out_path, exist_ok=True)
            slurm_node = "\${SLURM_NODEID}"
            slurm_rank = "\${SLURM_PROCID}"
            slurm_jobid = "\${SLURM_JOB_ID}"
            nsys_prefix = (
                f"nsys profile -s none "
                f"-t {','.join(nsys_cfg.trace)} "
                f"-o {profile_out_path}/profile_{slurm_jobid}_node{slurm_node}_rank{slurm_rank} "
                f"--force-overwrite true "
                f"--capture-range=cudaProfilerApi "
                f"--capture-range-end=stop"
            )
        return nsys_prefix

    def _make_container_mounts_string(self) -> str:
        """
        Make container mounting string based on hydra configurations

        :return: container mounting string, e.g. "/path/to/A:/path/to/A,/path/to/B:/path/to/B,..."
        :rtype: str
        """

        def add_container_mounts(container_mounts):
            mounts_str = ""
            if container_mounts is not None:
                assert isinstance(
                    container_mounts, omegaconf.listconfig.ListConfig
                ), "container_mounts must be a list."
                for mount in container_mounts:
                    if mount is not None and isinstance(mount, str):
                        mounts_str += (
                            f",{mount}" if ":" in mount else f",{mount}:{mount}"
                        )
            return mounts_str

        cfg = self.cfg
        data_dir = cfg.get("data_dir")
        base_results_dir = cfg.get("base_results_dir")
        mounts_string = f"{self._launcher_scripts_path}:{self._launcher_scripts_path},{data_dir}:{data_dir},{base_results_dir}:{base_results_dir}"

        container_mounts = cfg.get("container_mounts")
        mounts_string += add_container_mounts(container_mounts)
        return mounts_string

    def _make_cluster_parameters(self, cluster: str) -> Dict:
        """
        Make a cluster-specific parameters for jobs on different clusters.
        Current clusters include bcm(slurm), bcp and interactive.
        For example for bcm, it will return slurm parameters:
            {'job_name': 'some_name', 'nodes': 2, 'ntasks_per_node': 8, ...}

        :param str cluster: i.e. `bcm`, `bcp`, `interactive`, etc.
        :return: a dictionary of cluster parameters, e.g. `ntasks_per_node`
        :rtype: Dict
        """
        cfg = self.cfg
        stage_cfg = self.stage_cfg
        run_cfg = stage_cfg.get("run")
        job_name = run_cfg.get("name")
        time_limit = run_cfg.get("time_limit")
        nodes = run_cfg.get("nodes")
        dependency = run_cfg.get("dependency")
        if nodes is None:
            nodes = stage_cfg.get("trainer").get("num_nodes")

        ntasks_per_node = run_cfg.get("ntasks_per_node")
        if ntasks_per_node is None:
            ntasks_per_node = stage_cfg.get("trainer").get("devices")

        container_image = cfg.get("container")
        container_mounts = self._make_container_mounts_string()

        setup = None
        env_vars = self.get_env_vars()
        if env_vars:
            setup = [f"export {k}={v}" for k, v in env_vars.items()]

        cluster_parameters = {}
        shared_parameters = {
            "job_name": job_name,
            "nodes": nodes,
            "time": time_limit,
            "ntasks_per_node": ntasks_per_node,
            "setup": setup,
        }
        if cluster == "bcm":
            cluster_cfg = cfg.get("cluster")
            if cfg.get("training").get("model").get("ub_tp_comm_overlap", False) or (
                cfg.get("peft") is not None
                and cfg.get("peft").get("model").get("ub_tp_comm_overlap", False)
            ):
                if "srun_args" not in cluster_cfg:
                    cluster_cfg["srun_args"] = []
                cluster_cfg["srun_args"] += ["--mpi=pmix"]
            slurm_cfg = {**copy.deepcopy(cluster_cfg)}
            job_name_prefix = slurm_cfg.pop("job_name_prefix")
            cluster_parameters = {**slurm_cfg}
            cluster_parameters.update(
                {
                    **shared_parameters,
                    "dependency": dependency,
                    "container_image": container_image,
                    "container_mounts": container_mounts,
                }
            )
            cluster_parameters["job_name"] = (
                job_name_prefix + cluster_parameters["job_name"]
            )
        elif cluster == "bcp":
            cluster_parameters.update(
                {
                    **shared_parameters,
                    "no_redirect": cfg.get("bcp_no_redirect"),
                    "env_vars": env_vars,
                }
            )
        elif cluster == "interactive":
            cluster_parameters.update(shared_parameters)
        elif cluster == "k8s":
            # Resolving since there is a dependency between soon-to-be deprecated
            # cluster.nfs_path which is referenced in cluster.volumes.nfs.path
            OmegaConf.resolve(cfg.get("cluster"))
            cluster_cfg = cfg.get("cluster")
            k8s_cfg = {**copy.deepcopy(cluster_cfg)}

            cluster_parameters = {**k8s_cfg}
            cluster_parameters.update(
                {
                    **shared_parameters,
                    "container_image": container_image,
                    "env_vars": env_vars,
                }
            )

        return cluster_parameters

    def _find_optimal_nodes(self, cfg, gpus) -> None:
        nodes_scheduler_path = (
            f"{cfg.get('training').get('run').get('results_dir')}/nodes_scheduler.json"
        )

        try:
            with open(nodes_scheduler_path, "r") as nodes_scheduler:
                self.nodes_scheduler = json.load(nodes_scheduler)
        except FileNotFoundError:
            mbs = cfg.get("training").get("model").get("micro_batch_size")
            gbs = cfg.get("training").get("model").get("global_batch_size")
            rampup_bs = cfg.get("training").get("model").get("rampup_batch_size")
            tp = cfg.get("training").get("model").get("tensor_model_parallel_size")
            pp = cfg.get("training").get("model").get("pipeline_model_parallel_size")
            num_nodes = cfg.get("training").get("trainer").get("num_nodes")
            start_bs = rampup_bs[0]
            increment = rampup_bs[1]

            cbs = start_bs
            rbs = [start_bs]
            while cbs <= (gbs - increment):
                rbs.append(rbs[-1] + increment)
                cbs += increment

            self.nodes_scheduler[str(gbs)] = num_nodes
            for b in rbs[::-1][1:]:
                optimal_lst = []
                prev = int(min(list(self.nodes_scheduler.values())))
                for nodes in range(1, prev + 1):
                    dp = (gpus * nodes) // (tp * pp)
                    if (
                        b % (mbs * dp) == 0
                        and b % (mbs * gpus * nodes) == 0
                        and nodes <= prev
                    ):
                        optimal_lst.append(nodes)

                self.nodes_scheduler[str(b)] = max(optimal_lst)

            sched_rbs = [int(i) for i in self.nodes_scheduler.keys()]
            assert rbs[::-1] == sched_rbs, (
                "please, make sure you enter the correct combination of"
                " ramp up batch size and number of nodes"
            )

            with open(nodes_scheduler_path, "w") as nodes_scheduler:
                nodes_scheduler.write(json.dumps(self.nodes_scheduler))

    def _get_current_gbs(self, cfg):
        start_bs = cfg.get("training").get("model").get("rampup_batch_size")[0]
        results_dir = cfg.get("training").get("run").get("results_dir")
        os.chdir(results_dir)
        job_numbers = []

        try:
            for file in glob.glob("*.out"):
                file = file.split("_")[-1].split(".")[0]
                job_numbers.append(int(file))

            job_number = max(job_numbers)
            last_job = glob.glob(f"*{job_number}.out")[0]
            with open(last_job, "r") as logs:
                logs = logs.read()

            current_gbs = re.findall(r"global_batch_size=(\d+)", logs)[-1]
        except:
            current_gbs = start_bs

        return current_gbs

    def get_env_vars(self) -> Dict:
        """
        Set up dictionary for environment variables
        The environment variables from hydra config will be set inside the job scripts.
        For Example:
            Set `env_vars.NVTE_BIAS_DROPOUT_FUSION=1` while calling nemo_launcherlauncher-scripts,
            `NVTE_BIAS_DROPOUT_FUSION=1` will be set while running the job.

        :return: a dictionary of env vars while running the job.
        :rtype: Dict
        """
        env_vars = {k: v for k, v in self.cfg.get("env_vars").items() if v is not None}
        return env_vars

    def get_stage_config_choice(self):
        """
        Return current stages config's corresponding `choice_model_type` and `choice_name`
        For example, if `training=gpt3/5b`, then `choice_model_type=gpt3` and `choice_name=5b`
        """
        stage_config_choice = self.cfg.get(f"{self.stage_name}_config")
        choice_model_type = stage_config_choice.rsplit("/", 1)[0]
        choice_name = stage_config_choice.rsplit("/", 1)[1]
        return choice_model_type, choice_name

    @property
    def _launcher_scripts_path(self) -> Path:
        return Path(self.cfg.get("launcher_scripts_path"))

    @property
    def _nemo_code_path(self) -> Path:
        return Path("/opt/NeMo")

    @property
    def _data_dir(self) -> Path:
        return Path(self.cfg.get("data_dir"))

    @property
    def _rlhf_code_path(self) -> Path:
        return Path("/opt/nemo-rlhf")

    @property
    def _aligner_code_path(self) -> Path:
        return Path("/opt/NeMo-Aligner")

    @property
    def _cuda_visible_devices(self) -> str:
        ntasks_per_node = self.stage_cfg.run.get("ntasks_per_node")
        if ntasks_per_node is None:
            ntasks_per_node = self.stage_cfg.trainer.get("devices", 1)
        return (
            "CUDA_VISIBLE_DEVICES=0,1,2,3,4,5,6,7"
            if ntasks_per_node == 8
            else f"CUDA_VISIBLE_DEVICES={','.join(map(str, range(ntasks_per_node)))}"
        )

    @property
    def _cuda_device_max_connections(self) -> str:
        model_cfg = self.stage_cfg.get("model")
        if not model_cfg:
            return ""
        tensor_model_parallel_size = model_cfg.get("tensor_model_parallel_size", 1)
        context_parallel_size = model_cfg.get("context_parallel_size", 1)
        fsdp = model_cfg.get("fsdp", False)
        return (
            "CUDA_DEVICE_MAX_CONNECTIONS=1"
            if (
                (tensor_model_parallel_size > 1 or context_parallel_size > 1)
                and not fsdp
            )
            else ""
        )

    @property
    def _nvte_bias_gelu_nvfusion(self) -> str:
        """Only used in pretraining; override in training class"""
        return ""

    @functools.lru_cache()
    def get_job_path(self, sub_stage: Optional[str] = None) -> JobPaths:
        """Fetch a JobPaths object for current stage"""
        run_cfg = self.stage_cfg.get("run")
        results_dir = Path(
            run_cfg.get("results_dir")
        )  # TODO: rename this to job dir in config
        if sub_stage is not None:
            results_dir = results_dir / sub_stage
        return JobPaths(results_dir, self.job_name)

    @property
    def _set_ln_sm_margin(self) -> str:
        """Set LayerNorm SM margin when using P2P communication overlap to support the overlap with LayerNorm kernel"""
        vpp = self.cfg.training.model.get("virtual_pipeline_model_parallel_size")
        if (
            self.cfg.training.model.get("overlap_p2p_comm", False)
            and self.cfg.training.model.get("pipeline_model_parallel_size") > 1
            and vpp is not None
            and vpp > 1
        ):
            get_ln_sm_margin_command = (
                f"python3 {self._launcher_scripts_path / 'nemo_launcher/collections/conditional_cfgs.py'} "
                f"name=get_ln_sm_margin"
            )
            return f"NVTE_FWD_LAYERNORM_SM_MARGIN=\$({get_ln_sm_margin_command}) NVTE_BWD_LAYERNORM_SM_MARGIN=\$({get_ln_sm_margin_command})"
        return ""

    @property
    def _skip_ag_overlap(self) -> str:
        """Skip TP-AllGather overlap with ring-exchange at (1) bf16 and (2) PP > 1"""
        if (
            self.cfg.training.model.get("ub_tp_comm_overlap", False)
            and self.cfg.training.model.get("pipeline_model_parallel_size") > 1
        ):
            use_fp8 = self.cfg.training.model.get("fp8", False)
            get_ag_overlap_command = (
                f"python3 {self._launcher_scripts_path / 'nemo_launcher/collections/conditional_cfgs.py'} "
                f"name=get_ag_overlap "
                f"fp8={use_fp8} "
            )
            return f"NVTE_UB_SPLIT_AG=\$({get_ag_overlap_command})"
        return ""


class NeMoStage(NemoMegatronStage):
    """
    Stage is a nemo stage if it uses a nemo scripts
    Current nemo stage includes:
        - pretraining
        - fine-tuning
        - prompt-learning
        - t5/mt5 eval
    GPT3 eval is not a NeMo stage because it uses eval-harness inside nemo_launcher collections.
    """

    def make_stage_command_groups(self, stage_cfg_path: Path) -> List[List[str]]:
        """
        Make the command groups for current stage
        Command groups is a list of command group. A command group is defined as:
              0. Command group is a list of command strings
              1. Each command group occupies one bcprun, srun or bash
              2. Each command group eventually has multiple commands connected by ";"

        :param Path stage_cfg_path: path to interpolated and saved configuration
        :return: command groups for current stage
        :rtype: List[List[str]]
        """
        # Training has one command group
        # Shared with fine-tuning and prompt learning
        command_groups = [[]]
        command_groups[0] += self._make_wandb_login_command()
        command_groups[0] += self._make_nemo_path_command()
        # command_groups[0] += self._make_numa_mapping_command()

        # _cuda_device_max_connections and _cuda_visible_devices cannot be used as command prefix on BCP
        if self.cluster == "bcp":
            core_command = []
        else:
            core_command = [
                self._cuda_device_max_connections,
                self._cuda_visible_devices,
                self._set_ln_sm_margin,
                self._skip_ag_overlap,
                self._nvte_bias_gelu_nvfusion,
            ]

        core_command += [
            self._make_api_log_command_prefix(
                results_dir=self.get_job_path().results_folder
            ),
            self._make_nsys_command_prefix(
                results_dir=self.get_job_path().results_folder
            ),
            self._make_nemo_call_string(stage_cfg_path),
        ]
        core_command_string = " ".join([c for c in core_command if c])
        command_groups[0] += [core_command_string]
        command_groups = clean_command_groups(command_groups)

        return command_groups

    def _make_nemo_call_string(self, stage_cfg_path: Path) -> str:
        """
        Make nemo scripts calling command string
        This is for current nemo stage's essential nemo script calling.

        :param Path stage_cfg_path: path to interpolated and saved configuration
        :return: command string of nemo script calling
        :rtype: str
        """
        choice_model_type, choice_name = self.get_stage_config_choice()
        code_path = self._get_nemo_code_path(choice_model_type)

        hydra_override = self._make_hydra_override()

        command = [
            f"python3 -u {code_path} ",
            f"--config-path={stage_cfg_path.parents[0]}",
            f"--config-name={stage_cfg_path.name}",
            *hydra_override,
        ]
        command_string = " \\\n  ".join(command)
        return command_string

    def _make_hydra_override(self) -> List:
        """
        Override some existing hydra configurations if necessary.

        Example use cases are:
            1. For bcp cluster, `+rank=\${RANK}` is required running some NeMo scripts.
                Existing hydra config doesn't have `rank` field, so we overwrite on the fly.
            2. Auto blend training dataset by overwriting empty `model.data.data_prefix` as
                `model.data.data_prefix=\$({auto_blend_command})`. Existing `model.data.data_prefix`
                could be None in cfg, so we overwrite it in this function.
        """
        hydra_override = []
        if self.cluster == "bcp":
            hydra_override += ["+rank=\${RANK}"]
        return hydra_override

    def _copy_k8s_helm_chart(self, template_root: str, job_path: JobPaths):
        """
        Copy the k8s Helm charts to the results directory.

        :param str template_root: path to where the k8s template files are located
        :param JobPaths job_path: JobPaths object
        """
        template_file = os.path.join(template_root, "training.yaml")
        chart_file = os.path.join(template_root, "Chart.yaml")
        training_path = Path(
            job_path.folder / "k8s_template" / "templates" / "training.yaml"
        )
        training_path.parent.mkdir(parents=True, exist_ok=True)
        config_path = Path(job_path.folder / "k8s_template" / "config")
        config_path.mkdir(parents=True, exist_ok=True)
        chart_path = Path(job_path.folder / "k8s_template" / "Chart.yaml")
        training_config_file = os.path.join(template_root, "training-config.yaml")
        training_config_path = Path(
            job_path.folder / "k8s_template" / "templates" / "training-config.yaml"
        )
        hydra_config_path = Path(job_path.folder / "k8s_template" / "config")

        shutil.copy2(template_file, training_path)
        shutil.copy2(chart_file, chart_path)
        shutil.copy2(training_config_file, training_config_path)
        shutil.copy2(job_path.config_file, hydra_config_path)

    def _add_wandb_key_to_chart(self) -> str:
        """
        Read the WandB API key file and return it to be placed in the Helm chart.

        :return: a string of the WandB API key.
        :rtype: str
        """
        with open(self.cfg.wandb_api_key_file, "r") as f:
            wandb_api_key = f.readline().rstrip()
        return wandb_api_key

    def _make_k8s_spec_file(
        self, template_root: str, cluster_parameters: Dict, job_path: JobPaths
    ):
        """
        Create a spec file for a Kubernetes training job.
        The spec file is generated based on the parameters in the cluster and training config files.

        :param str template_root: path to where the k8s template files are located
        :param Dict cluster_parameters: settings specific to the cluster that is being used
        :param JobPaths job_path: JobPaths object
        """
        with open(os.path.join(template_root, "values.yaml")) as value_file:
            values_template = OmegaConf.load(value_file)

        values_template.image.trainingImage = cluster_parameters["container_image"]
        values_template.image.pullSecret = cluster_parameters["pull_secret"]
        values_template.image.numGPUs = self.stage_cfg.trainer.devices
        values_template.image.nodes = self.stage_cfg.trainer.num_nodes
        values_template.trainingConfig.shmSize = cluster_parameters["shm_size"]
        # TODO: NFSServer and NFSPath will eventually be deprecated
        values_template.trainingConfig.NFSServer = cluster_parameters["nfs_server"]
        values_template.trainingConfig.NFSPath = cluster_parameters["nfs_path"]
        values_template.volumes = cluster_parameters["volumes"]
        values_template.trainingConfig.ibResourceName = cluster_parameters[
            "ib_resource_name"
        ]
        values_template.trainingConfig.ibCount = cluster_parameters["ib_count"]
        values_template.trainingConfig.ibNetworkAnnotation = cluster_parameters[
            "ib_network_annotation"
        ]
        values_template.trainingConfig.envVars = cluster_parameters["env_vars"]

        if cluster_parameters["dns_policy"] is not None:
            values_template.trainingConfig.dnsPolicy = cluster_parameters["dns_policy"]

        if self.cfg.wandb_api_key_file is not None:
            values_template.trainingConfig.wandbKey = self._add_wandb_key_to_chart()

        k8s_template_path = job_path.folder
        k8s_template_file = Path(k8s_template_path / "k8s_template" / "values.yaml")
        k8s_template_file.parent.mkdir(parents=True, exist_ok=True)

        conf = OmegaConf.create(values_template)
        OmegaConf.save(conf, k8s_template_file)

    def get_env_vars(self) -> Dict:
        """
        Set up dictionary for environment variables
        The environment variables from hydra config will be set inside the job scripts.
        For Example:
            Set `env_vars.NVTE_BIAS_DROPOUT_FUSION=1` while calling nemo_launcherlauncher-scripts,
            `NVTE_BIAS_DROPOUT_FUSION=1` will be set while running the job.

        :return: a dictionary of env vars while running the job.
        :rtype: Dict
        """
        env_vars = super().get_env_vars()
        devices = self.stage_cfg.trainer.get("devices", 1)
        if self.cluster != "bcm":
            env_vars["SLURM_NTASKS_PER_NODE"] = devices
        if self.cluster in ["bcp", "k8s"]:  # Set env prefix as env var on BCP
            for env_var_str in [
                self._cuda_device_max_connections,
                self._cuda_visible_devices,
                self._set_ln_sm_margin,
                self._skip_ag_overlap,
            ]:
                if env_var_str:
                    var_name, var_val = env_var_str.split("=")
                    env_vars[var_name] = var_val
        return env_vars


class Training(NeMoStage):
    """Stage class of pretraining with NeMo scripts"""

    def setup_stage_vars(self, cfg):
        """Setup the stage vars, i.e. stage name and stage cfg"""
        self.stage_name = "training"
        self.stage_cfg = cfg.get("training")

    def _make_hydra_override(self) -> List:
        """
        Override some existing hydra configurations if necessary.
        Example use cases are:
            1. For bcp cluster, `+rank=\${RANK}` is required running some NeMo scripts.
                Existing hydra config doesn't have `rank` field, so we overwrite on the fly.
            2. Auto blend training dataset by overwriting empty `model.data.data_prefix` as
                `model.data.data_prefix=\$({auto_blend_command})`. Existing `model.data.data_prefix`
                could be None in cfg, so we overwrite it in this function.

        :return: hydra override string added in nemo script calling
        :rtype: str
        """
        hydra_override = []
        choice_model_type, choice_name = self.get_stage_config_choice()
        if self.cluster == "bcp":
            hydra_override += ["+rank=\${RANK}"]
        if (
            choice_model_type in __LANGUAGE_MODELS_LIST__
            and self.stage_cfg.model.data.get("data_prefix", None) is None
        ):
            preprocessed_dir = self.stage_cfg.run.get("preprocessed_dir")
            blending_alpha = self.stage_cfg.run.get("blending_alpha")
            auto_blend_command = (
                f"python3 {self._launcher_scripts_path / 'nemo_launcher/collections/auto_blend.py'} "
                f"model_type={choice_model_type} "
                f"preprocessed_dir={preprocessed_dir} "
                f"blending_alpha={blending_alpha}"
            )
            hydra_override += [f"model.data.data_prefix=\$({auto_blend_command})"]
        if self.stage_cfg.model.get("gc_interval", 0) > 1:
            gc_interval = min(
                self.stage_cfg.model.get("gc_interval"),
                self.cfg.training.trainer.get("val_check_interval"),
            )
            hydra_override += [f"model.gc_interval={gc_interval}"]
        return hydra_override

    def _get_nemo_code_path(self, model_type: str) -> Path:
        """
        Provide the essential nemo code path for running the stage, usually different model types use different nemo scripts.
        For example, `megatron_t5_pretraining.py` for t5 and `megatron_gpt_pretraining.py` for gpt3.

        :param str model_type: i.e. `gpt3`, `t5`, `mt5`, etc.
        :return: path current stage's essential nemo scripts code
        :rtype: Path
        """
        model_type_to_code_path = {
            "t5": self._nemo_code_path
            / "examples/nlp/language_modeling/megatron_t5_pretraining.py",
            "mt5": self._nemo_code_path
            / "examples/nlp/language_modeling/megatron_t5_pretraining.py",
            "gpt3": self._nemo_code_path
            / "examples/nlp/language_modeling/megatron_gpt_pretraining.py",
            "llama": self._nemo_code_path
            / "examples/nlp/language_modeling/megatron_gpt_pretraining.py",
            "baichuan2": self._nemo_code_path
            / "examples/nlp/language_modeling/megatron_gpt_pretraining.py",
<<<<<<< HEAD
=======
            "nemotron": self._nemo_code_path
            / "examples/nlp/language_modeling/megatron_gpt_pretraining.py",
>>>>>>> dbe5ce54
            "bert": self._nemo_code_path
            / "examples/nlp/language_modeling/megatron_bert_pretraining.py",
            "falcon": self._nemo_code_path
            / "examples/nlp/language_modeling/megatron_gpt_pretraining.py",
<<<<<<< HEAD
            "chatglm": self._nemo_code_path
=======
            "retro": self._nemo_code_path
            / "examples/nlp/language_modeling/megatron_retro_pretraining.py",
            "vit": self._nemo_code_path
            / "examples/vision/vision_transformer/megatron_vit_classification_pretrain.py",
            "clip": self._nemo_code_path
            / "examples/multimodal/vision_language_foundation/clip/megatron_clip_pretrain.py",
            "nsfw": self._nemo_code_path
            / "examples/multimodal/vision_language_foundation/nsfw/megatron_nsfw_pretrain.py",
            "stable_diffusion": self._nemo_code_path
            / "examples/multimodal/text_to_image/stable_diffusion/sd_train.py",
            "instruct_pix2pix": self._nemo_code_path
            / "examples/multimodal/text_to_image/instruct_pix2pix/sd_finetune.py",
            "imagen": self._nemo_code_path
            / "examples/multimodal/text_to_image/imagen/imagen_training.py",
            "dreambooth": self._nemo_code_path
            / "examples/multimodal/text_to_image/dreambooth/dreambooth.py",
            "controlnet": self._nemo_code_path
            / "examples/multimodal/text_to_image/controlnet/controlnet_train.py",
            "nerf": self._nemo_code_path / "examples/multimodal/x_to_nerf/nerf/main.py",
            "neva": self._nemo_code_path
            / "examples/multimodal/multimodal_llm/neva/neva_pretrain.py",
            "mistral": self._nemo_code_path
            / "examples/nlp/language_modeling/megatron_gpt_pretraining.py",
            "mixtral": self._nemo_code_path
>>>>>>> dbe5ce54
            / "examples/nlp/language_modeling/megatron_gpt_pretraining.py",
        }
        return model_type_to_code_path[model_type]


class FineTuning(NeMoStage):
    """Stage class of fine-tuning with NeMo scripts"""

    def setup_stage_vars(self, cfg):
        """Setup the stage vars, i.e. stage name and stage cfg"""
        self.stage_name = "fine_tuning"
        self.stage_cfg = cfg.get("fine_tuning")

    def setup_folder_and_data(self) -> None:
        """Setup job/data folders and fine-tuning/prompt-learning dataset"""
        super().setup_folder_and_data()
        choice_model_type, choice_name = self.get_stage_config_choice()

        if choice_model_type in __LANGUAGE_MODELS_LIST__:
            # Prepare fine-tuning dataset
            data_dir = self.cfg.get("data_dir")
            task_name = self.stage_cfg.run.get("task_name")

            # GLUE for internal use
            download_glue_script_path = (
                self._launcher_scripts_path
                / "nemo_launcher/utils/data_utils/download_glue.py"
            )
            if download_glue_script_path.exists():
                from nemo_launcher.utils.data_utils.download_glue import (
                    TASKS_LOWER,
                    download_glue,
                )

                if task_name in TASKS_LOWER:
                    download_glue(
                        data_dir=os.path.join(data_dir, "glue_data"), tasks=task_name
                    )

            # Prepare dataset for squad
            if task_name in ["squad", "xquad"]:
                prepare_squad_for_fine_tuning(
                    data_dir=os.path.join(data_dir, "squad_data")
                )

    def _get_nemo_code_path(self, model_type: str) -> Path:
        """
        Provide the essential nemo code path for running the stage, usually different model types use different nemo scripts.
        For example, `megatron_t5_pretraining.py` for t5 and `megatron_gpt_pretraining.py` for gpt3.

        :param str model_type: i.e. `gpt3`, `t5`, `mt5`, etc.
        :return: path current stage's essential nemo scripts code
        :rtype: Path
        """

        model_type_to_code_path = {
            "gpt3": self._nemo_code_path
            / "examples/nlp/language_modeling/tuning/megatron_gpt_sft.py",
            "llama": self._nemo_code_path
            / "examples/nlp/language_modeling/tuning/megatron_gpt_sft.py",
            "code_llama": self._nemo_code_path
            / "examples/nlp/language_modeling/tuning/megatron_gpt_sft.py",
            "t5": self._nemo_code_path
            / "examples/nlp/language_modeling/megatron_t5_seq2seq_finetune.py",
            "mt5": self._nemo_code_path
            / "examples/nlp/language_modeling/megatron_t5_seq2seq_finetune.py",
            "falcon": self._nemo_code_path
            / "examples/nlp/language_modeling/tuning/megatron_gpt_sft.py",
<<<<<<< HEAD
            "baichuan2": self._nemo_code_path
            / "examples/nlp/language_modeling/tuning/megatron_gpt_sft.py",
            "chatglm": self._nemo_code_path
=======
            "gemma": self._nemo_code_path
            / "examples/nlp/language_modeling/tuning/megatron_gpt_finetuning.py",
            "vit": self._nemo_code_path
            / "examples/vision/vision_transformer/megatron_vit_classification_finetune.py",
            "neva": self._nemo_code_path
            / "examples/multimodal/multimodal_llm/neva/neva_finetune.py",
            "nsfw": self._nemo_code_path
            / "examples/multimodal/vision_language_foundation/nsfw/megatron_nsfw_pretrain.py",
            "baichuan2": self._nemo_code_path
            / "examples/nlp/language_modeling/tuning/megatron_gpt_sft.py",
            "mistral": self._nemo_code_path
            / "examples/nlp/language_modeling/tuning/megatron_gpt_sft.py",
            "mixtral": self._nemo_code_path
>>>>>>> dbe5ce54
            / "examples/nlp/language_modeling/tuning/megatron_gpt_sft.py",
        }
        return model_type_to_code_path[model_type]


class PEFT(NeMoStage):
    """Stage class of PEFT with NeMo scripts"""

    def setup_stage_vars(self, cfg):
        """Setup the stage vars, i.e. stage name and stage cfg"""
        self.stage_name = "peft"
        self.stage_cfg = cfg.get("peft")

    def setup_folder_and_data(self) -> None:
        """Setup job/data folders and fine-tuning/prompt-learning dataset"""
        # Setup folders
        super().setup_folder_and_data()
        choice_model_type, choice_name = self.get_stage_config_choice()

        if choice_model_type in __LANGUAGE_MODELS_LIST__:
            # Prepare prompt learning dataset
            data_dir = self.cfg.get("data_dir")
            task_name = self.stage_cfg.run.get("task_name")

            # Prepare dataset for squad
            if task_name in ("squad", "xquad"):
                self._task_data_dir = os.path.join(data_dir, "squad_data")
                if self.cfg.cluster_type == "k8s":
                    # Skip downloading since on k8s the data is downloaded in a
                    # pre-install job since user may not be using a volume type
                    # that's not available locally, e.g., PVC
                    return
                prepare_squad_for_fine_tuning(data_dir=self._task_data_dir)

    def _copy_k8s_helm_chart(self, template_root: str, job_path: JobPaths):
        """
        Copy the k8s Helm charts to the results directory.

        :param str template_root: path to where the k8s template files are located
        :param JobPaths job_path: JobPaths object
        """
        template_file = os.path.join(template_root, "peft.yaml")
        chart_file = os.path.join(template_root, "Chart.yaml")
        prompt_path = Path(job_path.folder / "k8s_template" / "templates" / "peft.yaml")
        prompt_path.parent.mkdir(parents=True, exist_ok=True)
        config_path = Path(job_path.folder / "k8s_template" / "config")
        config_path.mkdir(parents=True, exist_ok=True)
        chart_path = Path(job_path.folder / "k8s_template" / "Chart.yaml")
        prompt_config_file = os.path.join(template_root, "peft-config.yaml")
        prompt_config_path = Path(
            job_path.folder / "k8s_template" / "templates" / "peft-config.yaml"
        )
        hydra_config_path = Path(job_path.folder / "k8s_template" / "config")

        shutil.copy2(template_file, prompt_path)
        shutil.copy2(chart_file, chart_path)
        shutil.copy2(prompt_config_file, prompt_config_path)
        shutil.copy2(job_path.config_file, hydra_config_path)

    def _make_k8s_spec_file(
        self, template_root: str, cluster_parameters: Dict, job_path: JobPaths
    ):
        """
        Create a spec file for a Kubernetes PEFT job.

        The spec file is generated based on the parameters in the cluster and
        PEFT config files.

        :param str template_root: path to where the k8s template files are located
        :param Dict cluster_parameters: settings specific to the cluster that is being used
        :param JobPaths job_path: JobPaths object
        """
        with open(os.path.join(template_root, "values.yaml")) as value_file:
            values_template = OmegaConf.load(value_file)

        choice_model_type, _ = self.get_stage_config_choice()

        values_template.image.trainingImage = cluster_parameters["container_image"]
        values_template.image.pullSecret = cluster_parameters["pull_secret"]
        values_template.image.gpuNum = self.stage_cfg.trainer.devices
        values_template.image.nodes = self.stage_cfg.trainer.num_nodes
        values_template.trainingConfig.shmSize = cluster_parameters["shm_size"]
        # TODO: NFSServer and NFSPath will eventually be deprecated
        values_template.trainingConfig.NFSServer = cluster_parameters["nfs_server"]
        values_template.trainingConfig.NFSPath = cluster_parameters["nfs_path"]
        values_template.volumes = cluster_parameters["volumes"]
        values_template.trainingConfig.scriptPath = str(
            self._get_nemo_code_path(choice_model_type)
        )
        values_template.trainingConfig.envVars = cluster_parameters["env_vars"]

        values_template.datasetConfig.prepare_task_name = self.stage_cfg.run.get(
            "task_name"
        )
        values_template.datasetConfig.task_data_dir = self._task_data_dir

        if cluster_parameters["dns_policy"] is not None:
            values_template.trainingConfig.dnsPolicy = cluster_parameters["dns_policy"]

        if self.cfg.wandb_api_key_file is not None:
            values_template.trainingConfig.wandbKey = self._add_wandb_key_to_chart()

        k8s_template_path = job_path.folder
        k8s_template_file = Path(k8s_template_path / "k8s_template" / "values.yaml")
        k8s_template_file.parent.mkdir(parents=True, exist_ok=True)

        conf = OmegaConf.create(values_template)
        OmegaConf.save(conf, k8s_template_file)

    def _get_nemo_code_path(self, model_type: str) -> Path:
        """
        Provide the essential nemo code path for running the stage, usually different model types use different nemo scripts.
        For example, `megatron_t5_pretraining.py` for t5 and `megatron_gpt_pretraining.py` for gpt3.

        :param str model_type: i.e. `gpt3`, `t5`, `mt5`, etc.
        :return: path current stage's essential nemo scripts code
        :rtype: Path
        """

        if model_type == "mt5":
            raise NotImplementedError(
                "PEFT is not supported in NeMo Megatron mt5 models."
            )
        model_type_to_code_path = {
            "gpt3": self._nemo_code_path
            / "examples/nlp/language_modeling/tuning/megatron_gpt_finetuning.py",
            "llama": self._nemo_code_path
<<<<<<< HEAD
            / "examples/nlp/language_modeling/tuning/megatron_gpt_peft_tuning.py",
            "baichuan2": self._nemo_code_path
            / "examples/nlp/language_modeling/tuning/megatron_gpt_peft_tuning.py",
=======
            / "examples/nlp/language_modeling/tuning/megatron_gpt_finetuning.py",
            "baichuan2": self._nemo_code_path
            / "examples/nlp/language_modeling/tuning/megatron_gpt_finetuning.py",
>>>>>>> dbe5ce54
            "t5": self._nemo_code_path
            / "examples/nlp/language_modeling/tuning/megatron_t5_finetuning.py",
            "falcon": self._nemo_code_path
<<<<<<< HEAD
            / "examples/nlp/language_modeling/tuning/megatron_gpt_peft_tuning.py",
            "chatglm": self._nemo_code_path
            / "examples/nlp/language_modeling/tuning/megatron_gpt_peft_tuning.py",
=======
            / "examples/nlp/language_modeling/tuning/megatron_gpt_finetuning.py",
            "gemma": self._nemo_code_path
            / "examples/nlp/language_modeling/tuning/megatron_gpt_finetuning.py",
            "neva": self._nemo_code_path
            / "examples/multimodal/multimodal_llm/neva/neva_peft.py",
            "mistral": self._nemo_code_path
            / "examples/nlp/language_modeling/tuning/megatron_gpt_finetuning.py",
            "mixtral": self._nemo_code_path
            / "examples/nlp/language_modeling/tuning/megatron_gpt_finetuning.py",
>>>>>>> dbe5ce54
        }
        return model_type_to_code_path[model_type]


class PromptLearning(NeMoStage):
    """Stage class of prompt-learning with NeMo scripts"""

    def setup_stage_vars(self, cfg):
        """Setup the stage vars, i.e. stage name and stage cfg"""
        self.stage_name = "prompt_learning"
        self.stage_cfg = cfg.get("prompt_learning")

    def setup_folder_and_data(self) -> None:
        """Setup job/data folders and fine-tuning/prompt-learning dataset"""
        # Setup folders
        super().setup_folder_and_data()

        # Prepare prompt learning dataset
        data_dir = self.cfg.get("data_dir")
        task_name = self.stage_cfg.run.get("task_name")
        # Prepare squad dataset
        if task_name == "squad":
            prepare_squad_for_prompt_learning(
                os.path.join(data_dir, "prompt_data"), self._launcher_scripts_path,
            )

    def _get_nemo_code_path(self, model_type: str) -> Path:
        """
        Provide the essential nemo code path for running the stage, usually different model types use different nemo scripts.
        For example, `megatron_t5_pretraining.py` for t5 and `megatron_gpt_pretraining.py` for gpt3.

        :param str model_type: i.e. `gpt3`, `t5`, `mt5`, etc.
        :return: path current stage's essential nemo scripts code
        :rtype: Path
        """
        model_type_to_code_path = {
            "gpt3": self._nemo_code_path
            / "examples/nlp/language_modeling/megatron_gpt_prompt_learning.py",
            "llama": self._nemo_code_path
            / "examples/nlp/language_modeling/megatron_gpt_prompt_learning.py",
            "baichuan2": self._nemo_code_path
            / "examples/nlp/language_modeling/megatron_gpt_prompt_learning.py",
            "t5": self._nemo_code_path
            / "examples/nlp/language_modeling/megatron_t5_prompt_learning.py",
            "mt5": self._nemo_code_path
            / "examples/nlp/language_modeling/megatron_t5_prompt_learning.py",
<<<<<<< HEAD
            "chatglm": self._nemo_code_path
=======
            "mixtral": self._nemo_code_path
>>>>>>> dbe5ce54
            / "examples/nlp/language_modeling/megatron_gpt_prompt_learning.py",
        }
        return model_type_to_code_path[model_type]


class AdapterLearning(PromptLearning):
    def setup_stage_vars(self, cfg):
        """Setup the stage vars, i.e. stage name and stage cfg"""
        self.stage_name = "adapter_learning"
        self.stage_cfg = cfg.get("adapter_learning")

    def _get_nemo_code_path(self, model_type: str) -> Path:
        """
        Provide the essential nemo code path for running the stage, usually different model types use different nemo scripts.
        For example, `megatron_t5_pretraining.py` for t5 and `megatron_gpt_pretraining.py` for gpt3.

        :param str model_type: i.e. `gpt3`, `t5`, `mt5`, etc.
        :return: path current stage's essential nemo scripts code
        :rtype: Path
        """
        model_type_to_code_path = {
            "gpt3": self._nemo_code_path
            / "examples/nlp/language_modeling/tuning/megatron_gpt_adapter_tuning.py",
            "llama": self._nemo_code_path
            / "examples/nlp/language_modeling/tuning/megatron_gpt_adapter_tuning.py",
            "baichuan2": self._nemo_code_path
            / "examples/nlp/language_modeling/tuning/megatron_gpt_adapter_tuning.py",
            "t5": self._nemo_code_path
            / "examples/nlp/language_modeling/tuning/megatron_t5_adapter_tuning.py",
<<<<<<< HEAD
            "chatglm": self._nemo_code_path
=======
            "mistral": self._nemo_code_path
            / "examples/nlp/language_modeling/tuning/megatron_gpt_adapter_tuning.py",
            "mixtral": self._nemo_code_path
>>>>>>> dbe5ce54
            / "examples/nlp/language_modeling/tuning/megatron_gpt_adapter_tuning.py",
        }
        return model_type_to_code_path[model_type]


class IA3Learning(PromptLearning):
    def setup_stage_vars(self, cfg):
        """Setup the stage vars, i.e. stage name and stage cfg"""
        self.stage_name = "ia3_learning"
        self.stage_cfg = cfg.get("ia3_learning")

    def _get_nemo_code_path(self, model_type: str) -> Path:
        """
        Provide the essential nemo code path for running the stage, usually different model types use different nemo scripts.
        For example, `megatron_t5_pretraining.py` for t5 and `megatron_gpt_pretraining.py` for gpt3.

        :param str model_type: i.e. `gpt3`, `t5`, `mt5`, etc.
        :return: path current stage's essential nemo scripts code
        :rtype: Path
        """
        model_type_to_code_path = {
            "gpt3": self._nemo_code_path
            / "examples/nlp/language_modeling/tuning/megatron_gpt_ia3_tuning.py",
            "llama": self._nemo_code_path
            / "examples/nlp/language_modeling/tuning/megatron_gpt_ia3_tuning.py",
            "baichuan2": self._nemo_code_path
            / "examples/nlp/language_modeling/tuning/megatron_gpt_ia3_tuning.py",
            "t5": self._nemo_code_path
            / "examples/nlp/language_modeling/tuning/megatron_t5_ia3_tuning.py",
            "chatglm": self._nemo_code_path
            / "examples/nlp/language_modeling/tuning/megatron_gpt_ia3_tuning.py",
        }
        return model_type_to_code_path[model_type]


class FWInference(NeMoStage):
    def setup_stage_vars(self, cfg):
        """Setup the stage vars, i.e. stage name and stage cfg"""
        self.stage_name = "fw_inference"
        self.stage_cfg = cfg.get("fw_inference")

    def _get_nemo_code_path(self, model_type: str) -> Path:
        """
        Provide the essential nemo code path for running the stage, usually different model types use different nemo scripts.
        For example, `megatron_t5_pretraining.py` for t5 and `megatron_gpt_pretraining.py` for gpt3.

        :param str model_type: i.e. `gpt3`, `t5`, `mt5`, etc.
        :return: path current stage's essential nemo scripts code
        :rtype: Path
        """
        model_type_to_code_path = {
            "vit": self._nemo_code_path
            / "examples/vision/vision_transformer/megatron_vit_classification_infer.py",
            "clip": self._nemo_code_path
            / "examples/multimodal/vision_language_foundation/clip/megatron_clip_infer.py",
            "nsfw": self._nemo_code_path
            / "examples/multimodal/vision_language_foundation/nsfw/megatron_nsfw_infer.py",
            "stable_diffusion": self._nemo_code_path
            / "examples/multimodal/text_to_image/stable_diffusion/sd_infer.py",
            "instruct_pix2pix": self._nemo_code_path
            / "examples/multimodal/text_to_image/instruct_pix2pix/sd_edit_cli.py",
            "dreambooth": self._nemo_code_path
            / "examples/multimodal/text_to_image/dreambooth/dreambooth_infer.py",
            "imagen": self._nemo_code_path
            / "examples/multimodal/text_to_image/imagen/imagen_infer.py",
            "controlnet": self._nemo_code_path
            / "examples/multimodal/text_to_image/controlnet/controlnet_infer.py",
            "neva": self._nemo_code_path
            / "examples/multimodal/multimodal_llm/neva/neva_evaluation.py",
        }
        return model_type_to_code_path[model_type]


class Conversion(NemoMegatronStage):
    """Stage class of converting training checkpoints to .nemo format"""

    def setup_stage_vars(self, cfg: OmegaConf):
        """Setup the stage vars, i.e. stage name and stage cfg"""
        self.stage_name = "conversion"
        self.stage_cfg = cfg.get("conversion")

    def _make_hparams_override_command(self):
        """
        Make the command string to override some fields in hparams.yaml file while converting checkpoint into .nemo format

        :return: command string for hparams override with the script in collections
        :rtype: str
        """
        choice_model_type, choice_name = self.get_stage_config_choice()
        model_cfg = self.stage_cfg.get("model")

        if choice_model_type not in __LANGUAGE_MODELS_LIST__ + ["stable_diffusion"]:
            hparams_file = model_cfg.get("hparams_file")
            output_path = self.get_job_path().results_folder
            hparams_override = output_path / "hparams_override.yaml"
            return [f"cp {hparams_file} {hparams_override}"]

        hparams_file = model_cfg.get("hparams_file", "null")
        vocab_file = model_cfg.get("vocab_file", "null")
        merge_file = model_cfg.get("merge_file", "null")
        tokenizer_model = model_cfg.get("tokenizer_model", "null")
        override_configs = {
            "hparams_file": hparams_file,
            "output_path": self.get_job_path().results_folder,
            "vocab_file": vocab_file,
            "merge_file": merge_file,
            "tokenizer_model": tokenizer_model,
        }
        hparams_override = [f"{k}={v}" for k, v in override_configs.items()]
        override_command = [
            f"python3 -u {self._launcher_scripts_path / 'nemo_launcher/collections/hparams_override.py'}",
            *hparams_override,
        ]
        override_command = " \\\n  ".join(override_command)
        return [override_command]

    def _make_checkpoint_search_command(self, **kwargs: Any) -> str:
        """
        Make the command string to search for the latest checkpoint inside checkpoint folder

        :param Path **kwargs: checkpoint search script's argument override
        :return: command string for searching for latest checkpoint with the script in collections
        :rtype: str
        """
        checkpoint_override = [f"{k}={v}" for k, v in kwargs.items()]
        return (
            f"python3 {self._launcher_scripts_path / 'nemo_launcher/collections/checkpoint_search.py'} "
            f"{' '.join(checkpoint_override)}"
        )

    def _make_k8s_spec_file(
        self, template_root: str, cluster_parameters: Dict, job_path: JobPaths
    ):
        """
        Create a spec file for a Kubernetes conversion job.
        The spec file is generated based on the parameters in the cluster and conversion config files.

        :param str template_root: path to where the k8s template files are located
        :param Dict cluster_parameters: settings specific to the cluster that is being used
        :param JobPaths job_path: JobPaths object
        """
        with open(os.path.join(template_root, "values.yaml")) as value_file:
            values_template = OmegaConf.load(value_file)

        num_gpus = (
            self.cfg.conversion.model.pipeline_model_parallel_size
            * self.cfg.conversion.model.tensor_model_parallel_size
        )

        values_template.image.trainingImage = cluster_parameters["container_image"]
        values_template.image.pullSecret = cluster_parameters["pull_secret"]
        values_template.image.gpuNum = num_gpus
        values_template.trainingConfig.shmSize = cluster_parameters["shm_size"]
        # TODO: NFSServer and NFSPath will eventually be deprecated
        values_template.trainingConfig.NFSServer = cluster_parameters["nfs_server"]
        values_template.trainingConfig.NFSPath = cluster_parameters["nfs_path"]
        values_template.volumes = cluster_parameters["volumes"]
        values_template.trainingConfig.vocabPath = self.cfg.conversion.model.vocab_file
        values_template.trainingConfig.mergesPath = self.cfg.conversion.model.merge_file
        values_template.trainingConfig.resultsDirectory = str(job_path.folder)
        values_template.trainingConfig.trainingDirectory = (
            self.cfg.conversion.run.train_dir
        )
        values_template.trainingConfig.launcherScriptsPath = (
            self.cfg.launcher_scripts_path
        )
        values_template.trainingConfig.tensorParallelism = (
            self.cfg.conversion.model.tensor_model_parallel_size
        )
        values_template.trainingConfig.pipelineParallelism = (
            self.cfg.conversion.model.pipeline_model_parallel_size
        )
        values_template.trainingConfig.envVars = cluster_parameters["env_vars"]

        if cluster_parameters["dns_policy"] is not None:
            values_template.trainingConfig.dnsPolicy = cluster_parameters["dns_policy"]

        k8s_template_path = job_path.folder
        k8s_template_file = Path(k8s_template_path / "k8s_template" / "values.yaml")
        k8s_template_file.parent.mkdir(parents=True, exist_ok=True)

        conf = OmegaConf.create(values_template)
        OmegaConf.save(conf, k8s_template_file)

    def _copy_k8s_helm_chart(self, template_root: str, job_path: JobPaths):
        """
        Copy the k8s Helm charts to the results directory.

        :param str template_root: path to where the k8s template files are located
        :param JobPaths job_path: JobPaths object
        """
        template_file = os.path.join(template_root, "conversion.yaml")
        chart_file = os.path.join(template_root, "Chart.yaml")
        conversion_path = Path(
            job_path.folder / "k8s_template" / "templates" / "conversion.yaml"
        )
        conversion_path.parent.mkdir(parents=True, exist_ok=True)
        chart_path = Path(job_path.folder / "k8s_template" / "Chart.yaml")

        shutil.copy2(template_file, conversion_path)
        shutil.copy2(chart_file, chart_path)

    def make_stage_command_groups(self, stage_cfg_path: Path) -> List[List[str]]:
        """
        Make the command groups for current stage
        Command groups is a list of command group. A command group is defined as:
              0. Command group is a list of command strings
              1. Each command group occupies one bcprun, srun or bash
              2. Each command group eventually has multiple commands connected by ";"

        :param Path stage_cfg_path: path to interpolated and saved configuration
        :return: command groups for current stage
        :rtype: List[List[str]]
        """
        choice_model_type, choice_name = self.get_stage_config_choice()

        command_groups = [[], []]
        command_groups[0] += self._make_hparams_override_command()
        run_cfg = self.stage_cfg.get("run")
        model_cfg = self.stage_cfg.get("model")
        checkpoint_search_command = self._make_checkpoint_search_command(
            checkpoint_folder=model_cfg.get("checkpoint_folder"),
            checkpoint_name=model_cfg.get("checkpoint_name"),
            tensor_model_parallel_size=model_cfg.get("tensor_model_parallel_size", 1),
            pipeline_model_parallel_size=model_cfg.get(
                "pipeline_model_parallel_size", 1
            ),
        )
        command_groups[-1] += [f"export CKPT_NAME=$({checkpoint_search_command})"]

        nemo_file_name = run_cfg.get("nemo_file_name")
        hparams_override_file = (
            self.get_job_path().results_folder / "hparams_override.yaml"
        )
        nemo_file_path = self.get_job_path().results_folder / nemo_file_name

        if choice_model_type in __LANGUAGE_MODELS_LIST__:
            code_path = (
                self._nemo_code_path
                / "examples/nlp/language_modeling/megatron_ckpt_to_nemo.py"
            )
        elif choice_model_type in __VISION_MODELS_LIST__:
            code_path = self._nemo_code_path / "examples/vision/convert_ckpt_to_nemo.py"
        elif choice_model_type in __MULTIMODAL_MODELS_LIST__:
            code_path = (
                self._nemo_code_path / "examples/multimodal/convert_ckpt_to_nemo.py"
            )
        else:
            raise ValueError(f"Model type: {choice_model_type} not recognized")

        args = create_args_list(
            replace_underscore=False,
            gpus_per_node=run_cfg.get("ntasks_per_node"),
            model_type=model_cfg.get("model_type"),
            checkpoint_folder=model_cfg.get("checkpoint_folder"),
            checkpoint_name="\${CKPT_NAME}",
            hparams_file=hparams_override_file,
            nemo_file_path=nemo_file_path,
            tensor_model_parallel_size=model_cfg.get("tensor_model_parallel_size", 1),
            pipeline_model_parallel_size=model_cfg.get(
                "pipeline_model_parallel_size", 1
            ),
        )
        if model_cfg.get("pipeline_model_parallel_split_rank") is not None:
            args += create_args_list(
                replace_underscore=False,
                pipeline_model_parallel_split_rank=model_cfg.get(
                    "pipeline_model_parallel_split_rank"
                ),
            )

        args += ["--bcp"] if self.cluster == "bcp" else []

        core_command = [f"python3 -u {code_path}", *args]
        core_command_string = " \\\n  ".join(core_command)
        command_groups[-1] += [core_command_string]
        command_groups = clean_command_groups(command_groups)

        return command_groups


class ExternalConversion(NemoMegatronStage):
    """Stage class of converting external checkpoints to .nemo format"""

    def setup_stage_vars(self, cfg: OmegaConf):
        """Setup the stage vars, i.e. stage name and stage cfg"""
        self.stage_name = "external_conversion"
        self.stage_cfg = cfg.get("external_conversion")

    def make_stage_command_groups(self, stage_cfg_path: Path) -> List[List[str]]:
        """
        Make the command groups for current stage
        Command groups is a list of command group. A command group is defined as:
              0. Command group is a list of command strings
              1. Each command group occupies one bcprun, srun or bash
              2. Each command group eventually has multiple commands connected by ";"

        :param Path stage_cfg_path: path to interpolated and saved configuration
        :return: command groups for current stage
        :rtype: List[List[str]]
        """
        choice_model_type, choice_name = self.get_stage_config_choice()
        if choice_model_type == "clip":
            code_path = (
                self._nemo_code_path
                / "examples/multimodal/vision_language_foundation/clip/convert_external_clip_to_nemo.py"
            )
        else:
            raise NotImplementedError(
                f"Model type `{choice_model_type}` doesn't support conversion from external source."
            )

        command_groups = [[]]
        run_cfg = self.stage_cfg.get("run")
        model_cfg = self.stage_cfg.get("model")
        nemo_file_name = run_cfg.get("nemo_file_name")
        nemo_file_path = self.get_job_path().results_folder / nemo_file_name
        args = create_args_list(
            replace_underscore=False,
            gpus_per_node=run_cfg.get("ntasks_per_node"),
            arch=model_cfg.get("arch"),
            version=model_cfg.get("version"),
            hparams_file=model_cfg.get("hparams_file"),
            nemo_file_path=nemo_file_path,
            tensor_model_parallel_size=model_cfg.get("tensor_model_parallel_size", 1),
            pipeline_model_parallel_size=model_cfg.get(
                "pipeline_model_parallel_size", 1
            ),
        )
        args += ["--bcp"] if self.cluster == "bcp" else []

        core_command = [f"python3 -u {code_path}", *args]
        core_command_string = " \\\n  ".join(core_command)
        command_groups[-1] += [core_command_string]
        command_groups = clean_command_groups(command_groups)

        return command_groups


class NeMoEvaluation(NeMoStage):
    """
    Stage class of gpt3/t5/mt5 evaluation with NeMo scripts
    Including: fine-tuning eval, prompt-learning eval, adapter/ia3 learning eval
    """

    def setup_stage_vars(self, cfg):
        """Setup the stage vars, i.e. stage name and stage cfg"""
        self.stage_name = "evaluation"
        self.stage_cfg = cfg.get("evaluation")

    def make_stage_command_groups(self, stage_cfg_path: Path) -> List[List[str]]:
        """
        Make the command groups for current stage
        Command groups is a list of command group. A command group is defined as:
              0. Command group is a list of command strings
              1. Each command group occupies one bcprun, srun or bash
              2. Each command group eventually has multiple commands connected by ";"

        :param Path stage_cfg_path: path to interpolated and saved configuration
        :return: command groups for current stage
        :rtype: List[List[str]]
        """
        command_groups = super().make_stage_command_groups(stage_cfg_path)

        choice_model_type, choice_name = self.get_stage_config_choice()
        if any(
            [
                choice_model_type.startswith(type)
                for type in ["prompt", "ia3", "adapter"]
            ]
        ):
            pred_file_path = self.stage_cfg.get("pred_file_path")
            ground_truth_file_path = self.stage_cfg.get("ground_truth_file_path")
            code_path = (
                self._launcher_scripts_path
                / "nemo_launcher/collections/metric_calculation/squad_metric_calc.py"
            )
            args = create_args_list(
                pred=pred_file_path, ground_truth=ground_truth_file_path,
            )
            split_string = self.stage_cfg.get("split_string", None)
            if split_string:
                args += create_args_list(split_string=f"'{split_string}'")
            calculation_command = [f"python3 {code_path}", *args]
            calculation_command = " \\\n  ".join(calculation_command)
        elif choice_model_type.startswith("peft"):
            calculation_command = None
        elif choice_name == "squad":
            output_file_path_prefix = self.stage_cfg.model.data.validation_ds.get(
                "output_file_path_prefix"
            )
            pred_file_path = (
                output_file_path_prefix
                + "_validation_dataloader0_inputs_preds_labels.jsonl"
            )
            ground_truth_file_path = self.stage_cfg.model.data.validation_ds.get(
                "ground_truth_file_path"
            )
            code_path = (
                self._launcher_scripts_path
                / "nemo_launcher/collections/metric_calculation/fine_tuning_metric_calc.py"
            )
            args = create_args_list(
                replace_underscore=False,
                pred_file=pred_file_path,
                target_file=ground_truth_file_path,
                squad_eval_script_path=self._launcher_scripts_path
                / "nemo_launcher/collections/metric_calculation/squad_metric_calc.py",
            )
            calculation_command = [f"python3 {code_path}", *args]
            calculation_command = " \\\n  ".join(calculation_command)
        else:
            calculation_command = None

        if calculation_command is not None:
            command_groups += [[calculation_command]]
        return command_groups

    def _get_nemo_code_path(self, model_type: str) -> Path:
        """
        Provide the essential nemo code path for running the stage, usually different model types use different nemo scripts.
        For example, `megatron_t5_pretraining.py` for t5 and `megatron_gpt_pretraining.py` for gpt3.

        :param str model_type: i.e. `gpt3`, `t5`, `mt5`, etc.
        :return: path current stage's essential nemo scripts code
        :rtype: Path
        """
        if model_type in ["gpt3", "prompt_gpt3"]:
            raise ValueError(
                "Evaluating GPT-3 models needs `EvalHarnessEvaluation` class."
            )
        model_type_to_code_path = {
            "t5": self._nemo_code_path
            / "examples/nlp/language_modeling/megatron_t5_seq2seq_eval.py",
            "mt5": self._nemo_code_path
            / "examples/nlp/language_modeling/megatron_t5_seq2seq_eval.py",
            "prompt_t5": self._nemo_code_path
            / "examples/nlp/language_modeling/megatron_t5_prompt_learning_eval.py",
            "prompt_mt5": self._nemo_code_path
            / "examples/nlp/language_modeling/megatron_t5_prompt_learning_eval.py",
            "ia3_t5": self._nemo_code_path
            / "examples/nlp/language_modeling/tuning/megatron_t5_ia3_eval.py",
            "ia3_gpt3": self._nemo_code_path
            / "examples/nlp/language_modeling/tuning/megatron_gpt_ia3_eval.py",
            "adapter_t5": self._nemo_code_path
            / "examples/nlp/language_modeling/tuning/megatron_t5_adapter_eval.py",
            "adapter_gpt3": self._nemo_code_path
            / "examples/nlp/language_modeling/tuning/megatron_gpt_adapter_eval.py",
            "peft_llama": self._nemo_code_path
            / "examples/nlp/language_modeling/tuning/megatron_gpt_generate.py",
            "code_llama": self._nemo_code_path
            / "examples/nlp/language_modeling/tuning/megatron_gpt_generate.py",
            "peft_falcon": self._nemo_code_path
<<<<<<< HEAD
            / "examples/nlp/language_modeling/tuning/megatron_gpt_peft_eval.py",
            "peft_baichuan2": self._nemo_code_path
            / "examples/nlp/language_modeling/tuning/megatron_gpt_peft_eval.py",
            "peft_chatglm": self._nemo_code_path
            / "examples/nlp/language_modeling/tuning/megatron_gpt_peft_eval.py",
=======
            / "examples/nlp/language_modeling/tuning/megatron_gpt_generate.py",
            "peft_baichuan2": self._nemo_code_path
            / "examples/nlp/language_modeling/tuning/megatron_gpt_generate.py",
            "vit": self._nemo_code_path
            / "examples/vision/vision_transformer/megatron_vit_classification_evaluate.py",
            "clip": self._nemo_code_path
            / "examples/multimodal/vision_language_foundation/clip/megatron_clip_imagenet_zeroshot.py",
            "mistral": self._nemo_code_path
            / "examples/nlp/language_modeling/tuning/megatron_gpt_generate.py",
            "mixtral": self._nemo_code_path
            / "examples/nlp/language_modeling/tuning/megatron_gpt_generate.py",
>>>>>>> dbe5ce54
        }
        return model_type_to_code_path[model_type]


class EvalHarnessEvaluation(NemoMegatronStage):
    """Stage class of gpt-3 evaluation harness"""

    def __init__(self, cfg):
        super().__init__(cfg)
        choice_model_type, choice_name = self.get_stage_config_choice()
        self.prompt_evaluation = True if "prompt" in choice_model_type else False

    def setup_stage_vars(self, cfg):
        """Setup the stage vars, i.e. stage name and stage cfg"""
        self.stage_name = "evaluation"
        self.stage_cfg = cfg.get("evaluation")

    def _make_download_command_string(self) -> str:
        """
        Make dataset download command for evaluation harness.

        :return: command string of downloading evaluation data
        :rtype: str
        """
        data_dir = self.cfg.get("data_dir")
        cache_dir = os.path.join(data_dir, "eval_harness_data")
        run_cfg = self.stage_cfg.get("run")
        tasks = run_cfg.get("tasks")

        code_path = (
            self._launcher_scripts_path
            / "nemo_launcher/collections/eval_harness/download.py"
        )
        args = create_args_list(tasks=tasks, cache_dir=cache_dir,)
        download_command = [f"python3 {code_path}", *args]
        download_command_string = " \\\n  ".join(download_command)
        return download_command_string

    def _make_k8s_spec_file(
        self, template_root: str, cluster_parameters: Dict, job_path: JobPaths
    ):
        """
        Create a spec file for a Kubernetes conversion job.
        The spec file is generated based on the parameters in the cluster and conversion config files.

        :param str template_root: path to where the k8s template files are located
        :param Dict cluster_parameters: settings specific to the cluster that is being used
        :param JobPaths job_path: JobPaths object
        """
        with open(os.path.join(template_root, "values.yaml")) as value_file:
            values_template = OmegaConf.load(value_file)

        num_gpus = (
            self.cfg.evaluation.model.pipeline_model_parallel_size
            * self.cfg.evaluation.model.tensor_model_parallel_size
        )

        values_template.image.trainingImage = cluster_parameters["container_image"]
        values_template.image.pullSecret = cluster_parameters["pull_secret"]
        values_template.image.gpuNum = num_gpus
        values_template.trainingConfig.shmSize = cluster_parameters["shm_size"]
        # TODO: NFSServer and NFSPath will eventually be deprecated
        values_template.trainingConfig.NFSServer = cluster_parameters["nfs_server"]
        values_template.trainingConfig.NFSPath = cluster_parameters["nfs_path"]
        values_template.volumes = cluster_parameters["volumes"]
        values_template.trainingConfig.vocabPath = self.cfg.evaluation.model.vocab_file
        values_template.trainingConfig.mergesPath = self.cfg.evaluation.model.merge_file
        values_template.trainingConfig.resultsDirectory = str(job_path.folder)
        values_template.trainingConfig.trainingDirectory = (
            self.cfg.evaluation.run.train_dir
        )
        values_template.trainingConfig.launcherScriptsPath = (
            self.cfg.launcher_scripts_path
        )
        values_template.trainingConfig.tensorParallelism = (
            self.cfg.evaluation.model.tensor_model_parallel_size
        )
        values_template.trainingConfig.pipelineParallelism = (
            self.cfg.evaluation.model.pipeline_model_parallel_size
        )
        values_template.trainingConfig.name = self.cfg.evaluation.run.name
        values_template.trainingConfig.model = self.cfg.evaluation.model.model_type
        values_template.trainingConfig.cacheDir = os.path.join(
            self.cfg.data_dir, "eval_harness_data"
        )
        values_template.trainingConfig.outputPath = os.path.join(
            self.cfg.evaluation.run.results_dir,
            self.cfg.evaluation.run.eval_name,
            "results",
        )
        values_template.trainingConfig.batchSize = (
            self.cfg.evaluation.model.eval_batch_size
        )
        values_template.trainingConfig.precision = self.cfg.evaluation.model.precision
        values_template.trainingConfig.nemoModel = self.cfg.evaluation.model.nemo_model
        values_template.trainingConfig.checkpointFolder = (
            self.cfg.evaluation.model.checkpoint_folder
        )
        values_template.trainingConfig.checkpointName = (
            self.cfg.evaluation.model.checkpoint_name
        )
        values_template.trainingConfig.hparamsFile = (
            self.cfg.evaluation.model.hparams_file
        )
        values_template.trainingConfig.tasks = self.cfg.evaluation.run.tasks
        values_template.trainingConfig.envVars = cluster_parameters["env_vars"]

        if cluster_parameters["dns_policy"] is not None:
            values_template.trainingConfig.dnsPolicy = cluster_parameters["dns_policy"]

        k8s_template_path = job_path.folder
        k8s_template_file = Path(k8s_template_path / "k8s_template" / "values.yaml")
        k8s_template_file.parent.mkdir(parents=True, exist_ok=True)

        conf = OmegaConf.create(values_template)
        OmegaConf.save(conf, k8s_template_file)

    def _copy_k8s_helm_chart(self, template_root: str, job_path: JobPaths):
        """
        Copy the k8s Helm charts to the results directory.

        :param str template_root: path to where the k8s template files are located
        :param JobPaths job_path: JobPaths object
        """
        template_file = os.path.join(template_root, "evaluation.yaml")
        chart_file = os.path.join(template_root, "Chart.yaml")
        evaluation_path = Path(
            job_path.folder / "k8s_template" / "templates" / "evaluation.yaml"
        )
        evaluation_path.parent.mkdir(parents=True, exist_ok=True)
        config_path = Path(job_path.folder / "k8s_template" / "config")
        config_path.mkdir(parents=True, exist_ok=True)
        chart_path = Path(job_path.folder / "k8s_template" / "Chart.yaml")
        evaluation_config_file = os.path.join(template_root, "evaluation-config.yaml")
        evaluation_config_path = Path(
            job_path.folder / "k8s_template" / "templates" / "evaluation-config.yaml"
        )
        hparams_config_path = Path(job_path.folder / "k8s_template" / "config")

        shutil.copy2(template_file, evaluation_path)
        shutil.copy2(chart_file, chart_path)
        shutil.copy2(evaluation_config_file, evaluation_config_path)
        shutil.copy2(
            os.path.join(self.cfg.evaluation.run.train_dir, "results", "hparams.yaml"),
            hparams_config_path,
        )

    def make_stage_command_groups(self, stage_cfg_path: Path) -> List[List[str]]:
        """
        Make the command groups for current stage
        Command groups is a list of command group. A command group is defined as:
              0. Command group is a list of command strings
              1. Each command group occupies one bcprun, srun or bash
              2. Each command group eventually has multiple commands connected by ";"

        :param Path stage_cfg_path: path to interpolated and saved configuration
        :return: command groups for current stage
        :rtype: List[List[str]]
        """
        if self.prompt_evaluation:
            command_groups = [[]]
        else:
            command_groups = [[], []]
            command_groups[0] += [self._make_download_command_string()]

        data_dir = self.cfg.get("data_dir")
        cache_dir = os.path.join(data_dir, "eval_harness_data")
        run_cfg = self.stage_cfg.get("run")
        model_cfg = self.stage_cfg.get("model")

        code_path = (
            self._launcher_scripts_path
            / "nemo_launcher/collections/eval_harness/evaluate.py"
        )
        args = create_args_list(
            replace_underscore=False,
            name=run_cfg.get("name"),
            model=model_cfg.get("model_type"),
            tasks=run_cfg.get("tasks"),
            cache_dir=cache_dir,
            output_path=self.get_job_path().results_folder,
            batch_size=model_cfg.get("eval_batch_size"),
            tensor_model_parallel_size=model_cfg.get("tensor_model_parallel_size"),
            pipeline_model_parallel_size=model_cfg.get("pipeline_model_parallel_size"),
            precision=model_cfg.get("precision"),
        )

        if self.prompt_evaluation:
            args += create_args_list(
                replace_underscore=False,
                nemo_model=model_cfg.get("nemo_model"),
                prompt_dataset_paths=model_cfg.get("prompt_dataset_paths"),
            )
        else:
            # GPT evaluation
            args += create_args_list(
                replace_underscore=False,
                vocab_file=model_cfg.get("vocab_file"),
                merge_file=model_cfg.get("merge_file"),
                nemo_model=model_cfg.get("nemo_model"),
                checkpoint_folder=model_cfg.get("checkpoint_folder"),
                checkpoint_name=model_cfg.get("checkpoint_name"),
                tokenizer_model=model_cfg.get("tokenizer_model"),
                hparams_file=model_cfg.get("hparams_file"),
            )

        core_command = [f"python3 -u {code_path}", *args]
        core_command_string = " \\\n  ".join(core_command)
        command_groups[-1] += [core_command_string]
        command_groups = clean_command_groups(command_groups)

        return command_groups


class DiffusionModelEvaluation(NemoMegatronStage):
    """
    DiffusionModelEvaluation is class for evaluating generative diffusion models.
    It can hold multiple sub-stages. For example, generation and gathering.
    They have dependencies on each other and will be launched one by one.
    """

    def setup_stage_vars(self, cfg):
        """Setup the stage vars, i.e. stage name and stage cfg"""
        self.stage_name = "evaluation"
        self.stage_cfg = cfg.get("evaluation")

    def _make_sub_stages(self) -> List[str]:
        """
        Create a list of sub-stage names which are required to run in current data stage.
        Based on the input config, some of sub stages may not need to run.

        :return: a list of sub-stage names which are required to run
        :rtype: List[str]
        """
        sub_stages = []
        if self.stage_cfg.get("generate_images", False):
            sub_stages += ["generate"]
        if self.stage_cfg.get("compute_fid_scores", False):
            sub_stages += ["fid"]
        if self.stage_cfg.get("compute_clip_scores", False):
            sub_stages += ["clip"]
        if self.stage_cfg.get("plot_fid_clip", False):
            sub_stages += ["plot"]
        return sub_stages

    def _make_sub_stage_command(
        self, stage_cfg_path: Path, sub_stage: str
    ) -> List[str]:
        """Make a command of the specified sub-stage"""

        eval_diffusion_path = (
            self._launcher_scripts_path
            / "nemo_launcher/collections/eval_diffusion_fid_clip"
        )
        stage_to_code_path = {
            "fid": eval_diffusion_path / "eval_fid.py",
            "clip": eval_diffusion_path / "compute_clip_score.py",
            "plot": eval_diffusion_path / "plot.py",
        }
        choice_model_type, choice_name = self.get_stage_config_choice()
        if choice_model_type == "stable_diffusion":
            stage_to_code_path["generate"] = (
                self._nemo_code_path
                / "examples/multimodal/text_to_image/stable_diffusion/generate_fid_images.py"
            )
        elif choice_model_type == "imagen":
            stage_to_code_path["generate"] = (
                self._nemo_code_path
                / "examples/multimodal/text_to_image/imagen/generate_fid_images.py"
            )

        code_path = stage_to_code_path[sub_stage]

        args = []
        stage_cfg = self.stage_cfg
        if sub_stage == "generate":
            args = [
                f"--config-path={stage_cfg_path.parents[0]}",
                f"--config-name={stage_cfg_path.name}",
            ]
        elif sub_stage == "fid":
            args = create_args_list(
                replace_underscore=False,
                coco_images_path=stage_cfg.fid.coco_images_path,
                fid_images_path=stage_cfg.fid.save_path,
                output_path=os.path.join(
                    stage_cfg.run.get("results_dir", "."), "fid_scores.csv"
                ),
            )
        elif sub_stage == "clip":
            args = create_args_list(
                replace_underscore=False,
                captions_path=stage_cfg.fid.coco_captions_path,
                fid_images_path=stage_cfg.fid.save_path,
                output_path=os.path.join(
                    stage_cfg.run.get("results_dir", "."), "clip_scores.csv"
                ),
                clip_version=stage_cfg.clip_version,
            )
        elif sub_stage == "plot":
            args = create_args_list(
                replace_underscore=False,
                fid_scores_csv=os.path.join(
                    stage_cfg.run.get("results_dir", "."), "fid_scores.csv"
                ),
                clip_scores_csv=os.path.join(
                    stage_cfg.run.get("results_dir", "."), "clip_scores.csv"
                ),
                output_path=os.path.join(
                    stage_cfg.run.get("results_dir", "."), "fid_clip_plot.pdf"
                ),
            )

        sub_stage_command = [f"python3 -u {code_path}", *args]
        sub_stage_command = " \\\n  ".join(sub_stage_command)
        return [sub_stage_command]

    def run(self) -> str:
        """
        Run current stage including all of the substages, returns job id on slurm based system otherwise empty string

        :return: job id on slurm based system otherwise empty string
        :rtype: str
        """
        # Setup folders and datasets
        self.setup_folder_and_data()

        sub_stages = self._make_sub_stages()
        job_id = ""
        for sub_stage in sub_stages:
            # Save stage hydra config
            job_path = self.get_job_path(sub_stage)
            job_path.folder.mkdir(parents=True, exist_ok=True)

            stage_cfg_path = self.save_stage_hydra_config(
                self.stage_cfg, job_path, self.cfg
            )
            if job_id:
                dependency = f"afterok:{job_id}"
                self.stage_cfg["run"]["dependency"] = dependency

            # Make cluster parameters
            cluster_parameters = self._make_cluster_parameters(self.cluster, sub_stage)

            # Make command groups
            command_groups = self.make_stage_command_groups(stage_cfg_path, sub_stage)
            # Create launcher
            launcher = AutoLauncher(
                folder=job_path.folder, cluster=self.cluster, **cluster_parameters,
            )
            job_id = launcher.launch(command_groups=command_groups)

        return job_id

    def make_stage_command_groups(
        self, stage_cfg_path: Path, sub_stage: Optional[str] = None,
    ) -> List[List[str]]:
        """
        Make the command groups for current stage
        Command groups is a list of command group. A command group is defined as:
              0. Command group is a list of command strings
              1. Each command group occupies one bcprun, srun or bash
              2. Each command group eventually has multiple commands connected by ";"

        :param Path stage_cfg_path: path to interpolated and saved configuration
        :param Optional sub_stage: current sub_stage name
        :return: command groups for current stage
        :rtype: List[List[str]]
        """

        command_groups = [[]]

        command_groups[0] += self._make_sub_stage_command(stage_cfg_path, sub_stage)
        command_groups = clean_command_groups(command_groups)
        return command_groups

    def _make_private_cluster_parameters(self, cluster: str, sub_stage: str) -> Dict:
        """
        A simplifying function to make cluster parameters specific to each cluster type.
        Shared cluster parameters are handled in _make_cluster_parameters.
        This is function is introduced because for different dataset preparation the required slurm params are different,
            but the shared parameters are always the same. As a result, one only needs to override private parameters
            for different DataStage.

        :param str cluster: cluster type
        :param str sub_stage: current sub_stage name
        :return: a dictionary of private cluster parameters, e.g. `bcp_preproc_npernode`
        :rtype: Dict
        """
        cfg = self.cfg
        stage_cfg = self.stage_cfg
        run_cfg = stage_cfg.get("run")

        node_array_size = (
            run_cfg.get("node_array_size") if sub_stage in ["generate"] else 1
        )
        array = f"0-{node_array_size - 1}"
        if sub_stage == "generate":
            ntasks_per_node = run_cfg.get("ntasks_per_node")
        else:
            ntasks_per_node = 1

        container_image = cfg.get("container")
        container_mounts = self._make_container_mounts_string()

        if cluster == "bcm":
            return {
                "nodes": 1,
                "array": f"{array}%{node_array_size}",
                "container_image": container_image,
                "container_mounts": container_mounts,
                "ntasks_per_node": ntasks_per_node,
            }
        if cluster == "bcp":
            return {
                "nodes": node_array_size,
                "ntasks_per_node": ntasks_per_node,
                "bcp_launcher": "'mpirun --allow-run-as-root'",
            }
        return {}

    def _make_cluster_parameters(
        self, cluster: str, sub_stage: Optional[str] = None,
    ) -> Dict:
        """
        Make a cluster-specific parameters for jobs on different clusters.
        Current clusters include bcm(slurm), bcp and interactive.
        For example for bcm, it will return slurm parameters:
            {'job_name': 'some_name', 'nodes': 2, 'ntasks_per_node': 8, ...}

        :param str cluster: i.e. `bcm`, `bcp`, `interactive`, etc.
        :param Optional sub_stage: current sub_stage name
        :return: a dictionary of cluster parameters, e.g. `ntasks_per_node`
        :rtype: Dict
        """
        cfg = self.cfg
        stage_cfg = self.stage_cfg

        run_cfg = stage_cfg.get("run")
        job_name = run_cfg.get("name")
        time_limit = run_cfg.get("time_limit")
        dependency = run_cfg.get("dependency")

        env_vars = self.get_env_vars()
        env_vars[
            "PYTHONPATH"
        ] = f"{self._launcher_scripts_path}:${{PYTHONPATH}}"  # Required by pile download
        env_vars["NGC_ARRAY_TYPE"] = "MPIJob"  # Required by BCP
        setup = [f"export {k}={v}" for k, v in env_vars.items()]

        cluster_parameters = {}
        shared_parameters = {
            "job_name": job_name,
            "time": time_limit,
            "setup": setup,
        }
        private_parameters = self._make_private_cluster_parameters(cluster, sub_stage,)
        if cluster == "bcm":
            cluster_cfg = cfg.get("cluster")
            slurm_cfg = {**copy.deepcopy(cluster_cfg)}
            job_name_prefix = slurm_cfg.pop("job_name_prefix")
            cluster_parameters = {
                **slurm_cfg,
                "dependency": dependency,
            }
            cluster_parameters.update(
                {**shared_parameters, **private_parameters,}
            )
            cluster_parameters["job_name"] = (
                job_name_prefix + cluster_parameters["job_name"]
            )
        elif cluster == "bcp":
            cluster_parameters.update(
                {**shared_parameters, **private_parameters,}
            )
        elif cluster == "interactive":
            raise ValueError("Data preparation is not supported in interactive mode.")

        return cluster_parameters


def clean_command_groups(command_groups: List[List[str]]) -> List[List[str]]:
    """
    Remove empty command group in command groups

    :param List[List[str]] command_groups: command groups is a list of command group
    :return: cleaned command groups
    :rtype: List[List[str]]
    """
    for ind, command_group in enumerate(command_groups):
        command_groups[ind] = [c for c in command_group if c]
    return command_groups


def _hydra_interpolation(cfg: OmegaConf) -> None:
    """
    Interpolate hydra config values in cfg object, bypassing lazy interpolation

    :param OmegaConf cfg: OmegaConf object with the config to be interpolated
    :return: None
    """

    def interpolate(cfg: OmegaConf):
        if isinstance(cfg, omegaconf.dictconfig.DictConfig):
            for k, v in cfg.items():
                cfg[k] = interpolate(v)
        elif isinstance(cfg, omegaconf.listconfig.ListConfig):
            for i, v in enumerate(cfg):
                cfg[i] = interpolate(v)
        return cfg

    interpolate(cfg)


def create_args_list(
    hydra: bool = False, replace_underscore: bool = True, **kwargs: Any,
) -> List[str]:
    """
    An easy tool function to convert arguments into a list of argument strings.
    For example, `create_args_list(a=123, b=456)` will generate `['--a=123', '--b=456']`.

    :param bool hydra: Either a hydra argument or regular argument, `--` will be added to regular arguments
    :param bool replace_underscore: Whether to replace `_` with `-` in arguments' names.
    :params Any **kwargs: argument name and their value
    :return: A list of argument strings, e.g. `['--a=123', '--b=456', ...]`
    :rtype: List[str]
    """

    args = []
    for k, v in kwargs.items():
        if hydra:
            if isinstance(v, dict) or isinstance(v, omegaconf.dictconfig.DictConfig):
                # remove quotes around keys if the argument is a dict
                # (https://hydra.cc/docs/advanced/override_grammar/basic/)
                # For example, dict {"a":10, "b":20} will become string "'{a:10,b:20}'"
                data = ",".join(
                    f"{inner_key}:{inner_val}" for inner_key, inner_val in v.items()
                )
                args.append(f"'{k}={{{data}}}'")
            elif isinstance(v, list) or isinstance(v, omegaconf.listconfig.ListConfig):
                data = ",".join(v)
                args.append(f"'{k}=[{data}]'")
            else:
                args.append(f"{k}={v}")
        else:
            # use "store_true" to add keys only args
            if replace_underscore:
                k = k.replace("_", "-")
            args.append(f"--{k}" if v == "store_true" else f"--{k}={v}")
    return args


class SteerLMRegSFT(NeMoStage):
    """Stage class of reward model training with NeMo-Aligner scripts"""

    def setup_stage_vars(self, cfg: OmegaConf):
        """Setup the stage vars, i.e. stage name and stage cfg"""
        self.stage_name = "steerlm_reg"
        self.stage_cfg = cfg.get("steerlm_reg")

    def setup_folder_and_data(self) -> None:
        """Setup job/data folders and OASST train-val splitted dataset"""
        super().setup_folder_and_data()

        # Prepare fine-tuning dataset
        data_dir = self.cfg.get("data_dir")
        task_name = self.stage_cfg.run.get("task_name")

    def _get_nemo_code_path(self, model_type: str) -> Path:
        """
        Provide the essential nemo code path for running the stage, usually different model types use different nemo scripts.
        For example, `megatron_t5_pretraining.py` for t5 and `megatron_gpt_pretraining.py` for gpt3.

        :param str model_type: i.e. `rw_sft`, `ac_sft`... etc.
        :return: path current stage's essential NeMo-Aligner scripts code
        :rtype: Path
        """

        model_type_to_code_path = {
            "rw_sft": f"{self._aligner_code_path}/examples/nlp/gpt/train_reward_model.py",
            "ac_sft": f"{self._aligner_code_path}/examples/nlp/gpt/train_gpt_sft.py",
        }
        return model_type_to_code_path[model_type]


class ConversionHF2NeMo(NeMoStage):
    """Stage class of reward model training with NeMo-Aligner scripts"""

    def setup_stage_vars(self, cfg: OmegaConf):
        """Setup the stage vars, i.e. stage name and stage cfg"""
        self.stage_name = "conversion_hf2nemo"
        self.stage_cfg = cfg.get("conversion_hf2nemo")

    def _make_hparams_override_command(self):
        """
        Make the command string to override some fields in hparams.yaml file while converting checkpoint into .nemo format

        :return: command string for hparams override with the script in collections
        :rtype: str
        """
        model_cfg = self.stage_cfg.get("model")
        hparams_file = model_cfg.get("hparams_file")
        vocab_file = model_cfg.get("vocab_file")
        merge_file = model_cfg.get("merge_file")
        tokenizer_model = model_cfg.get("tokenizer_model")
        override_configs = {
            "hparams_file": hparams_file,
            "output_path": self.get_job_path().results_folder,
            "vocab_file": vocab_file,
            "merge_file": merge_file,
            "tokenizer_model": tokenizer_model,
        }
        hparams_override = [f"{k}={v}" for k, v in override_configs.items()]
        override_command = [
            f"python3 -u {self._launcher_scripts_path / 'nemo_launcher/collections/hparams_override.py'}",
            *hparams_override,
        ]
        override_command = " \\\n  ".join(override_command)
        return [override_command]

    def _make_checkpoint_search_command(self, **kwargs: Any) -> str:
        """
        Make the command string to search for the latest checkpoint inside checkpoint folder

        :param Path **kwargs: checkpoint search script's argument override
        :return: command string for searching for latest checkpoint with the script in collections
        :rtype: str
        """
        checkpoint_override = [f"{k}={v}" for k, v in kwargs.items()]
        return (
            f"python3 {self._launcher_scripts_path / 'nemo_launcher/collections/checkpoint_search.py'} "
            f"{' '.join(checkpoint_override)}"
        )

    def _make_k8s_spec_file(
        self, template_root: str, cluster_parameters: Dict, job_path: JobPaths
    ):
        """
        Create a spec file for a Kubernetes conversion job.
        The spec file is generated based on the parameters in the cluster and conversion config files.

        :param str template_root: path to where the k8s template files are located
        :param Dict cluster_parameters: settings specific to the cluster that is being used
        :param JobPaths job_path: JobPaths object
        """
        with open(os.path.join(template_root, "values.yaml")) as value_file:
            values_template = OmegaConf.load(value_file)

        num_gpus = (
            self.cfg.conversion.model.pipeline_model_parallel_size
            * self.cfg.conversion.model.tensor_model_parallel_size
        )

        values_template.image.trainingImage = cluster_parameters["container_image"]
        values_template.image.pullSecret = cluster_parameters["pull_secret"]
        values_template.image.gpuNum = num_gpus
        values_template.trainingConfig.shmSize = cluster_parameters["shm_size"]
        # TODO: NFSServer and NFSPath will eventually be deprecated
        values_template.trainingConfig.NFSServer = cluster_parameters["nfs_server"]
        values_template.trainingConfig.NFSPath = cluster_parameters["nfs_path"]
        values_template.trainingConfig.vocabPath = self.cfg.conversion.model.vocab_file
        values_template.trainingConfig.mergesPath = self.cfg.conversion.model.merge_file
        values_template.trainingConfig.resultsDirectory = str(job_path.folder)
        values_template.trainingConfig.trainingDirectory = (
            self.cfg.conversion.run.train_dir
        )
        values_template.trainingConfig.launcherScriptsPath = (
            self.cfg.launcher_scripts_path
        )
        values_template.trainingConfig.tensorParallelism = (
            self.cfg.conversion.model.tensor_model_parallel_size
        )
        values_template.trainingConfig.pipelineParallelism = (
            self.cfg.conversion.model.pipeline_model_parallel_size
        )
        values_template.trainingConfig.envVars = cluster_parameters["env_vars"]

        if cluster_parameters["dns_policy"] is not None:
            values_template.trainingConfig.dnsPolicy = cluster_parameters["dns_policy"]

        k8s_template_path = job_path.folder
        k8s_template_file = Path(k8s_template_path / "k8s_template" / "values.yaml")
        k8s_template_file.parent.mkdir(parents=True, exist_ok=True)

        conf = OmegaConf.create(values_template)
        OmegaConf.save(conf, k8s_template_file)

    def _copy_k8s_helm_chart(self, template_root: str, job_path: JobPaths):
        """
        Copy the k8s Helm charts to the results directory.

        :param str template_root: path to where the k8s template files are located
        :param JobPaths job_path: JobPaths object
        """
        template_file = os.path.join(template_root, "conversion.yaml")
        chart_file = os.path.join(template_root, "Chart.yaml")
        conversion_path = Path(
            job_path.folder / "k8s_template" / "templates" / "conversion.yaml"
        )
        conversion_path.parent.mkdir(parents=True, exist_ok=True)
        chart_path = Path(job_path.folder / "k8s_template" / "Chart.yaml")

        shutil.copy2(template_file, conversion_path)
        shutil.copy2(chart_file, chart_path)

    def make_stage_command_groups(self, stage_cfg_path: Path) -> List[List[str]]:
        """
        Make the command groups for current stage
        Command groups is a list of command group. A command group is defined as:
              0. Command group is a list of command strings
              1. Each command group occupies one bcprun, srun or bash
              2. Each command group eventually has multiple commands connected by ";"

        :param Path stage_cfg_path: path to interpolated and saved configuration
        :return: command groups for current stage
        :rtype: List[List[str]]
        """
        command_groups = [[], []]
        run_cfg = self.stage_cfg.get("run")
        model_cfg = self.stage_cfg.get("model")

        nemo_file_name = run_cfg.get("nemo_file_name")
        nemo_file_path = self.get_job_path().results_folder / nemo_file_name
        code_path = (
            self._nemo_code_path
            / "scripts/nlp_language_modeling/convert_hf_llama_to_nemo.py"
        )
        args = create_args_list(
            in_file=run_cfg.get("huggingface_ckpt_path"),
            out_file=run_cfg.get("nemo_file_name"),
        )
        if model_cfg.get("pipeline_model_parallel_split_rank") is not None:
            args += create_args_list(
                replace_underscore=False,
                pipeline_model_parallel_split_rank=model_cfg.get(
                    "pipeline_model_parallel_split_rank"
                ),
            )

        args += ["--bcp"] if self.cluster == "bcp" else []

        core_command = [f"python3 -u {code_path}", *args]
        core_command_string = " \\\n  ".join(core_command)
        command_groups[-1] += [core_command_string]
        command_groups = clean_command_groups(command_groups)

        return command_groups<|MERGE_RESOLUTION|>--- conflicted
+++ resolved
@@ -846,18 +846,14 @@
             / "examples/nlp/language_modeling/megatron_gpt_pretraining.py",
             "baichuan2": self._nemo_code_path
             / "examples/nlp/language_modeling/megatron_gpt_pretraining.py",
-<<<<<<< HEAD
-=======
             "nemotron": self._nemo_code_path
             / "examples/nlp/language_modeling/megatron_gpt_pretraining.py",
->>>>>>> dbe5ce54
             "bert": self._nemo_code_path
             / "examples/nlp/language_modeling/megatron_bert_pretraining.py",
             "falcon": self._nemo_code_path
             / "examples/nlp/language_modeling/megatron_gpt_pretraining.py",
-<<<<<<< HEAD
             "chatglm": self._nemo_code_path
-=======
+            / "examples/nlp/language_modeling/megatron_gpt_pretraining.py",
             "retro": self._nemo_code_path
             / "examples/nlp/language_modeling/megatron_retro_pretraining.py",
             "vit": self._nemo_code_path
@@ -882,7 +878,6 @@
             "mistral": self._nemo_code_path
             / "examples/nlp/language_modeling/megatron_gpt_pretraining.py",
             "mixtral": self._nemo_code_path
->>>>>>> dbe5ce54
             / "examples/nlp/language_modeling/megatron_gpt_pretraining.py",
         }
         return model_type_to_code_path[model_type]
@@ -951,11 +946,8 @@
             / "examples/nlp/language_modeling/megatron_t5_seq2seq_finetune.py",
             "falcon": self._nemo_code_path
             / "examples/nlp/language_modeling/tuning/megatron_gpt_sft.py",
-<<<<<<< HEAD
-            "baichuan2": self._nemo_code_path
+            "chatglm": self._nemo_code_path
             / "examples/nlp/language_modeling/tuning/megatron_gpt_sft.py",
-            "chatglm": self._nemo_code_path
-=======
             "gemma": self._nemo_code_path
             / "examples/nlp/language_modeling/tuning/megatron_gpt_finetuning.py",
             "vit": self._nemo_code_path
@@ -969,7 +961,6 @@
             "mistral": self._nemo_code_path
             / "examples/nlp/language_modeling/tuning/megatron_gpt_sft.py",
             "mixtral": self._nemo_code_path
->>>>>>> dbe5ce54
             / "examples/nlp/language_modeling/tuning/megatron_gpt_sft.py",
         }
         return model_type_to_code_path[model_type]
@@ -1097,23 +1088,14 @@
             "gpt3": self._nemo_code_path
             / "examples/nlp/language_modeling/tuning/megatron_gpt_finetuning.py",
             "llama": self._nemo_code_path
-<<<<<<< HEAD
-            / "examples/nlp/language_modeling/tuning/megatron_gpt_peft_tuning.py",
-            "baichuan2": self._nemo_code_path
-            / "examples/nlp/language_modeling/tuning/megatron_gpt_peft_tuning.py",
-=======
             / "examples/nlp/language_modeling/tuning/megatron_gpt_finetuning.py",
             "baichuan2": self._nemo_code_path
             / "examples/nlp/language_modeling/tuning/megatron_gpt_finetuning.py",
->>>>>>> dbe5ce54
+            "chatglm": self._nemo_code_path
+            / "examples/nlp/language_modeling/tuning/megatron_gpt_finetuning.py",
             "t5": self._nemo_code_path
             / "examples/nlp/language_modeling/tuning/megatron_t5_finetuning.py",
             "falcon": self._nemo_code_path
-<<<<<<< HEAD
-            / "examples/nlp/language_modeling/tuning/megatron_gpt_peft_tuning.py",
-            "chatglm": self._nemo_code_path
-            / "examples/nlp/language_modeling/tuning/megatron_gpt_peft_tuning.py",
-=======
             / "examples/nlp/language_modeling/tuning/megatron_gpt_finetuning.py",
             "gemma": self._nemo_code_path
             / "examples/nlp/language_modeling/tuning/megatron_gpt_finetuning.py",
@@ -1123,7 +1105,6 @@
             / "examples/nlp/language_modeling/tuning/megatron_gpt_finetuning.py",
             "mixtral": self._nemo_code_path
             / "examples/nlp/language_modeling/tuning/megatron_gpt_finetuning.py",
->>>>>>> dbe5ce54
         }
         return model_type_to_code_path[model_type]
 
@@ -1170,11 +1151,9 @@
             / "examples/nlp/language_modeling/megatron_t5_prompt_learning.py",
             "mt5": self._nemo_code_path
             / "examples/nlp/language_modeling/megatron_t5_prompt_learning.py",
-<<<<<<< HEAD
             "chatglm": self._nemo_code_path
-=======
+            / "examples/nlp/language_modeling/megatron_gpt_prompt_learning.py",
             "mixtral": self._nemo_code_path
->>>>>>> dbe5ce54
             / "examples/nlp/language_modeling/megatron_gpt_prompt_learning.py",
         }
         return model_type_to_code_path[model_type]
@@ -1204,13 +1183,11 @@
             / "examples/nlp/language_modeling/tuning/megatron_gpt_adapter_tuning.py",
             "t5": self._nemo_code_path
             / "examples/nlp/language_modeling/tuning/megatron_t5_adapter_tuning.py",
-<<<<<<< HEAD
             "chatglm": self._nemo_code_path
-=======
+            / "examples/nlp/language_modeling/tuning/megatron_gpt_adapter_tuning.py",
             "mistral": self._nemo_code_path
             / "examples/nlp/language_modeling/tuning/megatron_gpt_adapter_tuning.py",
             "mixtral": self._nemo_code_path
->>>>>>> dbe5ce54
             / "examples/nlp/language_modeling/tuning/megatron_gpt_adapter_tuning.py",
         }
         return model_type_to_code_path[model_type]
@@ -1664,15 +1641,10 @@
             "code_llama": self._nemo_code_path
             / "examples/nlp/language_modeling/tuning/megatron_gpt_generate.py",
             "peft_falcon": self._nemo_code_path
-<<<<<<< HEAD
-            / "examples/nlp/language_modeling/tuning/megatron_gpt_peft_eval.py",
-            "peft_baichuan2": self._nemo_code_path
-            / "examples/nlp/language_modeling/tuning/megatron_gpt_peft_eval.py",
-            "peft_chatglm": self._nemo_code_path
-            / "examples/nlp/language_modeling/tuning/megatron_gpt_peft_eval.py",
-=======
             / "examples/nlp/language_modeling/tuning/megatron_gpt_generate.py",
             "peft_baichuan2": self._nemo_code_path
+            / "examples/nlp/language_modeling/tuning/megatron_gpt_generate.py",
+            "peft_chatglm": self._nemo_code_path
             / "examples/nlp/language_modeling/tuning/megatron_gpt_generate.py",
             "vit": self._nemo_code_path
             / "examples/vision/vision_transformer/megatron_vit_classification_evaluate.py",
@@ -1682,7 +1654,6 @@
             / "examples/nlp/language_modeling/tuning/megatron_gpt_generate.py",
             "mixtral": self._nemo_code_path
             / "examples/nlp/language_modeling/tuning/megatron_gpt_generate.py",
->>>>>>> dbe5ce54
         }
         return model_type_to_code_path[model_type]
 
