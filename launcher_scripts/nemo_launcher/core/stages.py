--- conflicted
+++ resolved
@@ -853,11 +853,9 @@
             / "examples/nlp/language_modeling/megatron_bert_pretraining.py",
             "falcon": self._nemo_code_path
             / "examples/nlp/language_modeling/megatron_gpt_pretraining.py",
-<<<<<<< HEAD
             "chatglm": self._nemo_code_path
-=======
+            / "examples/nlp/language_modeling/megatron_gpt_pretraining.py",
             "starcoder2": self._nemo_code_path
->>>>>>> d2b4d77b
             / "examples/nlp/language_modeling/megatron_gpt_pretraining.py",
             "retro": self._nemo_code_path
             / "examples/nlp/language_modeling/megatron_retro_pretraining.py",
@@ -951,11 +949,9 @@
             / "examples/nlp/language_modeling/megatron_t5_seq2seq_finetune.py",
             "falcon": self._nemo_code_path
             / "examples/nlp/language_modeling/tuning/megatron_gpt_sft.py",
-<<<<<<< HEAD
             "chatglm": self._nemo_code_path
-=======
+            / "examples/nlp/language_modeling/tuning/megatron_gpt_sft.py",
             "starcoder2": self._nemo_code_path
->>>>>>> d2b4d77b
             / "examples/nlp/language_modeling/tuning/megatron_gpt_sft.py",
             "gemma": self._nemo_code_path
             / "examples/nlp/language_modeling/tuning/megatron_gpt_finetuning.py",
@@ -1657,13 +1653,11 @@
             / "examples/nlp/language_modeling/tuning/megatron_gpt_generate.py",
             "peft_baichuan2": self._nemo_code_path
             / "examples/nlp/language_modeling/tuning/megatron_gpt_generate.py",
-<<<<<<< HEAD
             "peft_chatglm": self._nemo_code_path
-=======
+            / "examples/nlp/language_modeling/tuning/megatron_gpt_generate.py",
             "peft_mistral": self._nemo_code_path
             / "examples/nlp/language_modeling/tuning/megatron_gpt_generate.py",
             "peft_mixtral": self._nemo_code_path
->>>>>>> d2b4d77b
             / "examples/nlp/language_modeling/tuning/megatron_gpt_generate.py",
             "vit": self._nemo_code_path
             / "examples/vision/vision_transformer/megatron_vit_classification_evaluate.py",
