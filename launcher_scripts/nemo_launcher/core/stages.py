--- conflicted
+++ resolved
@@ -923,17 +923,12 @@
             / "examples/nlp/language_modeling/megatron_t5_seq2seq_finetune.py",
             "falcon": self._nemo_code_path
             / "examples/nlp/language_modeling/tuning/megatron_gpt_sft.py",
-<<<<<<< HEAD
-            "baichuan2": self._nemo_code_path
-            / "examples/nlp/language_modeling/tuning/megatron_gpt_sft.py",
-=======
             "vit": self._nemo_code_path
             / "examples/vision/vision_transformer/megatron_vit_classification_finetune.py",
             "neva": self._nemo_code_path
             / "examples/multimodal/multimodal_llm/neva/neva_finetune.py",
             "nsfw": self._nemo_code_path
             / "examples/multimodal/vision_language_foundation/nsfw/megatron_nsfw_pretrain.py",
->>>>>>> 8cabe8e5
         }
         return model_type_to_code_path[model_type]
 
@@ -1588,15 +1583,10 @@
             / "examples/nlp/language_modeling/tuning/megatron_gpt_peft_eval.py",
             "peft_falcon": self._nemo_code_path
             / "examples/nlp/language_modeling/tuning/megatron_gpt_peft_eval.py",
-<<<<<<< HEAD
-            "peft_baichuan2": self._nemo_code_path
-            / "examples/nlp/language_modeling/tuning/megatron_gpt_peft_eval.py",
-=======
             "vit": self._nemo_code_path
             / "examples/vision/vision_transformer/megatron_vit_classification_evaluate.py",
             "clip": self._nemo_code_path
             / "examples/multimodal/vision_language_foundation/clip/megatron_clip_imagenet_zeroshot.py",
->>>>>>> 8cabe8e5
         }
         return model_type_to_code_path[model_type]
 
