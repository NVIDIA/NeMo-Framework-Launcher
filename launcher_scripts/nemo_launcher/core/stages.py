# Copyright (c) 2022, NVIDIA CORPORATION.  All rights reserved.
#
# Licensed under the Apache License, Version 2.0 (the "License");
# you may not use this file except in compliance with the License.
# You may obtain a copy of the License at
#
#     http://www.apache.org/licenses/LICENSE-2.0
#
# Unless required by applicable law or agreed to in writing, software
# distributed under the License is distributed on an "AS IS" BASIS,
# WITHOUT WARRANTIES OR CONDITIONS OF ANY KIND, either express or implied.
# See the License for the specific language governing permissions and
# limitations under the License.

import copy
import functools
import os
from pathlib import Path
from typing import Any, Dict, List, Optional

import omegaconf
from nemo_launcher.core.launchers import AutoLauncher
from nemo_launcher.utils.data_utils.prepare_squad import (
    prepare_squad_for_fine_tuning,
    prepare_squad_for_prompt_learning,
)
from nemo_launcher.utils.job_utils import JobPaths
from omegaconf import OmegaConf

__LANGUAGE_MODELS_LIST__ = ["gpt3", "t5", "mt5", "bert"]
__VISION_MODELS_LIST__ = ["vit"]
__MULTIMODAL_MODELS_LIST__ = ["clip", "stable_diffusion", "instruct_pix2pix", "dreambooth"]

class NemoMegatronStage:
    """
    Base class for NeMo Megatron stages. All stages should build on top of this class.
    Call `run` function to run current stage.
    """

    def __init__(self, cfg):
        self.cfg = cfg
        self.cluster = cfg.get("cluster_type")

        self.stage_name = None
        self.stage_cfg = None
        self.setup_stage_vars(cfg)
        self.job_name = self.stage_cfg.run.get("name")

    def setup_stage_vars(self, cfg: OmegaConf):
        """Setup the stage vars, i.e. stage name and stage cfg"""
        raise NotImplementedError

    def run(self) -> str:
        """
        Run current stage returns job id on slurm based system otherwise empty string

        :return: job id on slurm based system otherwise empty string
        :rtype: str
        """
        # Setup folders and datasets
        self.setup_folder_and_data()
        # Save stage hydra config
        job_path = self.get_job_path()
        stage_cfg_path = NemoMegatronStage.save_stage_hydra_config(self.stage_cfg, job_path)
        # Make cluster parameters
        cluster_parameters = self._make_cluster_parameters(self.cluster)
        # Make command groups
        command_groups = self.make_stage_command_groups(stage_cfg_path)
        # Create launcher
        launcher = AutoLauncher(folder=job_path.folder, cluster=self.cluster, **cluster_parameters, )
        job_id = launcher.launch(command_groups=command_groups)

        return job_id

    def setup_folder_and_data(self) -> None:
        """Setup job/data folders and fine-tuning/prompt-learning dataset"""
        job_path = self.get_job_path()
        job_path.folder.mkdir(parents=True, exist_ok=True)
        results_folder = job_path.results_folder
        results_folder.mkdir(parents=True, exist_ok=True)

    @staticmethod
    def save_stage_hydra_config(stage_cfg: OmegaConf, job_path: JobPaths) -> Path:
        """
        Interpolate and save hydra config file for current stage

        :param OmegaConf stage_cfg: current stage's hydra configuration
        :param JobPaths job_path: JobPaths object
        :return: path current stage's essential nemo scripts code
        :rtype: Path
        """
        _hydra_interpolation(stage_cfg)

        cfg_save_path = job_path.config_file
        omegaconf.OmegaConf.save(stage_cfg, cfg_save_path)
        return cfg_save_path

    def make_stage_command_groups(self, stage_cfg_path: Path) -> List[List[str]]:
        """
        Make the command groups for current stage
        Command groups is a list of command group. A command group is defined as:
              0. Command group is a list of command strings
              1. Each command group occupies one bcprun, srun or bash
              2. Each command group eventually has multiple commands connected by ";"

        :param Path stage_cfg_path: path to interpolated and saved configuration
        :return: command groups for current stage
        :rtype: List[List[str]]
        """
        raise NotImplementedError

    def _make_wandb_login_command(self) -> List[str]:
        """Make a command of login with w&b api key"""
        cfg = self.cfg
        wandb_cmd = ""
        if cfg.wandb_api_key_file is not None:
            with open(cfg.wandb_api_key_file, "r") as f:
                wandb_api_key = f.readline().rstrip()
            wandb_cmd = f"wandb login {wandb_api_key}"
        return [wandb_cmd]

    def _make_nemo_path_command(self) -> List[str]:
        """Extend nemo path to python path"""
        return [
            f"cd {self._nemo_code_path}",
            "git rev-parse HEAD",
            f'export PYTHONPATH={self._nemo_code_path}:\${{PYTHONPATH}}',
        ]

    def _make_numa_mapping_command(self) -> List[str]:
        """Make a command of numa mapping call"""
        cfg = self.cfg
        numa_cfg = cfg.get("numa_mapping")
        if not numa_cfg.get("enable"):
            return []

        numa_override = [f"{k}={v}" for k, v in numa_cfg.items()]
        numa_command = [
            f"python3 -u {self._launcher_scripts_path / 'nemo_launcher/collections/numa_mapping.py'}",
            *numa_override,
        ]
        numa_command = " \\\n  ".join(numa_command)
        return [numa_command]

    def _make_api_log_command_prefix(self, results_dir: str) -> str:
        """Make a command prefix of api logging"""
        choice_model_type, choice_name = self.get_stage_config_choice()
        api_log = self.cfg.get("api_log", False)
        api_log_prefix = ""
        if api_log:
            api_log_path = os.path.join(results_dir, "api_logs")
            api_log_prefix = (
                "[[ \${SLURM_LOCALID} -eq 0 ]] && "
                f"API_LOG_CMD='apiLog.sh -p {choice_model_type}/{choice_name} -v nemo_launcher' || API_LOG_CMD=''; "
                f"LOGPATH={api_log_path} \${{API_LOG_CMD}}"
            )
        return api_log_prefix

    def _make_nsys_command_prefix(self, results_dir: str) -> str:
        """Make a command prefix of nsys profiling"""
        model_cfg = self.stage_cfg.get("model")
        if not model_cfg:
            return ""

        nsys_cfg = model_cfg.get("nsys_profile", None)
        nsys_prefix = ""
        if nsys_cfg is not None and nsys_cfg.get("enabled", False):
            profile_out_path = os.path.join(results_dir, "profile_logs")
            os.makedirs(profile_out_path, exist_ok=True)
            slurm_node = "\${SLURM_NODEID}"
            slurm_rank = "\${SLURM_PROCID}"
            slurm_jobid = "\${SLURM_JOB_ID}"
            nsys_prefix = (
                f"nsys profile -s none "
                f"-t {','.join(nsys_cfg.trace)} "
                f"-o {profile_out_path}/profile_{slurm_jobid}_node{slurm_node}_rank{slurm_rank} "
                f"--force-overwrite true "
                f"--capture-range=cudaProfilerApi "
                f"--capture-range-end=stop"
            )
        return nsys_prefix

    def _make_container_mounts_string(self) -> str:
        """
        Make container mounting string based on hydra configurations

        :return: container mounting string, e.g. "/path/to/A:/path/to/A,/path/to/B:/path/to/B,..."
        :rtype: str
        """

        def add_container_mounts(container_mounts):
            mounts_str = ""
            if container_mounts is not None:
                assert isinstance(
                    container_mounts, omegaconf.listconfig.ListConfig
                ), "container_mounts must be a list."
                for mount in container_mounts:
                    if mount is not None and isinstance(mount, str):
                        mounts_str += f",{mount}" if ":" in mount else f",{mount}:{mount}"
            return mounts_str

        cfg = self.cfg
        data_dir = cfg.get("data_dir")
        base_results_dir = cfg.get("base_results_dir")
        mounts_string = f"{self._launcher_scripts_path}:{self._launcher_scripts_path},{data_dir}:{data_dir},{base_results_dir}:{base_results_dir}"

        container_mounts = cfg.get("container_mounts")
        mounts_string += add_container_mounts(container_mounts)
        return mounts_string

    def _make_cluster_parameters(self, cluster: str) -> Dict:
        """
        Make a cluster-specific parameters for jobs on different clusters.
        Current clusters include bcm(slurm), bcp and interactive.
        For example for bcm, it will return slurm parameters:
            {'job_name': 'some_name', 'nodes': 2, 'ntasks_per_node': 8, ...}

        :param str cluster: i.e. `bcm`, `bcp`, `interactive`, etc.
        :return: a dictionary of cluster parameters, e.g. `ntasks_per_node`
        :rtype: Dict
        """
        cfg = self.cfg
        stage_cfg = self.stage_cfg

        run_cfg = stage_cfg.get("run")
        job_name = run_cfg.get("name")
        time_limit = run_cfg.get("time_limit")
        nodes = run_cfg.get("nodes")
        dependency = run_cfg.get("dependency")
        if nodes is None:
            nodes = stage_cfg.get("trainer").get("num_nodes")
        ntasks_per_node = run_cfg.get("ntasks_per_node")
        if ntasks_per_node is None:
            ntasks_per_node = stage_cfg.get("trainer").get("devices")

        container_image = cfg.get("container")
        container_mounts = self._make_container_mounts_string()

        setup = None
        env_vars = self.get_env_vars()
        if env_vars:
            setup = [f"export {k}={v}" for k, v in env_vars.items()]

        cluster_parameters = {}
        shared_parameters = {
            "job_name": job_name,
            "nodes": nodes,
            "time": time_limit,
            "ntasks_per_node": ntasks_per_node,
            "setup": setup,
        }
        if cluster == "bcm":
            cluster_cfg = cfg.get("cluster")
            slurm_cfg = {**copy.deepcopy(cluster_cfg)}
            job_name_prefix = slurm_cfg.pop("job_name_prefix")
            cluster_parameters = {**slurm_cfg}
            cluster_parameters.update(
                {
                    **shared_parameters,
                    "dependency": dependency,
                    "container_image": container_image,
                    "container_mounts": container_mounts,
                }
            )
            cluster_parameters["job_name"] = job_name_prefix + cluster_parameters["job_name"]
        elif cluster == "bcp":
            cluster_parameters.update(
                {**shared_parameters, "env_vars": env_vars, }
            )
        elif cluster == "interactive":
            cluster_parameters.update(shared_parameters)

        return cluster_parameters

    def get_env_vars(self) -> Dict:
        """
        Set up dictionary for environment variables
        The environment variables from hydra config will be set inside the job scripts.
        For Example:
            Set `env_vars.NVTE_BIAS_DROPOUT_FUSION=1` while calling nemo_launcherlauncher-scripts,
            `NVTE_BIAS_DROPOUT_FUSION=1` will be set while running the job.

        :return: a dictionary of env vars while running the job.
        :rtype: Dict
        """
        env_vars = {k: v for k, v in self.cfg.get("env_vars").items() if v is not None}
        return env_vars

    def get_stage_config_choice(self):
        """
        Return current stages config's corresponding `choice_model_type` and `choice_name`
        For example, if `training=gpt3/5b`, then `choice_model_type=gpt3` and `choice_name=5b`
        """
        stage_config_choice = self.cfg.get(f"{self.stage_name}_config")
        choice_model_type = stage_config_choice.rsplit("/", 1)[0]
        choice_name = stage_config_choice.rsplit("/", 1)[1]
        return choice_model_type, choice_name

    @property
    def _launcher_scripts_path(self) -> Path:
        return Path(self.cfg.get("launcher_scripts_path"))

    @property
    def _nemo_code_path(self) -> Path:
        return Path("/opt/NeMo")

    @property
    def _data_dir(self) -> Path:
        return Path(self.cfg.get("data_dir"))

    @property
    def _cuda_visible_devices(self) -> str:
        ntasks_per_node = self.stage_cfg.run.get("ntasks_per_node")
        if ntasks_per_node is None:
            ntasks_per_node = self.stage_cfg.trainer.get("devices", 1)
        return (
            "CUDA_VISIBLE_DEVICES=0,4,2,6,1,5,3,7"
            if ntasks_per_node == 8
            else f"CUDA_VISIBLE_DEVICES={','.join(map(str, range(ntasks_per_node)))}"
        )

    @property
    def _cuda_device_max_connections(self) -> str:
        model_cfg = self.stage_cfg.get("model")
        if not model_cfg:
            return ""
        tensor_model_parallel_size = model_cfg.get("tensor_model_parallel_size", 1)
        return "CUDA_DEVICE_MAX_CONNECTIONS=1" if tensor_model_parallel_size > 1 else ""

    @property
    def _nvte_bias_gelu_nvfusion(self) -> str:
        """Only used in pretraining; override in training class"""
        return ""

    @functools.lru_cache()
    def get_job_path(self, sub_stage: Optional[str] = None) -> JobPaths:
        """Fetch a JobPaths object for current stage"""
        run_cfg = self.stage_cfg.get("run")
        results_dir = Path(run_cfg.get("results_dir"))  # TODO: rename this to job dir in config
        if sub_stage is not None:
            results_dir = results_dir / sub_stage
        return JobPaths(results_dir, self.job_name)


class NeMoStage(NemoMegatronStage):
    """
    Stage is a nemo stage if it uses a nemo scripts
    Current nemo stage includes:
        - pretraining
        - fine-tuning
        - prompt-learning
        - t5/mt5 eval
    GPT3 eval is not a NeMo stage because it uses eval-harness inside nemo_launcher collections.
    """

    def make_stage_command_groups(self, stage_cfg_path: Path) -> List[List[str]]:
        """
        Make the command groups for current stage
        Command groups is a list of command group. A command group is defined as:
              0. Command group is a list of command strings
              1. Each command group occupies one bcprun, srun or bash
              2. Each command group eventually has multiple commands connected by ";"

        :param Path stage_cfg_path: path to interpolated and saved configuration
        :return: command groups for current stage
        :rtype: List[List[str]]
        """
        # Training has one command group
        # Shared with fine-tuning and prompt learning
        command_groups = [[]]
        command_groups[0] += self._make_wandb_login_command()
        command_groups[0] += self._make_nemo_path_command()
        command_groups[0] += self._make_numa_mapping_command()

        # _cuda_device_max_connections and _cuda_visible_devices cannot be used as command prefix on BCP
        if self.cluster == "bcp":
            core_command = []
        else:
            core_command = [
                self._cuda_device_max_connections,
                self._cuda_visible_devices,
                self._nvte_bias_gelu_nvfusion,
            ]

        core_command += [
            self._make_api_log_command_prefix(results_dir=self.get_job_path().results_folder),
            self._make_nsys_command_prefix(results_dir=self.get_job_path().results_folder),
            self._make_nemo_call_string(stage_cfg_path),
        ]
        core_command_string = " ".join([c for c in core_command if c])
        command_groups[0] += [core_command_string]
        command_groups = clean_command_groups(command_groups)

        return command_groups

    def _make_nemo_call_string(self, stage_cfg_path: Path) -> str:
        """
        Make nemo scripts calling command string
        This is for current nemo stage's essential nemo script calling.

        :param Path stage_cfg_path: path to interpolated and saved configuration
        :return: command string of nemo script calling
        :rtype: str
        """
        choice_model_type, choice_name = self.get_stage_config_choice()
        code_path = self._get_nemo_code_path(choice_model_type)

        hydra_override = self._make_hydra_override()

        command = [
            f"python3 -u {code_path} ",
            f"--config-path={stage_cfg_path.parents[0]}",
            f"--config-name={stage_cfg_path.name}",
            *hydra_override,
        ]
        command_string = " \\\n  ".join(command)
        return command_string

    def _make_hydra_override(self) -> List:
        """
        Override some existing hydra configurations if necessary.
        
        Example use cases are:
            1. For bcp cluster, `+rank=\${RANK}` is required running some NeMo scripts.
                Existing hydra config doesn't have `rank` field, so we overwrite on the fly.
            2. Auto blend training dataset by overwriting empty `model.data.data_prefix` as 
                `model.data.data_prefix=\$({auto_blend_command})`. Existing `model.data.data_prefix`
                could be None in cfg, so we overwrite it in this function.
        """
        hydra_override = []
        if self.cluster == "bcp":
            hydra_override += ["+rank=\${RANK}"]
        return hydra_override

    def get_env_vars(self) -> Dict:
        """
        Set up dictionary for environment variables
        The environment variables from hydra config will be set inside the job scripts.
        For Example:
            Set `env_vars.NVTE_BIAS_DROPOUT_FUSION=1` while calling nemo_launcherlauncher-scripts,
            `NVTE_BIAS_DROPOUT_FUSION=1` will be set while running the job.

        :return: a dictionary of env vars while running the job.
        :rtype: Dict
        """
        env_vars = super().get_env_vars()
        devices = self.stage_cfg.trainer.get("devices", 1)
        if self.cluster != "bcm":
            env_vars["SLURM_NTASKS_PER_NODE"] = devices
        if self.cluster == "bcp":  # Set env prefix as env var on BCP
            for env_var_str in [self._cuda_device_max_connections, self._cuda_visible_devices]:
                if env_var_str:
                    var_name, var_val = env_var_str.split("=")
                    env_vars[var_name] = var_val
        return env_vars


class Training(NeMoStage):
    """Stage class of pretraining with NeMo scripts"""

    def setup_stage_vars(self, cfg):
        """Setup the stage vars, i.e. stage name and stage cfg"""
        self.stage_name = "training"
        self.stage_cfg = cfg.get("training")

    def _make_hydra_override(self) -> List:
        """
        Override some existing hydra configurations if necessary.
        Example use cases are:
            1. For bcp cluster, `+rank=\${RANK}` is required running some NeMo scripts.
                Existing hydra config doesn't have `rank` field, so we overwrite on the fly.
            2. Auto blend training dataset by overwriting empty `model.data.data_prefix` as 
                `model.data.data_prefix=\$({auto_blend_command})`. Existing `model.data.data_prefix`
                could be None in cfg, so we overwrite it in this function.

        :return: hydra override string added in nemo script calling
        :rtype: str
        """
        hydra_override = []
        choice_model_type, choice_name = self.get_stage_config_choice()
        if self.cluster == "bcp":
            hydra_override += ["+rank=\${RANK}"]
        if choice_model_type in __LANGUAGE_MODELS_LIST__ and self.stage_cfg.model.data.get("data_prefix", None) is None:
            preprocessed_dir = self.stage_cfg.run.get("preprocessed_dir")
            blending_alpha = self.stage_cfg.run.get("blending_alpha")
            auto_blend_command = (
                f"python3 {self._launcher_scripts_path / 'nemo_launcher/collections/auto_blend.py'} "
                f"model_type={choice_model_type} "
                f"preprocessed_dir={preprocessed_dir} "
                f"blending_alpha={blending_alpha}"
            )
            hydra_override += [f"model.data.data_prefix=\$({auto_blend_command})"]
        return hydra_override

    def _get_nemo_code_path(self, model_type: str) -> Path:
        """
        Provide the essential nemo code path for running the stage, usually different model types use different nemo scripts.
        For example, `megatron_t5_pretraining.py` for t5 and `megatron_gpt_pretraining.py` for gpt3.

        :param str model_type: i.e. `gpt3`, `t5`, `mt5`, etc.
        :return: path current stage's essential nemo scripts code 
        :rtype: Path
        """
        model_type_to_code_path = {
            "t5": self._nemo_code_path / "examples/nlp/language_modeling/megatron_t5_pretraining.py",
            "mt5": self._nemo_code_path / "examples/nlp/language_modeling/megatron_t5_pretraining.py",
            "gpt3": self._nemo_code_path / "examples/nlp/language_modeling/megatron_gpt_pretraining.py",
            "bert": self._nemo_code_path / "examples/nlp/language_modeling/megatron_bert_pretraining.py",
<<<<<<< HEAD
            "vit": self._nemo_code_path / "examples/vision/vision_transformer/megatron_vit_classification_pretrain.py",
            "clip": self._nemo_code_path / "examples/multimodal/foundation/clip/megatron_clip_pretrain.py",
            "stable_diffusion": self._nemo_code_path / "examples/multimodal/generative/stable_diffusion/sd_train.py",
            "instruct_pix2pix": self._nemo_code_path / "examples/multimodal/generative/instruct_pix2pix/sd_finetune.py",
            "dreambooth": self._nemo_code_path / "examples/multimodal/generative/dreambooth/dreambooth.py",
=======
>>>>>>> 7c160173
        }
        return model_type_to_code_path[model_type]

    # @property
    # def _nvte_bias_gelu_nvfusion(self) -> str:
    #     """Only used in pretraining; override in training class; not supported on BCP"""
    #     return (
    #         "NVTE_BIAS_GELU_NVFUSION="
    #         "\$(python3 -c 'import torch; "
    #         "print(int(torch.cuda.get_device_properties(torch.cuda.current_device()).major >= 9))')"
    #     )


class FineTuning(NeMoStage):
    """Stage class of fine-tuning with NeMo scripts"""

    def setup_stage_vars(self, cfg):
        """Setup the stage vars, i.e. stage name and stage cfg"""
        self.stage_name = "fine_tuning"
        self.stage_cfg = cfg.get("fine_tuning")

    def setup_folder_and_data(self) -> None:
        """Setup job/data folders and fine-tuning/prompt-learning dataset"""
        super().setup_folder_and_data()
        choice_model_type, choice_name = self.get_stage_config_choice()

        if choice_model_type in __LANGUAGE_MODELS_LIST__:
            # Prepare fine-tuning dataset
            data_dir = self.cfg.get("data_dir")
            task_name = self.stage_cfg.run.get("task_name")

<<<<<<< HEAD
            # GLUE for internal use
            download_glue_script_path = self._launcher_scripts_path / "nemo_launcher/utils/data_utils/download_glue.py"
            if download_glue_script_path.exists():
                from nemo_launcher.utils.data_utils.download_glue import download_glue, TASKS_LOWER
=======
        # GLUE for internal use
        download_glue_script_path = self._launcher_scripts_path / "nemo_launcher/utils/data_utils/download_glue.py"
        if download_glue_script_path.exists():
            from nemo_launcher.utils.data_utils.download_glue import TASKS_LOWER, download_glue
>>>>>>> 7c160173

                if task_name in TASKS_LOWER:
                    download_glue(data_dir=os.path.join(data_dir, "glue_data"), tasks=task_name)

            # Prepare dataset for squad
            if task_name in ["squad", "xquad"]:
                prepare_squad_for_fine_tuning(data_dir=os.path.join(data_dir, "squad_data"))

    def _get_nemo_code_path(self, model_type: str) -> Path:
        """
        Provide the essential nemo code path for running the stage, usually different model types use different nemo scripts.
        For example, `megatron_t5_pretraining.py` for t5 and `megatron_gpt_pretraining.py` for gpt3.
        
        :param str model_type: i.e. `gpt3`, `t5`, `mt5`, etc.
        :return: path current stage's essential nemo scripts code 
        :rtype: Path
        """
        if model_type == "gpt3":
            raise NotImplementedError("Fine-tuning is not supported in NeMo Megatron GPT-3 models.")
        model_type_to_code_path = {
            "t5": self._nemo_code_path / "examples/nlp/language_modeling/megatron_t5_seq2seq_finetune.py",
            "mt5": self._nemo_code_path / "examples/nlp/language_modeling/megatron_t5_seq2seq_finetune.py",
            "vit": self._nemo_code_path / "examples/vision/vision_transformer/megatron_vit_classification_finetune.py"
        }
        return model_type_to_code_path[model_type]


class PromptLearning(NeMoStage):
    """Stage class of prompt-learning with NeMo scripts"""

    def setup_stage_vars(self, cfg):
        """Setup the stage vars, i.e. stage name and stage cfg"""
        self.stage_name = "prompt_learning"
        self.stage_cfg = cfg.get("prompt_learning")

    def setup_folder_and_data(self) -> None:
        """Setup job/data folders and fine-tuning/prompt-learning dataset"""
        # Setup folders
        super().setup_folder_and_data()

        # Prepare prompt learning dataset
        data_dir = self.cfg.get("data_dir")
        task_name = self.stage_cfg.run.get("task_name")
        # Prepare squad dataset
        if task_name == 'squad':
            prepare_squad_for_prompt_learning(
                os.path.join(data_dir, "prompt_data"), self._launcher_scripts_path,
            )

    def _get_nemo_code_path(self, model_type: str) -> Path:
        """
        Provide the essential nemo code path for running the stage, usually different model types use different nemo scripts.
        For example, `megatron_t5_pretraining.py` for t5 and `megatron_gpt_pretraining.py` for gpt3.
        
        :param str model_type: i.e. `gpt3`, `t5`, `mt5`, etc.
        :return: path current stage's essential nemo scripts code 
        :rtype: Path
        """
        model_type_to_code_path = {
            "gpt3": self._nemo_code_path / "examples/nlp/language_modeling/megatron_gpt_prompt_learning.py",
            "t5": self._nemo_code_path / "examples/nlp/language_modeling/megatron_t5_prompt_learning.py",
            "mt5": self._nemo_code_path / "examples/nlp/language_modeling/megatron_t5_prompt_learning.py",
        }
        return model_type_to_code_path[model_type]


class AdapterLearning(PromptLearning):
    def setup_stage_vars(self, cfg):
        """Setup the stage vars, i.e. stage name and stage cfg"""
        self.stage_name = "adapter_learning"
        self.stage_cfg = cfg.get("adapter_learning")

    def _get_nemo_code_path(self, model_type: str) -> Path:
        """
        Provide the essential nemo code path for running the stage, usually different model types use different nemo scripts.
        For example, `megatron_t5_pretraining.py` for t5 and `megatron_gpt_pretraining.py` for gpt3.
        
        :param str model_type: i.e. `gpt3`, `t5`, `mt5`, etc.
        :return: path current stage's essential nemo scripts code 
        :rtype: Path
        """
        model_type_to_code_path = {
            "gpt3": self._nemo_code_path / "examples/nlp/language_modeling/tuning/megatron_gpt_adapter_tuning.py",
            "t5": self._nemo_code_path / "examples/nlp/language_modeling/tuning/megatron_t5_adapter_tuning.py",
        }
        return model_type_to_code_path[model_type]


class IA3Learning(PromptLearning):
    def setup_stage_vars(self, cfg):
        """Setup the stage vars, i.e. stage name and stage cfg"""
        self.stage_name = "ia3_learning"
        self.stage_cfg = cfg.get("ia3_learning")

    def _get_nemo_code_path(self, model_type: str) -> Path:
        """
        Provide the essential nemo code path for running the stage, usually different model types use different nemo scripts.
        For example, `megatron_t5_pretraining.py` for t5 and `megatron_gpt_pretraining.py` for gpt3.
        
        :param str model_type: i.e. `gpt3`, `t5`, `mt5`, etc.
        :return: path current stage's essential nemo scripts code 
        :rtype: Path
        """
        model_type_to_code_path = {
            "gpt3": self._nemo_code_path / "examples/nlp/language_modeling/tuning/megatron_gpt_ia3_tuning.py",
            "t5": self._nemo_code_path / "examples/nlp/language_modeling/tuning/megatron_t5_ia3_tuning.py",
        }
        return model_type_to_code_path[model_type]


class FWInference(NeMoStage):
    def setup_stage_vars(self, cfg):
        """Setup the stage vars, i.e. stage name and stage cfg"""
        self.stage_name = "fw_inference"
        self.stage_cfg = cfg.get("fw_inference")

    def _get_nemo_code_path(self, model_type: str) -> Path:
        """
        Provide the essential nemo code path for running the stage, usually different model types use different nemo scripts.
        For example, `megatron_t5_pretraining.py` for t5 and `megatron_gpt_pretraining.py` for gpt3.

        :param str model_type: i.e. `gpt3`, `t5`, `mt5`, etc.
        :return: path current stage's essential nemo scripts code
        :rtype: Path
        """
        model_type_to_code_path = {
            "vit": self._nemo_code_path / "examples/vision/vision_transformer/megatron_vit_classification_infer.py",
            "clip": self._nemo_code_path / "examples/multimodal/foundation/clip/megatron_clip_infer.py",
            "stable_diffusion": self._nemo_code_path / "examples/multimodal/generative/stable_diffusion/sd_infer.py",
            "instruct_pix2pix": self._nemo_code_path / "examples/multimodal/generative/instruct_pix2pix/sd_edit_cli.py",
            "dreambooth": self._nemo_code_path / "examples/multimodal/generative/stable_diffusion/sd_infer.py",
        }
        return model_type_to_code_path[model_type]


class Conversion(NemoMegatronStage):
    """Stage class of converting training checkpoints to .nemo format"""

    def setup_stage_vars(self, cfg: OmegaConf):
        """Setup the stage vars, i.e. stage name and stage cfg"""
        self.stage_name = "conversion"
        self.stage_cfg = cfg.get("conversion")

    def _make_hparams_override_command(self):
        """
        Make the command string to override some fields in hparams.yaml file while converting checkpoint into .nemo format

        :return: command string for hparams override with the script in collections
        :rtype: str
        """
        choice_model_type, choice_name = self.get_stage_config_choice()
        model_cfg = self.stage_cfg.get("model")
        if choice_model_type in __LANGUAGE_MODELS_LIST__:
            hparams_file = model_cfg.get("hparams_file")
            vocab_file = model_cfg.get("vocab_file")
            merge_file = model_cfg.get("merge_file")
            tokenizer_model = model_cfg.get("tokenizer_model")
            override_configs = {
                "hparams_file": hparams_file,
                "output_path": self.get_job_path().results_folder,
                "vocab_file": vocab_file,
                "merge_file": merge_file,
                "tokenizer_model": tokenizer_model,
            }
            hparams_override = [f"{k}={v}" for k, v in override_configs.items()]
            override_command = [
                f"python3 -u {self._launcher_scripts_path / 'nemo_launcher/collections/hparams_override.py'}",
                *hparams_override,
            ]
            override_command = " \\\n  ".join(override_command)
            return [override_command]

        else:
            hparams_file = model_cfg.get("hparams_file")
            output_path = self.get_job_path().results_folder
            hparams_override = output_path / "hparams_override.yaml"
            return [f"cp {hparams_file} {hparams_override}"]

    def _make_checkpoint_search_command(self, **kwargs: Any) -> str:
        """
        Make the command string to search for the latest checkpoint inside checkpoint folder

        :param Path **kwargs: checkpoint search script's argument override
        :return: command string for searching for latest checkpoint with the script in collections
        :rtype: str
        """
        checkpoint_override = [f"{k}={v}" for k, v in kwargs.items()]
        return (
            f"python3 {self._launcher_scripts_path / 'nemo_launcher/collections/checkpoint_search.py'} "
            f"{' '.join(checkpoint_override)}"
        )

    def make_stage_command_groups(self, stage_cfg_path: Path) -> List[List[str]]:
        """
        Make the command groups for current stage
        Command groups is a list of command group. A command group is defined as:
              0. Command group is a list of command strings
              1. Each command group occupies one bcprun, srun or bash
              2. Each command group eventually has multiple commands connected by ";"

        :param Path stage_cfg_path: path to interpolated and saved configuration
        :return: command groups for current stage
        :rtype: List[List[str]]
        """
        choice_model_type, choice_name = self.get_stage_config_choice()

        command_groups = [[], []]
        command_groups[0] += self._make_hparams_override_command()

        run_cfg = self.stage_cfg.get("run")
        model_cfg = self.stage_cfg.get("model")
        checkpoint_search_command = self._make_checkpoint_search_command(
            checkpoint_folder=model_cfg.get("checkpoint_folder"),
            checkpoint_name=model_cfg.get("checkpoint_name"),
            tensor_model_parallel_size=model_cfg.get("tensor_model_parallel_size", 1),
            pipeline_model_parallel_size=model_cfg.get("pipeline_model_parallel_size", 1),
        )
        command_groups[-1] += [f"export CKPT_NAME=$({checkpoint_search_command})"]

        nemo_file_name = run_cfg.get("nemo_file_name")
        hparams_override_file = self.get_job_path().results_folder / "hparams_override.yaml"
        nemo_file_path = self.get_job_path().results_folder / nemo_file_name

        if choice_model_type in __LANGUAGE_MODELS_LIST__:
            code_path = self._nemo_code_path / "examples/nlp/language_modeling/megatron_ckpt_to_nemo.py"
        elif choice_model_type in __VISION_MODELS_LIST__:
            code_path = self._nemo_code_path / "examples/vision/convert_ckpt_to_nemo.py"
        elif choice_model_type in __MULTIMODAL_MODELS_LIST__:
            code_path = self._nemo_code_path / "examples/multimodal/convert_ckpt_to_nemo.py"

        args = create_args_list(
            replace_underscore=False,
            gpus_per_node=run_cfg.get("ntasks_per_node"),
            model_type=model_cfg.get("model_type"),
            checkpoint_folder=model_cfg.get("checkpoint_folder"),
            checkpoint_name="\${CKPT_NAME}",
            hparams_file=hparams_override_file,
            nemo_file_path=nemo_file_path,
            tensor_model_parallel_size=model_cfg.get("tensor_model_parallel_size", 1),
            pipeline_model_parallel_size=model_cfg.get("pipeline_model_parallel_size", 1),
        )
        if model_cfg.get("pipeline_model_parallel_split_rank") is not None:
            args += create_args_list(
                replace_underscore=False,
                pipeline_model_parallel_split_rank=model_cfg.get("pipeline_model_parallel_split_rank"),
            )

        args += ["--bcp"] if self.cluster == "bcp" else []

        core_command = [f"python3 -u {code_path}", *args]
        core_command_string = " \\\n  ".join(core_command)
        command_groups[-1] += [core_command_string]
        command_groups = clean_command_groups(command_groups)

        return command_groups


class NeMoEvaluation(NeMoStage):
    """
        Stage class of gpt3/t5/mt5 evaluation with NeMo scripts
        Including: fine-tuning eval, prompt-learning eval, adapter/ia3 learning eval
    """

    def setup_stage_vars(self, cfg):
        """Setup the stage vars, i.e. stage name and stage cfg"""
        self.stage_name = "evaluation"
        self.stage_cfg = cfg.get("evaluation")

    def make_stage_command_groups(self, stage_cfg_path: Path) -> List[List[str]]:
        """
        Make the command groups for current stage
        Command groups is a list of command group. A command group is defined as:
              0. Command group is a list of command strings
              1. Each command group occupies one bcprun, srun or bash
              2. Each command group eventually has multiple commands connected by ";"

        :param Path stage_cfg_path: path to interpolated and saved configuration
        :return: command groups for current stage
        :rtype: List[List[str]]
        """
        command_groups = super().make_stage_command_groups(stage_cfg_path)

        choice_model_type, choice_name = self.get_stage_config_choice()
        if any([choice_model_type.startswith(type) for type in ["prompt", "ia3", "adapter"]]):
            pred_file_path = self.stage_cfg.get("pred_file_path")
            ground_truth_file_path = self.stage_cfg.get("ground_truth_file_path")
<<<<<<< HEAD
            code_path = self._launcher_scripts_path / "nemo_launcher/collections/metric_calculation/squad_metric_calc.py"
            args = create_args_list(pred=pred_file_path, ground_truth=ground_truth_file_path, )
=======
            code_path = (
                self._launcher_scripts_path / "nemo_launcher/collections/metric_calculation/squad_metric_calc.py"
            )
            args = create_args_list(pred=pred_file_path, ground_truth=ground_truth_file_path,)
>>>>>>> 7c160173
            split_string = self.stage_cfg.get("split_string", None)
            if split_string:
                args += create_args_list(split_string=f"'{split_string}'")
            calculation_command = [f"python3 {code_path}", *args]
            calculation_command = " \\\n  ".join(calculation_command)
        elif choice_name == "squad":
            output_file_path_prefix = self.stage_cfg.model.data.validation_ds.get("output_file_path_prefix")
            pred_file_path = output_file_path_prefix + "_validation_dataloader0_inputs_preds_labels.json"
            ground_truth_file_path = self.stage_cfg.model.data.validation_ds.get("ground_truth_file_path")
            code_path = (
                    self._launcher_scripts_path / "nemo_launcher/collections/metric_calculation/fine_tuning_metric_calc.py"
            )
            args = create_args_list(
                replace_underscore=False,
                pred_file=pred_file_path,
                target_file=ground_truth_file_path,
                squad_eval_script_path=self._launcher_scripts_path
                                       / "nemo_launcher/collections/metric_calculation/squad_metric_calc.py",
            )
            calculation_command = [f"python3 {code_path}", *args]
            calculation_command = " \\\n  ".join(calculation_command)
        else:
            calculation_command = None

        if calculation_command is not None:
            command_groups += [[calculation_command]]
        return command_groups

    def _get_nemo_code_path(self, model_type: str) -> Path:
        """
        Provide the essential nemo code path for running the stage, usually different model types use different nemo scripts.
        For example, `megatron_t5_pretraining.py` for t5 and `megatron_gpt_pretraining.py` for gpt3.
        
        :param str model_type: i.e. `gpt3`, `t5`, `mt5`, etc.
        :return: path current stage's essential nemo scripts code 
        :rtype: Path
        """
        if model_type in ["gpt3", "prompt_gpt3"]:
            raise ValueError("Evaluating GPT-3 models needs `EvalHarnessEvaluation` class.")
        model_type_to_code_path = {
            "t5": self._nemo_code_path / "examples/nlp/language_modeling/megatron_t5_seq2seq_eval.py",
            "mt5": self._nemo_code_path / "examples/nlp/language_modeling/megatron_t5_seq2seq_eval.py",
            "prompt_t5": self._nemo_code_path / "examples/nlp/language_modeling/megatron_t5_prompt_learning_eval.py",
            "prompt_mt5": self._nemo_code_path / "examples/nlp/language_modeling/megatron_t5_prompt_learning_eval.py",
            "ia3_t5": self._nemo_code_path / "examples/nlp/language_modeling/tuning/megatron_t5_ia3_eval.py",
            "ia3_gpt3": self._nemo_code_path / "examples/nlp/language_modeling/tuning/megatron_gpt_ia3_eval.py",
            "adapter_t5": self._nemo_code_path / "examples/nlp/language_modeling/tuning/megatron_t5_adapter_eval.py",
            "adapter_gpt3": self._nemo_code_path
                            / "examples/nlp/language_modeling/tuning/megatron_gpt_adapter_eval.py",
        }
        return model_type_to_code_path[model_type]


class EvalHarnessEvaluation(NemoMegatronStage):
    """Stage class of gpt-3 evaluation harness"""

    def __init__(self, cfg):
        super().__init__(cfg)
        choice_model_type, choice_name = self.get_stage_config_choice()
        self.prompt_evaluation = choice_model_type == "prompt_gpt3"

    def setup_stage_vars(self, cfg):
        """Setup the stage vars, i.e. stage name and stage cfg"""
        self.stage_name = "evaluation"
        self.stage_cfg = cfg.get("evaluation")

    def _make_download_command_string(self) -> str:
        """
        Make dataset download command for evaluation harness.

        :return: command string of downloading evaluation data
        :rtype: str
        """
        data_dir = self.cfg.get("data_dir")
        cache_dir = os.path.join(data_dir, "eval_harness_data")
        run_cfg = self.stage_cfg.get("run")
        tasks = run_cfg.get("tasks")

        code_path = self._launcher_scripts_path / "nemo_launcher/collections/eval_harness/download.py"
        args = create_args_list(tasks=tasks, cache_dir=cache_dir, )
        download_command = [f"python3 {code_path}", *args]
        download_command_string = " \\\n  ".join(download_command)
        return download_command_string

    def make_stage_command_groups(self, stage_cfg_path: Path) -> List[List[str]]:
        """
        Make the command groups for current stage
        Command groups is a list of command group. A command group is defined as:
              0. Command group is a list of command strings
              1. Each command group occupies one bcprun, srun or bash
              2. Each command group eventually has multiple commands connected by ";"

        :param Path stage_cfg_path: path to interpolated and saved configuration
        :return: command groups for current stage
        :rtype: List[List[str]]
        """
        if self.prompt_evaluation:
            command_groups = [[]]
        else:
            command_groups = [[], []]
            command_groups[0] += [self._make_download_command_string()]

        data_dir = self.cfg.get("data_dir")
        cache_dir = os.path.join(data_dir, "eval_harness_data")
        run_cfg = self.stage_cfg.get("run")
        model_cfg = self.stage_cfg.get("model")

        code_path = self._launcher_scripts_path / "nemo_launcher/collections/eval_harness/evaluate.py"
        args = create_args_list(
            replace_underscore=False,
            name=run_cfg.get("name"),
            model=model_cfg.get("model_type"),
            tasks=run_cfg.get("tasks"),
            cache_dir=cache_dir,
            output_path=self.get_job_path().results_folder,
            batch_size=model_cfg.get("eval_batch_size"),
            tensor_model_parallel_size=model_cfg.get("tensor_model_parallel_size"),
            pipeline_model_parallel_size=model_cfg.get("pipeline_model_parallel_size"),
            precision=model_cfg.get("precision"),
        )

        if self.prompt_evaluation:
            args += create_args_list(
                replace_underscore=False,
                nemo_model=model_cfg.get("nemo_model"),
                prompt_dataset_paths=model_cfg.get("prompt_dataset_paths"),
            )
        else:
            args += create_args_list(
                replace_underscore=False,
                vocab_file=model_cfg.get("vocab_file"),
                merge_file=model_cfg.get("merge_file"),
                checkpoint_folder=model_cfg.get("checkpoint_folder"),
                checkpoint_name=model_cfg.get("checkpoint_name"),
                hparams_file=model_cfg.get("hparams_file"),
            )

        core_command = [f"python3 -u {code_path}", *args]
        core_command_string = " \\\n  ".join(core_command)
        command_groups[-1] += [core_command_string]
        command_groups = clean_command_groups(command_groups)

        return command_groups


def clean_command_groups(command_groups: List[List[str]]) -> List[List[str]]:
    """
    Remove empty command group in command groups

    :param List[List[str]] command_groups: command groups is a list of command group
    :return: cleaned command groups
    :rtype: List[List[str]]
    """
    for ind, command_group in enumerate(command_groups):
        command_groups[ind] = [c for c in command_group if c]
    return command_groups


def _hydra_interpolation(cfg: OmegaConf) -> None:
    """
    Interpolate hydra config values in cfg object, bypassing lazy interpolation

    :param OmegaConf cfg: OmegaConf object with the config to be interpolated
    :return: None
    """

    def interpolate(cfg: OmegaConf):
        if isinstance(cfg, omegaconf.dictconfig.DictConfig):
            for k, v in cfg.items():
                cfg[k] = interpolate(v)
        elif isinstance(cfg, omegaconf.listconfig.ListConfig):
            for i, v in enumerate(cfg):
                cfg[i] = interpolate(v)
        return cfg

    interpolate(cfg)


def create_args_list(hydra: bool = False, replace_underscore: bool = True, **kwargs: Any, ) -> List[str]:
    """
    An easy tool function to convert arguments into a list of argument strings.
    For example, `create_args_list(a=123, b=456)` will generate `['--a=123', '--b=456']`.

    :param bool hydra: Either a hydra argument or regular argument, `--` will be added to regular arguments
    :param bool replace_underscore: Whether to replace `_` with `-` in arguments' names.
    :params Any **kwargs: argument name and their value
    :return: A list of argument strings, e.g. `['--a=123', '--b=456', ...]`
    :rtype: List[str]
    """

    args = []
    for k, v in kwargs.items():
        if hydra:
            if isinstance(v, dict) or isinstance(v, omegaconf.dictconfig.DictConfig):
                # remove quotes around keys if the argument is a dict
                # (https://hydra.cc/docs/advanced/override_grammar/basic/)
                # For example, dict {"a":10, "b":20} will become string "'{a:10,b:20}'"
                data = ','.join(f"{inner_key}:{inner_val}" for inner_key, inner_val in v.items())
                args.append(f"'{k}={{{data}}}'")
            elif isinstance(v, list) or isinstance(v, omegaconf.listconfig.ListConfig):
                data = ','.join(v)
                args.append(f"'{k}=[{data}]'")
            else:
                args.append(f"{k}={v}")
        else:
            # use "store_true" to add keys only args
            if replace_underscore:
                k = k.replace("_", "-")
            args.append(f"--{k}" if v == "store_true" else f"--{k}={v}")
    return args<|MERGE_RESOLUTION|>--- conflicted
+++ resolved
@@ -506,14 +506,11 @@
             "mt5": self._nemo_code_path / "examples/nlp/language_modeling/megatron_t5_pretraining.py",
             "gpt3": self._nemo_code_path / "examples/nlp/language_modeling/megatron_gpt_pretraining.py",
             "bert": self._nemo_code_path / "examples/nlp/language_modeling/megatron_bert_pretraining.py",
-<<<<<<< HEAD
             "vit": self._nemo_code_path / "examples/vision/vision_transformer/megatron_vit_classification_pretrain.py",
             "clip": self._nemo_code_path / "examples/multimodal/foundation/clip/megatron_clip_pretrain.py",
             "stable_diffusion": self._nemo_code_path / "examples/multimodal/generative/stable_diffusion/sd_train.py",
             "instruct_pix2pix": self._nemo_code_path / "examples/multimodal/generative/instruct_pix2pix/sd_finetune.py",
             "dreambooth": self._nemo_code_path / "examples/multimodal/generative/dreambooth/dreambooth.py",
-=======
->>>>>>> 7c160173
         }
         return model_type_to_code_path[model_type]
 
@@ -545,17 +542,10 @@
             data_dir = self.cfg.get("data_dir")
             task_name = self.stage_cfg.run.get("task_name")
 
-<<<<<<< HEAD
             # GLUE for internal use
             download_glue_script_path = self._launcher_scripts_path / "nemo_launcher/utils/data_utils/download_glue.py"
             if download_glue_script_path.exists():
-                from nemo_launcher.utils.data_utils.download_glue import download_glue, TASKS_LOWER
-=======
-        # GLUE for internal use
-        download_glue_script_path = self._launcher_scripts_path / "nemo_launcher/utils/data_utils/download_glue.py"
-        if download_glue_script_path.exists():
             from nemo_launcher.utils.data_utils.download_glue import TASKS_LOWER, download_glue
->>>>>>> 7c160173
 
                 if task_name in TASKS_LOWER:
                     download_glue(data_dir=os.path.join(data_dir, "glue_data"), tasks=task_name)
@@ -842,15 +832,10 @@
         if any([choice_model_type.startswith(type) for type in ["prompt", "ia3", "adapter"]]):
             pred_file_path = self.stage_cfg.get("pred_file_path")
             ground_truth_file_path = self.stage_cfg.get("ground_truth_file_path")
-<<<<<<< HEAD
-            code_path = self._launcher_scripts_path / "nemo_launcher/collections/metric_calculation/squad_metric_calc.py"
-            args = create_args_list(pred=pred_file_path, ground_truth=ground_truth_file_path, )
-=======
             code_path = (
                 self._launcher_scripts_path / "nemo_launcher/collections/metric_calculation/squad_metric_calc.py"
             )
-            args = create_args_list(pred=pred_file_path, ground_truth=ground_truth_file_path,)
->>>>>>> 7c160173
+            args = create_args_list(pred=pred_file_path, ground_truth=ground_truth_file_path, )
             split_string = self.stage_cfg.get("split_string", None)
             if split_string:
                 args += create_args_list(split_string=f"'{split_string}'")
