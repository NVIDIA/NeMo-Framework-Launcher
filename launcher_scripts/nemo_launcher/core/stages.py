--- conflicted
+++ resolved
@@ -40,11 +40,8 @@
     "gemma",
     "falcon",
     "baichuan2",
-<<<<<<< HEAD
     "mistral",
-=======
     "mixtral",
->>>>>>> 783a1677
 ]
 __VISION_MODELS_LIST__ = ["vit"]
 __MULTIMODAL_MODELS_LIST__ = [
@@ -876,11 +873,9 @@
             "nerf": self._nemo_code_path / "examples/multimodal/x_to_nerf/nerf/main.py",
             "neva": self._nemo_code_path
             / "examples/multimodal/multimodal_llm/neva/neva_pretrain.py",
-<<<<<<< HEAD
             "mistral": self._nemo_code_path
-=======
+            / "examples/nlp/language_modeling/megatron_gpt_pretraining.py",
             "mixtral": self._nemo_code_path
->>>>>>> 783a1677
             / "examples/nlp/language_modeling/megatron_gpt_pretraining.py",
         }
         return model_type_to_code_path[model_type]
@@ -959,11 +954,9 @@
             / "examples/multimodal/vision_language_foundation/nsfw/megatron_nsfw_pretrain.py",
             "baichuan2": self._nemo_code_path
             / "examples/nlp/language_modeling/tuning/megatron_gpt_sft.py",
-<<<<<<< HEAD
             "mistral": self._nemo_code_path
-=======
+            / "examples/nlp/language_modeling/tuning/megatron_gpt_sft.py",
             "mixtral": self._nemo_code_path
->>>>>>> 783a1677
             / "examples/nlp/language_modeling/tuning/megatron_gpt_sft.py",
         }
         return model_type_to_code_path[model_type]
@@ -1102,11 +1095,9 @@
             / "examples/nlp/language_modeling/tuning/megatron_gpt_finetuning.py",
             "neva": self._nemo_code_path
             / "examples/multimodal/multimodal_llm/neva/neva_peft.py",
-<<<<<<< HEAD
             "mistral": self._nemo_code_path
-=======
+            / "examples/nlp/language_modeling/tuning/megatron_gpt_finetuning.py",
             "mixtral": self._nemo_code_path
->>>>>>> 783a1677
             / "examples/nlp/language_modeling/tuning/megatron_gpt_finetuning.py",
         }
         return model_type_to_code_path[model_type]
@@ -1184,11 +1175,9 @@
             / "examples/nlp/language_modeling/tuning/megatron_gpt_adapter_tuning.py",
             "t5": self._nemo_code_path
             / "examples/nlp/language_modeling/tuning/megatron_t5_adapter_tuning.py",
-<<<<<<< HEAD
             "mistral": self._nemo_code_path
-=======
+            / "examples/nlp/language_modeling/tuning/megatron_gpt_adapter_tuning.py",
             "mixtral": self._nemo_code_path
->>>>>>> 783a1677
             / "examples/nlp/language_modeling/tuning/megatron_gpt_adapter_tuning.py",
         }
         return model_type_to_code_path[model_type]
@@ -1647,11 +1636,9 @@
             / "examples/vision/vision_transformer/megatron_vit_classification_evaluate.py",
             "clip": self._nemo_code_path
             / "examples/multimodal/vision_language_foundation/clip/megatron_clip_imagenet_zeroshot.py",
-<<<<<<< HEAD
             "mistral": self._nemo_code_path
-=======
+            / "examples/nlp/language_modeling/tuning/megatron_gpt_generate.py",
             "mixtral": self._nemo_code_path
->>>>>>> 783a1677
             / "examples/nlp/language_modeling/tuning/megatron_gpt_generate.py",
         }
         return model_type_to_code_path[model_type]
