--- conflicted
+++ resolved
@@ -675,12 +675,6 @@
         :return: path current stage's essential nemo scripts code 
         :rtype: Path
         """
-<<<<<<< HEAD
-        if model_type == "gpt3" or model_type == "llama":
-            raise NotImplementedError("Fine-tuning is not supported in NeMo Megatron GPT-3 models.")
-=======
-        
->>>>>>> 9e547087
         model_type_to_code_path = {
             "gpt3" : self._nemo_code_path / "examples/nlp/language_modeling/tuning/megatron_gpt_sft.py",
             "t5": self._nemo_code_path / "examples/nlp/language_modeling/megatron_t5_seq2seq_finetune.py",
