--- conflicted
+++ resolved
@@ -105,13 +105,9 @@
 
         return job_id
 
-<<<<<<< HEAD
     def make_stage_command_groups(
         self, stage_cfg_path: Path, sub_stage: Optional = None,
     ) -> List[List[str]]:
-=======
-    def make_stage_command_groups(self, stage_cfg_path: Path, sub_stage: Optional[str] = None,) -> List[List[str]]:
->>>>>>> db1bd674
         """
         Make the command groups for current stage
         Command groups is a list of command group. A command group is defined as:
@@ -134,13 +130,9 @@
     def _make_private_cluster_parameters(self, cluster, sub_stage):
         raise NotImplementedError
 
-<<<<<<< HEAD
     def _make_cluster_parameters(
         self, cluster: str, sub_stage: Optional = None,
     ) -> Dict:
-=======
-    def _make_cluster_parameters(self, cluster: str, sub_stage: Optional[str] = None,) -> Dict:
->>>>>>> db1bd674
         """
         Make a cluster-specific parameters for jobs on different clusters.
         Current clusters include bcm(slurm), bcp, k8s, and interactive.
@@ -480,17 +472,12 @@
         stage_cfg = self.stage_cfg
         run_cfg = stage_cfg.get("run")
 
-<<<<<<< HEAD
         node_array_size = (
             run_cfg.get("node_array_size")
             if sub_stage in ["download", "preprocess"]
             else 1
         )
-        array = f"0-{node_array_size-1}"
-=======
-        node_array_size = run_cfg.get("node_array_size") if sub_stage in ["download", "preprocess"] else 1
         array = f"0-{node_array_size - 1}"
->>>>>>> db1bd674
         if sub_stage == "preprocess":
             ntasks_per_node = run_cfg.get("workers_per_node")
             cpus_per_task = run_cfg.get("cpus_per_node") // ntasks_per_node
