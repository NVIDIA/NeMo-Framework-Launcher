# Copyright (c) 2022, NVIDIA CORPORATION.  All rights reserved.
#
# Licensed under the Apache License, Version 2.0 (the "License");
# you may not use this file except in compliance with the License.
# You may obtain a copy of the License at
#
#     http://www.apache.org/licenses/LICENSE-2.0
#
# Unless required by applicable law or agreed to in writing, software
# distributed under the License is distributed on an "AS IS" BASIS,
# WITHOUT WARRANTIES OR CONDITIONS OF ANY KIND, either express or implied.
# See the License for the specific language governing permissions and
# limitations under the License.

import copy
import glob
import os
import random
import gzip
import json
import shutil
from pathlib import Path
from typing import Dict, List, Optional

import omegaconf
from nemo_launcher.core.launchers import AutoLauncher
from nemo_launcher.core.stages import (
    NemoMegatronStage,
    clean_command_groups,
    create_args_list,
)
from nemo_launcher.utils.file_utils import download_single_file
from nemo_launcher.utils.job_utils import JobPaths


class DataStage(NemoMegatronStage):
    """
    DataStage is base class for data preprocessing stages.
    It can hold multiple sub-stages. For example, preparing the Pile dataset includes data downloading,
        extraction and data preprocessing. They have dependencies on each other and will be launched one by one.
    """

    def setup_stage_vars(self, cfg):
        """Setup the stage vars, i.e. stage name and stage cfg"""
        self.stage_name = "data_preparation"
        self.stage_cfg = cfg.get("data_preparation")

    def _make_sub_stages(self):
        raise NotImplementedError

    def _make_sub_stage_command(self, sub_stage: str) -> List[str]:
        raise NotImplementedError

    def run(self) -> str:
        """
        Run current stage including all of the substages, returns job id on slurm based system otherwise empty string

        :return: job id on slurm based system otherwise empty string
        :rtype: str
        """
        # Setup folders and datasets
        self.setup_folder_and_data()

        sub_stages = self._make_sub_stages()
        job_id = ""
        for sub_stage in sub_stages:
            # Save stage hydra config
            job_path = self.get_job_path(sub_stage)
            job_path.folder.mkdir(parents=True, exist_ok=True)

            stage_cfg_path = NemoMegatronStage.save_stage_hydra_config(
                self.stage_cfg, job_path, self.cfg
            )
            if job_id:
                dependency = f"aftercorr:{job_id}"
                self.stage_cfg["run"]["dependency"] = dependency

            # Make cluster parameters
            cluster_parameters = self._make_cluster_parameters(self.cluster, sub_stage)

            # Make command groups
            command_groups = self.make_stage_command_groups(stage_cfg_path, sub_stage)

            # Prepare Helm chart for k8s
            if self.cluster == "k8s":
                template_root = os.path.join(
                    os.path.abspath(os.path.dirname(__file__)),
                    "k8s_templates/data_preparation",
                )
                self._make_k8s_helm_chart(
                    template_root, cluster_parameters, job_path, sub_stage
                )

            # Create launcher
            launcher = AutoLauncher(
                folder=job_path.folder, cluster=self.cluster, **cluster_parameters,
            )

            if self.cluster == "k8s":
                # For k8s clusters, only launch on the final stage (preprocess) as
                # the Helm chart contains all stages in a single chart.
                if sub_stage == sub_stages[-1]:
                    job_id = launcher.launch(command_groups=command_groups)
                else:
                    job_id = ""
            else:
                job_id = launcher.launch(command_groups=command_groups)

        return job_id

    def make_stage_command_groups(
        self, stage_cfg_path: Path, sub_stage: Optional = None,
    ) -> List[List[str]]:
        """
        Make the command groups for current stage
        Command groups is a list of command group. A command group is defined as:
              0. Command group is a list of command strings
              1. Each command group occupies one bcprun, srun or bash
              2. Each command group eventually has multiple commands connected by ";"

        :param Path stage_cfg_path: path to interpolated and saved configuration
        :param Optional sub_stage: current sub_stage name
        :return: command groups for current stage
        :rtype: List[List[str]]
        """

        command_groups = [[]]

        command_groups[0] += self._make_sub_stage_command(sub_stage)
        command_groups = clean_command_groups(command_groups)
        return command_groups

    def _make_private_cluster_parameters(self, cluster, sub_stage):
        raise NotImplementedError

    def _make_cluster_parameters(
        self, cluster: str, sub_stage: Optional = None,
    ) -> Dict:
        """
        Make a cluster-specific parameters for jobs on different clusters.
        Current clusters include bcm(slurm), bcp, k8s, and interactive.
        For example for bcm, it will return slurm parameters:
            {'job_name': 'some_name', 'nodes': 2, 'ntasks_per_node': 8, ...}

        :param str cluster: i.e. `bcm`, `bcp`, `interactive`, `k8s`, etc.
        :param Optional sub_stage: current sub_stage name
        :return: a dictionary of cluster parameters, e.g. `ntasks_per_node`
        :rtype: Dict
        """
        cfg = self.cfg
        stage_cfg = self.stage_cfg

        run_cfg = stage_cfg.get("run")
        job_name = run_cfg.get("name")
        time_limit = run_cfg.get("time_limit")
        dependency = run_cfg.get("dependency")

        env_vars = self.get_env_vars()
        env_vars[
            "PYTHONPATH"
        ] = f"{self._launcher_scripts_path}:${{PYTHONPATH}}"  # Required by pile download
        setup = [f"export {k}={v}" for k, v in env_vars.items()]

        cluster_parameters = {}
        shared_parameters = {
            "job_name": job_name,
            "time": time_limit,
            "setup": setup,
        }
        private_parameters = self._make_private_cluster_parameters(cluster, sub_stage,)
        if cluster == "bcm":
            cluster_cfg = cfg.get("cluster")
            slurm_cfg = {**copy.deepcopy(cluster_cfg)}
            job_name_prefix = slurm_cfg.pop("job_name_prefix")
            cluster_parameters = {
                **slurm_cfg,
                "dependency": dependency,
            }
            cluster_parameters.update(
                {**shared_parameters, **private_parameters,}
            )
            cluster_parameters["job_name"] = (
                job_name_prefix + cluster_parameters["job_name"]
            )
        elif cluster == "bcp":
            cluster_parameters.update(
                {
                    **shared_parameters,
                    **private_parameters,
                    "no_redirect": cfg.get("bcp_no_redirect"),
                }
            )
        elif cluster == "k8s":
            cluster_cfg = cfg.get("cluster")
            container_image = cfg.get("container")
            k8s_cfg = {**copy.deepcopy(cluster_cfg)}

            cluster_parameters = {**k8s_cfg}

            cluster_parameters.update(
                {
                    **shared_parameters,
                    **private_parameters,
                    "container_image": container_image,
                }
            )
        elif cluster == "interactive":
            # cluster_parameters.update(shared_parameters)
            raise ValueError("Data preparation is not supported in interactive mode.")

        return cluster_parameters

    def _make_k8s_helm_chart(
        self,
        template_root: str,
        cluster_parameters: Dict,
        job_path: JobPaths,
        sub_stage: str,
    ):
        """
        Create a Helm chart for data preparation.
        The Helm chart uses a base template which is extended with user-defined
        cluster settings as specified in the config files. The generated Hydra
        config file needs to be copied to the Helm chart as this will be used
        for launching the job.

        :param str template_root: the path to where the k8s template files are located.
        :param dict cluster_parameters: additional parameters specific to the cluster config.
        :param JobPaths job_path: the path to the job results directory.
        :param str sub_stage: the current stage.
        """
        with open(os.path.join(template_root, "values.yaml")) as value_file:
            values_template = omegaconf.OmegaConf.load(value_file)

        procs_per_node = (
            self.stage_cfg.run.bcp_preproc_npernode if sub_stage == "preprocess" else 1
        )
        total_processes = procs_per_node * self.stage_cfg.run.node_array_size

        # Update the Helm chart template with the user-specified settings
        values_template.image.trainingImage = cluster_parameters["container_image"]
        values_template.image.pullSecret = cluster_parameters["pull_secret"]
        values_template.image.nodes = self.stage_cfg.run.node_array_size
        values_template.dataPrepConfig.shmSize = cluster_parameters["shm_size"]
        values_template.dataPrepConfig.NFSServer = cluster_parameters["nfs_server"]
        values_template.dataPrepConfig.NFSPath = cluster_parameters["nfs_path"]
        values_template.dataPrepConfig.totalProcesses = total_processes
        values_template.dataPrepConfig.procsPerNode = procs_per_node
        values_template.dataPrepConfig.stage = sub_stage

        if cluster_parameters["dns_policy"] is not None:
            values_template.dataPrepConfig.dnsPolicy = cluster_parameters["dns_policy"]

        k8s_template_path = job_path.folder
        k8s_template_file = Path(k8s_template_path / "k8s_template" / "values.yaml")
        k8s_template_file.parent.mkdir(parents=True, exist_ok=True)

        conf = omegaconf.OmegaConf.create(values_template)
        omegaconf.OmegaConf.save(conf, k8s_template_file)

        # Copy the data prep spec files to the Helm chart
        template_file = os.path.join(template_root, "data-prep.yaml")
        chart_file = os.path.join(template_root, "Chart.yaml")
        data_prep_path = Path(
            job_path.folder / "k8s_template" / "templates" / "data-prep.yaml"
        )
        data_prep_path.parent.mkdir(parents=True, exist_ok=True)
        config_path = Path(job_path.folder / "k8s_template" / "config")
        config_path.mkdir(parents=True, exist_ok=True)
        chart_path = Path(job_path.folder / "k8s_template" / "Chart.yaml")
        data_prep_config_file = os.path.join(template_root, "data-prep-config.yaml")
        data_prep_config_path = Path(
            job_path.folder / "k8s_template" / "templates" / "data-prep-config.yaml"
        )
        hydra_config_path = Path(job_path.folder / "k8s_template" / "config")

        shutil.copy2(template_file, data_prep_path)
        shutil.copy2(chart_file, chart_path)
        shutil.copy2(data_prep_config_file, data_prep_config_path)
        shutil.copy2(job_path.config_file, hydra_config_path)


class PileDataPreparation(DataStage):
    """DataStage for preparing the Pile dataset for gpt3 and t5"""

    def _make_sub_stages(self) -> List[str]:
        """
        Create a list of sub-stage names which are required to run in current data stage.
        Based on the input config, some of sub stages may not need to run.

        :return: a list of sub-stage names which are required to run
        :rtype: List[str]
        """
        sub_stages = []
        if self.stage_cfg.get("download_the_pile", False):
            sub_stages += ["download", "extract"]
        if self.stage_cfg.get("preprocess_data", False):
            sub_stages += ["preprocess"]
        return sub_stages

    def setup_folder_and_data(self) -> None:
        """Setup job/data folders and fine-tuning/prompt-learning dataset"""
        job_path = self.get_job_path()
        job_path.folder.mkdir(parents=True, exist_ok=True)

        data_cfg = self.stage_cfg
        download_vocab_url = data_cfg.get("download_vocab_url")
        download_merges_url = data_cfg.get("download_merges_url")
        vocab_save_dir = data_cfg.get("vocab_save_dir")
        merges_save_dir = data_cfg.get("merges_save_dir")
        download_tokenizer_url = data_cfg.get("download_tokenizer_url")
        tokenizer_save_dir = data_cfg.get("tokenizer_save_dir")

        if download_tokenizer_url is not None:
            assert (
                tokenizer_save_dir is not None
            ), "tokenizer_save_dir must be a valid path."
            download_single_file(
                url=download_tokenizer_url,
                save_dir=tokenizer_save_dir,
                file_name="llama_tokenizer.model",
            )

        # Download vocab
        if download_vocab_url is not None:
            assert vocab_save_dir is not None, "vocab_save_dir must be a valid path."
            download_single_file(
                url=download_vocab_url,
                save_dir=vocab_save_dir,
                file_name="vocab.json"
                if download_vocab_url.endswith("json")
                else "vocab.txt",
            )
        # Download merges
        if download_merges_url is not None:
            assert merges_save_dir is not None, "merges_save_dir must be a valid path."
            download_single_file(
                url=download_merges_url,
                save_dir=merges_save_dir,
                file_name="merges.txt",
            )

    def _make_private_cluster_parameters(self, cluster: str, sub_stage: str) -> Dict:
        """
        A simplifying function to make cluster parameters specific to each cluster type.
        Shared cluster parameters are handled in _make_cluster_parameters.
        This is function is introduced because for different dataset preparation the required slurm params are different,
            but the shared parameters are always the same. As a result, one only needs to override private parameters
            for different DataStage.

        :param str cluster: cluster type
        :param str sub_stage: current sub_stage name
        :return: a dictionary of private cluster parameters, e.g. `bcp_preproc_npernode`
        :rtype: Dict
        """
        cfg = self.cfg
        stage_cfg = self.stage_cfg
        run_cfg = stage_cfg.get("run")

        container_image = cfg.get("container")
        container_mounts = self._make_container_mounts_string()

        node_array_size = run_cfg.get("node_array_size")
        array = run_cfg.get("array")
        bcp_preproc_npernode = (
            run_cfg.get("bcp_preproc_npernode") if sub_stage == "preprocess" else 1
        )
        if cluster == "bcm":
            return {
                "nodes": 1,
                "array": f"{array}%{node_array_size}",
                "container_image": container_image,
                "container_mounts": container_mounts,
            }
        if cluster == "bcp":
            return {
                "nodes": node_array_size,
                "ntasks_per_node": bcp_preproc_npernode,
            }
        return {}

    def _make_sub_stage_command(self, sub_stage: str) -> List[str]:
        """Make a command of the specified sub-stage"""

        pile_prep_path = (
            self._launcher_scripts_path
            / "nemo_launcher/collections/dataprep_scripts/pile_dataprep"
        )
        stage_to_code_path = {
            "download": pile_prep_path / "download.py",
            "extract": pile_prep_path / "extract.py",
            "preprocess": pile_prep_path / "preprocess.py",
        }
        choice_model_type, choice_name = self.get_stage_config_choice()

        code_path = stage_to_code_path[sub_stage]
        args = create_args_list(
            hydra=True,
            data_config=choice_name,
            cluster_type=self.cluster,
            launcher_scripts_path=self._launcher_scripts_path,
            data_dir=self._data_dir,
            the_pile_url=self.stage_cfg.get("the_pile_url"),
            file_numbers=self.stage_cfg.get("file_numbers"),
            rm_downloaded=self.stage_cfg.get("rm_downloaded"),
            rm_extracted=self.stage_cfg.get("rm_extracted"),
            tokenizer_type=self.stage_cfg.get("tokenizer_type"),
            tokenizer_library=self.stage_cfg.get("tokenizer_library", "megatron"),
            tokenizer_model=self.stage_cfg.get("tokenizer_model", None),
            vocab_save_dir=self.stage_cfg.get("vocab_save_dir"),
            merges_save_dir=self.stage_cfg.get("merges_save_dir"),
        )
        sub_stage_command = [f"python3 -u {code_path}", *args]
        sub_stage_command = " \\\n  ".join(sub_stage_command)
        return [sub_stage_command]


class MC4DataPreparation(DataStage):
    """DataStage for preparing the mC4 dataset for mt5"""

    def _make_sub_stages(self) -> List[str]:
        """
        Create a list of sub-stage names which are required to run in current data stage.
        Based on the input config, some of sub stages may not need to run.

        :return: a list of sub-stage names which are required to run
        :rtype: List[str]
        """
        sub_stages = []
        if self.stage_cfg.get("download_mc4", False):
            sub_stages += ["prepare", "download"]
        if self.stage_cfg.get("preprocess_data", False):
            sub_stages += ["setup_preprocess", "preprocess"]
        return sub_stages

    def setup_folder_and_data(self) -> None:
        """Setup job/data folders and fine-tuning/prompt-learning dataset"""
        job_path = self.get_job_path()
        job_path.folder.mkdir(parents=True, exist_ok=True)

        data_cfg = self.stage_cfg
        download_vocab_url = data_cfg.get("download_vocab_url")
        download_tokenizer_url = data_cfg.get("download_tokenizer_url")
        vocab_save_dir = data_cfg.get("vocab_save_dir")
        tokenizer_save_dir = data_cfg.get("tokenizer_save_dir")

        if download_vocab_url is not None:
            assert vocab_save_dir is not None, "vocab_save_dir must be a valid path."
            download_single_file(
                url=download_vocab_url, save_dir=vocab_save_dir, file_name="vocab.txt",
            )
        if download_tokenizer_url is not None:
            assert (
                tokenizer_save_dir is not None
            ), "vocab_save_dir must be a valid path."
            download_single_file(
                url=download_tokenizer_url,
                save_dir=tokenizer_save_dir,
                file_name="mt5_tokenizer.model",
            )

    def _make_private_cluster_parameters(self, cluster: str, sub_stage: str) -> Dict:
        """
        A simplifying function to make cluster parameters specific to each cluster type.
        Shared cluster parameters are handled in _make_cluster_parameters.
        This is function is introduced because for different dataset preparation the required slurm params are different,
            but the shared parameters are always the same. As a result, one only needs to override private parameters
            for different DataStage.

        :param str cluster: cluster type
        :param str sub_stage: current sub_stage name
        :return: a dictionary of private cluster parameters, e.g. `bcp_preproc_npernode`
        :rtype: Dict
        """
        cfg = self.cfg
        stage_cfg = self.stage_cfg
        run_cfg = stage_cfg.get("run")

        node_array_size = (
            run_cfg.get("node_array_size")
            if sub_stage in ["download", "preprocess"]
            else 1
        )
        array = f"0-{node_array_size - 1}"
        if sub_stage == "preprocess":
            ntasks_per_node = run_cfg.get("workers_per_node")
            cpus_per_task = run_cfg.get("cpus_per_node") // ntasks_per_node
        else:
            ntasks_per_node = 1
            cpus_per_task = None

        container_image = cfg.get("container")
        container_mounts = self._make_container_mounts_string()

        if cluster == "bcm":
            return {
                "nodes": 1,
                "array": f"{array}%{node_array_size}",
                "container_image": container_image,
                "container_mounts": container_mounts,
                "ntasks_per_node": ntasks_per_node,
                "cpus_per_task": cpus_per_task,
            }
        if cluster == "bcp":
            return {
                "nodes": node_array_size,
                "ntasks_per_node": ntasks_per_node,
            }
        return {}

    def _make_sub_stage_command(self, sub_stage: str) -> List[str]:
        """Make a command of the specified sub-stage"""
        mc4_prep_path = (
            self._launcher_scripts_path
            / "nemo_launcher/collections/dataprep_scripts/mc4_dataprep"
        )
        stage_to_code_path = {
            "prepare": mc4_prep_path / "prepare.py",
            "download": mc4_prep_path / "download.py",
            "setup_preprocess": mc4_prep_path / "setup_preprocess.py",
            "preprocess": mc4_prep_path / "preprocess.py",
        }

        data_cfg = self.stage_cfg
        run_cfg = data_cfg.get("run")

        code_path = stage_to_code_path[sub_stage]
        if sub_stage == "prepare":
            args = create_args_list(
                data_path=data_cfg.get("mc4_dir"),
                git_lfs_path=data_cfg.get("git_lfs_dir"),
                languages=data_cfg.get("languages"),
                node_array_size=run_cfg.get("node_array_size"),
                worker_mapping_file=data_cfg.get("download_worker_mapping"),
            )
            if data_cfg.get("use_cleaned_english"):
                args += ["--cleaned-en"]
        elif sub_stage == "download":
            args = create_args_list(
                c4_path=Path(data_cfg.get("mc4_dir")) / "c4",
                git_lfs_path=data_cfg.get("git_lfs_dir"),
                worker_mapping_file=data_cfg.get("download_worker_mapping"),
            )
        elif sub_stage == "setup_preprocess":
            args = create_args_list(
                c4_path=Path(data_cfg.get("mc4_dir")) / "c4",
                soft_link_path=data_cfg.get("softlinks_dir"),
                languages=data_cfg.get("languages"),
                node_array_size=run_cfg.get("node_array_size"),
                workers_per_node=run_cfg.get("workers_per_node"),
                max_split_size=200,
                worker_mapping_file=data_cfg.get("preprocess_worker_mapping"),
            )
            if data_cfg.get("use_cleaned_english"):
                args += ["--cleaned-en"]
        else:
            assert sub_stage == "preprocess", f"Unknown substage {sub_stage}"
            args = create_args_list(
                output_path=data_cfg.get("preprocessed_dir"),
                workers_per_node=run_cfg.get("workers_per_node"),
                worker_mapping_file=data_cfg.get("preprocess_worker_mapping"),
                tokenizer_library="sentencepiece",
                tokenizer_model=data_cfg.get("tokenizer_model"),
                dataset_impl="mmap",
                log_interval="2000",
                preproc_folder="store_true",
                apply_ftfy="store_true",
                workers=run_cfg.get("cpus_per_node") // run_cfg.get("workers_per_node"),
            )
            if data_cfg.get("rm_downloaded"):
                args += ["--rm-downloaded"]

        sub_stage_command = [f"python3 -u {code_path}", *args]
        sub_stage_command = " \\\n  ".join(sub_stage_command)
        return [sub_stage_command]


class CustomDataPreparation(DataStage):
    """DataStage for preparing a customized dataset"""

    def _make_sub_stages(self) -> List[str]:
        """
        Create a list of sub-stage names which are required to run in current data stage.
        Based on the input config, some of sub stages may not need to run.

        :return: a list of sub-stage names which are required to run
        :rtype: List[str]
        """
        sub_stages = []
        if self.stage_cfg.get("train_tokenizer", False):
            sub_stages += ["train_tokenizer"]
        if self.stage_cfg.get("preprocess_data", False):
            sub_stages += ["preprocess"]
        return sub_stages

    def _filter_raw_json_files(self, raw_dataset_files: list) -> List:
        """
        Filter the input dataset files to only include json files and derivatives.

        :param list raw_dataset_files: List of the raw dataset files specified in the config
        :return: a list of only the json files in the dataset.
        :rtype: list
        """
        if isinstance(raw_dataset_files, omegaconf.listconfig.ListConfig):
            return raw_dataset_files

        filtered_files = []

        for raw_file in os.listdir(raw_dataset_files):
            # Only select files that end in .jsonl
            if not Path(raw_file).suffix.lower() in [".json", ".jsonl", "json.gz"]:
                continue
            filtered_files.append(os.path.join(raw_dataset_files, raw_file))
        return filtered_files

    def setup_folder_and_data(self) -> None:
        """Setup job/data folders and fine-tuning/prompt-learning dataset"""
        job_path = self.get_job_path()
        job_path.folder.mkdir(parents=True, exist_ok=True)

        # Setup preprocess data
        data_cfg = self.stage_cfg
        run_cfg = data_cfg.get("run")
        nodes = run_cfg.get("node_array_size", 1)
        workers_per_node = run_cfg.get("workers_per_node", 1)
        raw_dataset_files = data_cfg.get("raw_dataset_files")
        preprocess_worker_mapping = data_cfg.get("preprocess_worker_mapping")

        if data_cfg.get("preprocess_data", False):
            raw_dataset_files = self._filter_raw_json_files(raw_dataset_files)

            # Sort list of files in directory by size
            sorted_files = sorted(raw_dataset_files, key=lambda x: os.stat(x).st_size)
            file_sizes = [os.stat(x).st_size for x in sorted_files]

            avail_workers = nodes * workers_per_node
            distributed_files = [[] for _ in range(avail_workers)]
            distributed_size = [0] * avail_workers
            for f, file_size in zip(sorted_files, file_sizes):
                min_ind = distributed_size.index(min(distributed_size))
                distributed_files[min_ind].append(f)
                distributed_size[min_ind] += file_size

            output = [",".join(distributed_files[i]) for i in range(avail_workers)]
            output = "\n".join(output)
            with open(preprocess_worker_mapping, "w") as file:
                file.write(output)
            print(f" ****** Workers mapping saved to {preprocess_worker_mapping} ...")
            for i in range(avail_workers):
                print(
                    f"{i + 1:>4d} "
                    f"{distributed_size[i]:>7.2f}GB  "
                    f"{','.join([os.path.basename(file) for file in distributed_files[i]]):s}"
                )

    def _make_private_cluster_parameters(self, cluster: str, sub_stage: str) -> Dict:
        """
        A simplifying function to make cluster parameters specific to each cluster type.
        Shared cluster parameters are handled in _make_cluster_parameters.
        This is function is introduced because for different dataset preparation the required slurm params are different,
            but the shared parameters are always the same. As a result, one only needs to override private parameters
            for different DataStage.

        :param str cluster: cluster type
        :param str sub_stage: current sub_stage name
        :return: a dictionary of private cluster parameters, e.g. `bcp_preproc_npernode`
        :rtype: Dict
        """
        cfg = self.cfg
        stage_cfg = self.stage_cfg
        run_cfg = stage_cfg.get("run")

        if sub_stage == "preprocess":
            node_array_size = run_cfg.get("node_array_size")
            ntasks_per_node = run_cfg.get("workers_per_node")
            cpus_per_task = run_cfg.get("cpus_per_node") // ntasks_per_node
        else:
            node_array_size = 1
            ntasks_per_node = 1
            cpus_per_task = None
        array = f"0-{node_array_size - 1}"

        container_image = cfg.get("container")
        container_mounts = self._make_container_mounts_string()

        if cluster == "bcm":
            return {
                "nodes": 1,
                "array": f"{array}%{node_array_size}",
                "container_image": container_image,
                "container_mounts": container_mounts,
                "ntasks_per_node": ntasks_per_node,
                "cpus_per_task": cpus_per_task,
            }
        if cluster == "bcp":
            return {
                "nodes": node_array_size,
                "ntasks_per_node": ntasks_per_node,
            }
        return {}

    def _make_sub_stage_command(self, sub_stage: str) -> List[str]:
        """Make a command of the specified sub-stage"""
        data_cfg = self.stage_cfg
        run_cfg = data_cfg.get("run")
        cluster_type = self.cfg.cluster_type

        if sub_stage == "train_tokenizer":
            bpe_save_dir = Path(data_cfg.get("bpe_save_dir"))
            bpe_save_dir.mkdir(parents=True, exist_ok=True)
            train_tokenizer_args = data_cfg.get("train_tokenizer_args")
            code_path = f"cd {bpe_save_dir} && spm_train"
            args = create_args_list(**train_tokenizer_args)
        else:
            assert sub_stage == "preprocess", f"Unknown substage {sub_stage}"
            code_path = (
                self._launcher_scripts_path
                / "nemo_launcher/collections/dataprep_scripts/custom_dataprep/preprocess.py"
            )
            args = create_args_list(
                output_path=data_cfg.get("preprocessed_dir"),
                workers_per_node=run_cfg.get("workers_per_node"),
                worker_mapping_file=data_cfg.get("preprocess_worker_mapping"),
                tokenizer_library=data_cfg.get("tokenizer_library"),
                tokenizer_model=data_cfg.get("tokenizer_model"),
                tokenizer_type=data_cfg.get("tokenizer_type"),
                dataset_impl="mmap",
                log_interval="2000",
                apply_ftfy="store_true",
                workers=run_cfg.get("cpus_per_node") // run_cfg.get("workers_per_node"),
            )

            if cluster_type == "bcp":
                args += create_args_list(bcp="store_true")

            if data_cfg.vocab_file and data_cfg.merges_file:
                args += create_args_list(
                    vocab_file=data_cfg.vocab_file, merges_file=data_cfg.merges_file
                )

        sub_stage_command = [f"python3 -u {code_path}", *args]
        sub_stage_command = " \\\n  ".join(sub_stage_command)
        return [sub_stage_command]


class SteerLMDataPreparation(DataStage):
    """DataStage for preparing the Pile dataset for gpt3 and t5"""

    def _make_sub_stages(self) -> List[str]:
        """
        Create a list of sub-stage names which are required to run in current data stage.
        Based on the input config, some of sub stages may not need to run.

        :return: a list of sub-stage names which are required to run
        :rtype: List[str]
        """
        sub_stages = []
        if self.stage_cfg.get("prep_stage") == "1":
            if self.stage_cfg.get("dataset") == "openassistant":
                task_name = "preprocess_openassistant"
            elif self.stage_cfg.get("dataset") == "helpsteer":
                task_name = "preprocess_helpsteer"
            else:
                print(
                    "Currently SteerLM support only openassistand / helpsteer dataset"
                )
        elif self.stage_cfg.get("prep_stage") == "2":
            task_name = "process_to_regression_format"
        else:
            print(
                "Refer to NeMo-Aligner for data preparation support: https://github.com/NVIDIA/NeMo-Aligner/blob/main/docs/user-guide/SteerLM.rst#step-2-download-and-preprocess-data-for-attribute-prediction-modelling"
            )
        if self.stage_cfg.get("preprocess_data", False):
            sub_stages += [task_name]
        return sub_stages

    def setup_folder_and_data(self) -> None:
        """Setup job/data folders and steerlm/openassistant dataset"""
        job_path = self.get_job_path()
        job_path.folder.mkdir(parents=True, exist_ok=True)

        data_cfg = self.stage_cfg

        output_dir = data_cfg.get("output_dir")

    def _make_private_cluster_parameters(self, cluster: str, sub_stage: str) -> Dict:
        """
        A simplifying function to make cluster parameters specific to each cluster type.
        Shared cluster parameters are handled in _make_cluster_parameters.
        This is function is introduced because for different dataset preparation the required slurm params are different,
            but the shared parameters are always the same. As a result, one only needs to override private parameters
            for different DataStage.

        :param str cluster: cluster type
        :param str sub_stage: current sub_stage name
        :return: a dictionary of private cluster parameters, e.g. `bcp_preproc_npernode`
        :rtype: Dict
        """
        cfg = self.cfg
        stage_cfg = self.stage_cfg
        run_cfg = stage_cfg.get("run")

        container_image = cfg.get("container")
        container_mounts = self._make_container_mounts_string()

        node_array_size = run_cfg.get("node_array_size")
        array = f"0-{node_array_size-1}"
        bcp_preproc_npernode = (
            run_cfg.get("bcp_preproc_npernode") if sub_stage == "preprocess" else 1
        )
        if cluster == "bcm":
            return {
                "nodes": 1,
                "array": f"{array}%{node_array_size}",
                "container_image": container_image,
                "container_mounts": container_mounts,
            }
        if cluster == "bcp":
            return {
                "nodes": node_array_size,
                "ntasks_per_node": bcp_preproc_npernode,
            }
        return {}

    def _make_sub_stage_command(self, sub_stage: str) -> List[str]:
        """Make a command of the specified sub-stage"""

        data_prep_script = self._aligner_code_path / "examples/nlp/data/steerlm/"
        stage_to_code_path = {
            "preprocess_openassistant": data_prep_script
            / "preprocess_openassistant_data.py",
            "preprocess_helpsteer": data_prep_script / "preprocess_helpsteer_data.py",
            "process_to_regression_format": data_prep_script
            / "process_to_regression_format.py",
        }
        choice_model_type, choice_name = self.get_stage_config_choice()
        if choice_name == "steerlm_data_prep2_reg":
            input_file = self.stage_cfg.get("input_dataset")
            output_file = self.stage_cfg.get("output_dir")
            args = create_args_list(
                input_file=input_file, output_file=output_file, replace_underscore=True
            )
        else:
            output_dir = self.stage_cfg.get("output_dir")
            args = create_args_list(
                output_directory=output_dir, replace_underscore=False
            )
        code_path = stage_to_code_path[sub_stage]
        sub_stage_command = [f"python3 -u {code_path}", *args]
        sub_stage_command = " ".join(sub_stage_command)
        return [sub_stage_command]


<<<<<<< HEAD
class MultimodalDataPreparation(DataStage):
    """
    DataStage for preparing a multimodal dataset from huggingface
    Examples include kakaobrain/coyo-700m, laion/laion2B-en-aesthetic and ChristophSchuhmann/improved_aesthetics_5plus
    """

    def __init__(self, cfg):
        super().__init__(cfg)
        self.sub_stage_names = [
            "download_parquet",
            "download_images",
            "reorganize_tar",
            "precache_encodings",
            "generate_wdinfo",
            "merge_source_tar",
        ]

    def _make_sub_stages(self) -> List[str]:
        """
        Create a list of sub-stage names which are required to run in current data stage.
        Based on the input config, some of sub stages may not need to run.

        :return: a list of sub-stage names which are required to run
        :rtype: List[str]
        """
        sub_stages = []

        for name in self.sub_stage_names:
            if self.stage_cfg.get(name) and self.stage_cfg.get(name).get("enable", False):
                sub_stages.append(name)
        return sub_stages

    def setup_folder_and_data(self) -> None:
        """Setup job/data folders for each substage"""
=======
class HumanEvalDataPreparation(DataStage):
    """DataStage for preparing a customized dataset"""

    def _make_sub_stages(self) -> List[str]:
        """There is no sub-stages needed for HumanEval dataset"""
        return []

    def setup_folder_and_data(self) -> None:
        """Setup job/data folders for HumanEval dataset"""
>>>>>>> 8d93d28b
        job_path = self.get_job_path()
        job_path.folder.mkdir(parents=True, exist_ok=True)

        data_cfg = self.stage_cfg
<<<<<<< HEAD
        for sub_stage in self.sub_stage_names:
            if (
                data_cfg.get(sub_stage)
                and data_cfg.get(sub_stage).get("enable", False)
                and data_cfg.get(sub_stage).get("output_dir", False)
            ):
                os.makedirs(data_cfg.get(sub_stage).output_dir, exist_ok=True)

    def _make_private_cluster_parameters(self, cluster: str, sub_stage: str) -> Dict:
        """
        A simplifying function to make cluster parameters specific to each cluster type.
        Shared cluster parameters are handled in _make_cluster_parameters.
        This is function is introduced because for different dataset preparation the required slurm params are different,
            but the shared parameters are always the same. As a result, one only needs to override private parameters
            for different DataStage.

        :param str cluster: cluster type
        :param str sub_stage: current sub_stage name
        :return: a dictionary of private cluster parameters, e.g. `bcp_preproc_npernode`
        :rtype: Dict
        """
        cfg = self.cfg
        stage_cfg = self.stage_cfg

        container_image = cfg.get("container")
        container_mounts = self._make_container_mounts_string()

        if cluster == "bcm":
            ntasks_per_node = 1
            if sub_stage == "download_images":
                node_array_size = len(
                    glob.glob(
                        os.path.join(
                            stage_cfg.download_parquet.output_dir, "**", stage_cfg.download_parquet.parquet_pattern
                        ),
                        recursive=True,
                    )
                )
                if node_array_size == 0:
                    node_array_size = stage_cfg.download_images.get(
                        "num_parquets_downloaded"
                    ) * stage_cfg.download_parquet.get("parquet_subpartitions")
            elif sub_stage in ["reorganize_tar", "merge_source_tar"]:
                node_array_size = stage_cfg.get(sub_stage).get("node_array_size", 1)
            elif sub_stage == "precache_encodings":
                node_array_size = stage_cfg.precache_encodings.get("node_array_size", 1)
                ntasks_per_node = 8
            else:  # download_parquet, generate_wdinfo
                node_array_size = 1

            max_simultaneous_jobs = 50
            if isinstance(node_array_size, str) and "-" in node_array_size:
                # for advance usage: resuming an interrupted node array job
                node_array_start, node_array_end = node_array_size.split("-")
                node_array_size = int(node_array_end) - int(node_array_start) + 1
                array = f"{node_array_start}-{node_array_end}%{min(max_simultaneous_jobs, node_array_size)}"
            elif node_array_size > 1:
                array = f"0-{node_array_size - 1}%{min(max_simultaneous_jobs, node_array_size)}"
            else:
                array = None

            return {
                "nodes": 1,
                "array": array,
                "container_image": container_image,
                "container_mounts": container_mounts,
                "ntasks_per_node": ntasks_per_node,
            }
        else:  # will support bcp later
            raise NotImplementedError

    def _make_sub_stage_command(self, sub_stage: str) -> List[str]:
        """Make a command of the specified sub-stage"""

        dataprep_path = self._launcher_scripts_path / "nemo_launcher/collections/dataprep_scripts/multimodal_dataprep"
        stage_to_code_path = {sub_stage: dataprep_path / f"{sub_stage}.py" for sub_stage in self.sub_stage_names}
        code_path = stage_to_code_path[sub_stage]
        cfg = self.stage_cfg
        if sub_stage == "download_parquet":
            args = create_args_list(
                hydra=True,
                dataset_repo_id=cfg.get("dataset_repo_id"),
                output_dir=cfg.download_parquet.get("output_dir"),
                parquet_subpartitions=cfg.download_parquet.get("parquet_subpartitions", 1),
                parquet_pattern=cfg.download_parquet.get("parquet_pattern"),
            )
        elif sub_stage == "download_images":
            args = create_args_list(
                hydra=True,
                input_dir=cfg.download_images.get("input_dir"),
                output_dir=cfg.download_images.get("output_dir"),
                parquet_pattern=cfg.download_images.get("parquet_pattern"),
                download_num_processes=cfg.download_images.get("download_num_processes"),
                download_num_threads=cfg.download_images.get("download_num_threads"),
                img2dataset_additional_arguments=cfg.download_images.get("img2dataset_additional_arguments"),
            )
        elif sub_stage == "reorganize_tar":
            args = create_args_list(
                hydra=True,
                input_dir=cfg.reorganize_tar.get("input_dir"),
                output_dir=cfg.reorganize_tar.get("output_dir"),
                file_ext_in_tar=cfg.reorganize_tar.get("file_ext_in_tar"),
                tar_chunk_size=cfg.reorganize_tar.get("tar_chunk_size"),
            )
        elif sub_stage == "precache_encodings":
            args = create_args_list(
                hydra=True,
                input_dir=cfg.precache_encodings.get("input_dir"),
                output_dir=cfg.precache_encodings.get("output_dir"),
                tar_chunk_size=cfg.precache_encodings.get("tar_chunk_size"),
                precache_config_path=cfg.precache_encodings.get("precache_config_path"),
            )
        elif sub_stage == "generate_wdinfo":
            args = create_args_list(
                hydra=True,
                input_dir=cfg.generate_wdinfo.get("input_dir"),
                output_wdinfo_path=cfg.generate_wdinfo.get("output_wdinfo_path"),
                tar_chunk_size=cfg.generate_wdinfo.get("tar_chunk_size"),
                file_ext_in_tar=cfg.generate_wdinfo.get("file_ext_in_tar"),
            )
        elif sub_stage == "merge_source_tar":
            args = create_args_list(
                hydra=True,
                append_tar_dir=cfg.merge_source_tar.get("append_tar_dir"),
                source_dir=cfg.merge_source_tar.get("source_dir"),
                source_extensions=cfg.merge_source_tar.get("source_extensions"),
            )
        else:
            raise ValueError("Invalid sub_stage:", sub_stage)

        sub_stage_command = [f"python3 -u {code_path}", *args]
        sub_stage_command = " \\\n  ".join(sub_stage_command)
        return [sub_stage_command]


class FIDEvaluationDataPreparation(DataStage):
    """
    DataStage for preparing COCO2014 validation set which is used for FID evaluation of multimodal models
    """

    def _make_sub_stages(self) -> List[str]:
        """
        Create a list of sub-stage names which are required to run in current data stage.
        Based on the input config, some of sub stages may not need to run.

        :return: a list of sub-stage names which are required to run
        :rtype: List[str]
        """
        return ['preprocess']

    def setup_folder_and_data(self) -> None:
        """Setup job/data folders for each substage"""
        job_path = self.get_job_path()
        job_path.folder.mkdir(parents=True, exist_ok=True)

        dataset_output_root = self.stage_cfg.dataset_output_root
        if os.path.exists(dataset_output_root):
            print(f"WARNING: dataset_output_root already exists")
            response = ''
            while response.lower() not in ['y', 'n']:
                response = input(f"Do you want to wipe everything at {dataset_output_root}? [y/n] \n>>> ")
            if response.lower() == 'y':
                shutil.rmtree(dataset_output_root)
            else:
                print("Not removing existing folder. Subsequent processing may produce inaccurate results.")
        os.makedirs(dataset_output_root, exist_ok=True)

    def _make_private_cluster_parameters(self, cluster: str, sub_stage: str) -> Dict:
        """
        A simplifying function to make cluster parameters specific to each cluster type.
        Shared cluster parameters are handled in _make_cluster_parameters.
        This is function is introduced because for different dataset preparation the required slurm params are different,
            but the shared parameters are always the same. As a result, one only needs to override private parameters
            for different DataStage.

        :param str cluster: cluster type
        :param str sub_stage: current sub_stage name
        :return: a dictionary of private cluster parameters, e.g. `bcp_preproc_npernode`
        :rtype: Dict
        """
        container_image = self.cfg.get("container")
        container_mounts = self._make_container_mounts_string()

        if cluster == "bcm":
            return {
                "nodes": 1,
                "array": None,
                "container_image": container_image,
                "container_mounts": container_mounts,
                "ntasks_per_node": 1,
            }
        else:  # will support bcp later
            raise NotImplementedError

    def _make_sub_stage_command(self, sub_stage: str) -> List[str]:
        """Make a command of the specified sub-stage"""

        dataprep_path = (
            self._launcher_scripts_path / "nemo_launcher/collections/dataprep_scripts/fid_evaluation_dataprep"
        )
        cfg = self.stage_cfg

        if sub_stage == "preprocess":
            code_path = dataprep_path / f'preprocess.py'
            args = create_args_list(
                hydra=True,
                root_dir=cfg.dataset_output_root,
                num_processes=cfg.num_processes,
                preprocess_images=cfg.preprocess_images,
                preprocess_captions=cfg.preprocess_captions,
            )
            sub_stage_command = [f"python3 -u {code_path}", *args]
            sub_stage_command = " \\\n  ".join(sub_stage_command)
        else:
            raise NotImplementedError
        return [sub_stage_command]
=======
        human_eval_url = data_cfg.get("human_eval_url")
        output_dir = data_cfg.get("output_dir")
        split_string = data_cfg.get("split_string")

        os.makedirs(output_dir, exist_ok=True)

        assert output_dir is not None, "output_dir must be a valid path."
        filename = download_single_file(url=human_eval_url, save_dir=output_dir)

        output_data = self.read_data_into_list(filename)

        random.shuffle(output_data)
        data_splits = [float(split) for split in split_string.split(",")]
        assert (
            abs(sum(data_splits) - 1) < 1e-9
        ), "The values in the split string should sum to one."
        assert (
            len(data_splits) == 3
        ), "Need 3 values, (train,test,validation) in split string"
        num_samples_in_train = int(len(output_data) * data_splits[0])
        num_samples_in_test = int(len(output_data) * data_splits[1])
        num_samples_in_validation = int(len(output_data) * data_splits[2])
        train = output_data[:num_samples_in_train]
        test = output_data[
            num_samples_in_train : num_samples_in_train + num_samples_in_test
        ]
        validation = output_data[-num_samples_in_validation:]

        with open(f"{output_dir}/train.jsonl", "w") as f:
            for entry in train:
                json.dump(entry, f)
                f.write("\n")

        with open(f"{output_dir}/test.jsonl", "w") as f:
            for entry in test:
                json.dump(entry, f)
                f.write("\n")

        with open(f"{output_dir}/validation.jsonl", "w") as f:
            for entry in validation:
                json.dump(entry, f)
                f.write("\n")

    def read_data_into_list(self, filename):
        output_data = []
        with gzip.open(filename, "r") as fin:
            for line in fin:
                input_json_obj = json.loads(line)
                processed_json_obj = {
                    "input": input_json_obj["prompt"],
                    "output": input_json_obj["canonical_solution"],
                }
                output_data.append(processed_json_obj)
        return output_data
>>>>>>> 8d93d28b
<|MERGE_RESOLUTION|>--- conflicted
+++ resolved
@@ -851,7 +851,6 @@
         return [sub_stage_command]
 
 
-<<<<<<< HEAD
 class MultimodalDataPreparation(DataStage):
     """
     DataStage for preparing a multimodal dataset from huggingface
@@ -886,22 +885,10 @@
 
     def setup_folder_and_data(self) -> None:
         """Setup job/data folders for each substage"""
-=======
-class HumanEvalDataPreparation(DataStage):
-    """DataStage for preparing a customized dataset"""
-
-    def _make_sub_stages(self) -> List[str]:
-        """There is no sub-stages needed for HumanEval dataset"""
-        return []
-
-    def setup_folder_and_data(self) -> None:
-        """Setup job/data folders for HumanEval dataset"""
->>>>>>> 8d93d28b
         job_path = self.get_job_path()
         job_path.folder.mkdir(parents=True, exist_ok=True)
 
         data_cfg = self.stage_cfg
-<<<<<<< HEAD
         for sub_stage in self.sub_stage_names:
             if (
                 data_cfg.get(sub_stage)
@@ -1118,7 +1105,21 @@
         else:
             raise NotImplementedError
         return [sub_stage_command]
-=======
+
+
+class HumanEvalDataPreparation(DataStage):
+    """DataStage for preparing a customized dataset"""
+
+    def _make_sub_stages(self) -> List[str]:
+        """There is no sub-stages needed for HumanEval dataset"""
+        return []
+
+    def setup_folder_and_data(self) -> None:
+        """Setup job/data folders for HumanEval dataset"""
+        job_path = self.get_job_path()
+        job_path.folder.mkdir(parents=True, exist_ok=True)
+
+        data_cfg = self.stage_cfg
         human_eval_url = data_cfg.get("human_eval_url")
         output_dir = data_cfg.get("output_dir")
         split_string = data_cfg.get("split_string")
@@ -1172,5 +1173,4 @@
                     "output": input_json_obj["canonical_solution"],
                 }
                 output_data.append(processed_json_obj)
-        return output_data
->>>>>>> 8d93d28b
+        return output_data