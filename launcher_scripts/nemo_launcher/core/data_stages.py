# Copyright (c) 2022, NVIDIA CORPORATION.  All rights reserved.
#
# Licensed under the Apache License, Version 2.0 (the "License");
# you may not use this file except in compliance with the License.
# You may obtain a copy of the License at
#
#     http://www.apache.org/licenses/LICENSE-2.0
#
# Unless required by applicable law or agreed to in writing, software
# distributed under the License is distributed on an "AS IS" BASIS,
# WITHOUT WARRANTIES OR CONDITIONS OF ANY KIND, either express or implied.
# See the License for the specific language governing permissions and
# limitations under the License.

import copy
import glob
import os
import shutil
from pathlib import Path
from typing import Dict, List, Optional

import omegaconf
from nemo_launcher.core.launchers import AutoLauncher
from nemo_launcher.core.stages import (
    NemoMegatronStage,
    clean_command_groups,
    create_args_list,
)
from nemo_launcher.utils.file_utils import download_single_file
from nemo_launcher.utils.job_utils import JobPaths


class DataStage(NemoMegatronStage):
    """
    DataStage is base class for data preprocessing stages.
    It can hold multiple sub-stages. For example, preparing the Pile dataset includes data downloading,
        extraction and data preprocessing. They have dependencies on each other and will be launched one by one.
    """

    def setup_stage_vars(self, cfg):
        """Setup the stage vars, i.e. stage name and stage cfg"""
        self.stage_name = "data_preparation"
        self.stage_cfg = cfg.get("data_preparation")

    def _make_sub_stages(self):
        raise NotImplementedError

    def _make_sub_stage_command(self, sub_stage: str) -> List[str]:
        raise NotImplementedError

    def run(self) -> str:
        """
        Run current stage including all of the substages, returns job id on slurm based system otherwise empty string

        :return: job id on slurm based system otherwise empty string
        :rtype: str
        """
        # Setup folders and datasets
        self.setup_folder_and_data()

        sub_stages = self._make_sub_stages()
        job_id = ""
        for sub_stage in sub_stages:
            # Save stage hydra config
            job_path = self.get_job_path(sub_stage)
            job_path.folder.mkdir(parents=True, exist_ok=True)

            stage_cfg_path = NemoMegatronStage.save_stage_hydra_config(
                self.stage_cfg, job_path, self.cfg
            )
            if job_id:
                dependency = f"afterok:{job_id}"
                self.stage_cfg["run"]["dependency"] = dependency

            # Make cluster parameters
            cluster_parameters = self._make_cluster_parameters(self.cluster, sub_stage)

            # Make command groups
            command_groups = self.make_stage_command_groups(stage_cfg_path, sub_stage)

            # Prepare Helm chart for k8s
            if self.cluster == "k8s":
                template_root = os.path.join(
                    os.path.abspath(os.path.dirname(__file__)),
                    "k8s_templates/data_preparation",
                )
                self._make_k8s_helm_chart(
                    template_root, cluster_parameters, job_path, sub_stage
                )

            # Create launcher
            launcher = AutoLauncher(
                folder=job_path.folder, cluster=self.cluster, **cluster_parameters,
            )

            if self.cluster == "k8s":
                # For k8s clusters, only launch on the final stage (preprocess) as
                # the Helm chart contains all stages in a single chart.
                if sub_stage == sub_stages[-1]:
                    job_id = launcher.launch(command_groups=command_groups)
                else:
                    job_id = ""
            else:
                job_id = launcher.launch(command_groups=command_groups)

        return job_id

    def make_stage_command_groups(
        self, stage_cfg_path: Path, sub_stage: Optional = None,
    ) -> List[List[str]]:
        """
        Make the command groups for current stage
        Command groups is a list of command group. A command group is defined as:
              0. Command group is a list of command strings
              1. Each command group occupies one bcprun, srun or bash
              2. Each command group eventually has multiple commands connected by ";"

        :param Path stage_cfg_path: path to interpolated and saved configuration
        :param Optional sub_stage: current sub_stage name
        :return: command groups for current stage
        :rtype: List[List[str]]
        """

        command_groups = [[]]

        command_groups[0] += self._make_sub_stage_command(sub_stage)
        command_groups = clean_command_groups(command_groups)
        return command_groups

    def _make_private_cluster_parameters(self, cluster, sub_stage):
        raise NotImplementedError

    def _make_cluster_parameters(
        self, cluster: str, sub_stage: Optional = None,
    ) -> Dict:
        """
        Make a cluster-specific parameters for jobs on different clusters.
        Current clusters include bcm(slurm), bcp, k8s, and interactive.
        For example for bcm, it will return slurm parameters:
            {'job_name': 'some_name', 'nodes': 2, 'ntasks_per_node': 8, ...}

        :param str cluster: i.e. `bcm`, `bcp`, `interactive`, `k8s`, etc.
        :param Optional sub_stage: current sub_stage name
        :return: a dictionary of cluster parameters, e.g. `ntasks_per_node`
        :rtype: Dict
        """
        cfg = self.cfg
        stage_cfg = self.stage_cfg

        run_cfg = stage_cfg.get("run")
        job_name = run_cfg.get("name")
        time_limit = run_cfg.get("time_limit")
        dependency = run_cfg.get("dependency")

        env_vars = self.get_env_vars()
        env_vars[
            "PYTHONPATH"
        ] = f"{self._launcher_scripts_path}:${{PYTHONPATH}}"  # Required by pile download
        setup = [f"export {k}={v}" for k, v in env_vars.items()]

        cluster_parameters = {}
        shared_parameters = {
            "job_name": job_name,
            "time": time_limit,
            "setup": setup,
        }
        private_parameters = self._make_private_cluster_parameters(cluster, sub_stage,)
        if cluster == "bcm":
            cluster_cfg = cfg.get("cluster")
            slurm_cfg = {**copy.deepcopy(cluster_cfg)}
            job_name_prefix = slurm_cfg.pop("job_name_prefix")
            cluster_parameters = {
                **slurm_cfg,
                "dependency": dependency,
            }
            cluster_parameters.update(
                {**shared_parameters, **private_parameters,}
            )
            cluster_parameters["job_name"] = (
                job_name_prefix + cluster_parameters["job_name"]
            )
        elif cluster == "bcp":
            cluster_parameters.update(
                {
                    **shared_parameters,
                    **private_parameters,
                    "no_redirect": cfg.get("bcp_no_redirect"),
                }
            )
        elif cluster == "k8s":
            cluster_cfg = cfg.get("cluster")
            container_image = cfg.get("container")
            k8s_cfg = {**copy.deepcopy(cluster_cfg)}

            cluster_parameters = {**k8s_cfg}

            cluster_parameters.update(
                {
                    **shared_parameters,
                    **private_parameters,
                    "container_image": container_image,
                }
            )
        elif cluster == "interactive":
            # cluster_parameters.update(shared_parameters)
            raise ValueError("Data preparation is not supported in interactive mode.")

        return cluster_parameters

    def _make_k8s_helm_chart(
        self,
        template_root: str,
        cluster_parameters: Dict,
        job_path: JobPaths,
        sub_stage: str,
    ):
        """
        Create a Helm chart for data preparation.
        The Helm chart uses a base template which is extended with user-defined
        cluster settings as specified in the config files. The generated Hydra
        config file needs to be copied to the Helm chart as this will be used
        for launching the job.

        :param str template_root: the path to where the k8s template files are located.
        :param dict cluster_parameters: additional parameters specific to the cluster config.
        :param JobPaths job_path: the path to the job results directory.
        :param str sub_stage: the current stage.
        """
        with open(os.path.join(template_root, "values.yaml")) as value_file:
            values_template = omegaconf.OmegaConf.load(value_file)

        procs_per_node = (
            self.stage_cfg.run.bcp_preproc_npernode if sub_stage == "preprocess" else 1
        )
        total_processes = procs_per_node * self.stage_cfg.run.node_array_size

        # Update the Helm chart template with the user-specified settings
        values_template.image.trainingImage = cluster_parameters["container_image"]
        values_template.image.pullSecret = cluster_parameters["pull_secret"]
        values_template.image.nodes = self.stage_cfg.run.node_array_size
        values_template.dataPrepConfig.shmSize = cluster_parameters["shm_size"]
        values_template.dataPrepConfig.NFSServer = cluster_parameters["nfs_server"]
        values_template.dataPrepConfig.NFSPath = cluster_parameters["nfs_path"]
        values_template.dataPrepConfig.totalProcesses = total_processes
        values_template.dataPrepConfig.procsPerNode = procs_per_node
        values_template.dataPrepConfig.stage = sub_stage

        if cluster_parameters["dns_policy"] is not None:
            values_template.dataPrepConfig.dnsPolicy = cluster_parameters["dns_policy"]

        k8s_template_path = job_path.folder
        k8s_template_file = Path(k8s_template_path / "k8s_template" / "values.yaml")
        k8s_template_file.parent.mkdir(parents=True, exist_ok=True)

        conf = omegaconf.OmegaConf.create(values_template)
        omegaconf.OmegaConf.save(conf, k8s_template_file)

        # Copy the data prep spec files to the Helm chart
        template_file = os.path.join(template_root, "data-prep.yaml")
        chart_file = os.path.join(template_root, "Chart.yaml")
        data_prep_path = Path(
            job_path.folder / "k8s_template" / "templates" / "data-prep.yaml"
        )
        data_prep_path.parent.mkdir(parents=True, exist_ok=True)
        config_path = Path(job_path.folder / "k8s_template" / "config")
        config_path.mkdir(parents=True, exist_ok=True)
        chart_path = Path(job_path.folder / "k8s_template" / "Chart.yaml")
        data_prep_config_file = os.path.join(template_root, "data-prep-config.yaml")
        data_prep_config_path = Path(
            job_path.folder / "k8s_template" / "templates" / "data-prep-config.yaml"
        )
        hydra_config_path = Path(job_path.folder / "k8s_template" / "config")

        shutil.copy2(template_file, data_prep_path)
        shutil.copy2(chart_file, chart_path)
        shutil.copy2(data_prep_config_file, data_prep_config_path)
        shutil.copy2(job_path.config_file, hydra_config_path)


class PileDataPreparation(DataStage):
    """DataStage for preparing the Pile dataset for gpt3 and t5"""

    def _make_sub_stages(self) -> List[str]:
        """
        Create a list of sub-stage names which are required to run in current data stage.
        Based on the input config, some of sub stages may not need to run.

        :return: a list of sub-stage names which are required to run
        :rtype: List[str]
        """
        sub_stages = []
        if self.stage_cfg.get("download_the_pile", False):
            sub_stages += ["download", "extract"]
        if self.stage_cfg.get("preprocess_data", False):
            sub_stages += ["preprocess"]
        return sub_stages

    def setup_folder_and_data(self) -> None:
        """Setup job/data folders and fine-tuning/prompt-learning dataset"""
        job_path = self.get_job_path()
        job_path.folder.mkdir(parents=True, exist_ok=True)

        data_cfg = self.stage_cfg
        download_vocab_url = data_cfg.get("download_vocab_url")
        download_merges_url = data_cfg.get("download_merges_url")
        vocab_save_dir = data_cfg.get("vocab_save_dir")
        merges_save_dir = data_cfg.get("merges_save_dir")
        download_tokenizer_url = data_cfg.get("download_tokenizer_url")
        tokenizer_save_dir = data_cfg.get("tokenizer_save_dir")

        if download_tokenizer_url is not None:
            assert (
                tokenizer_save_dir is not None
            ), "tokenizer_save_dir must be a valid path."
            download_single_file(
                url=download_tokenizer_url,
                save_dir=tokenizer_save_dir,
                file_name="llama_tokenizer.model",
            )

        # Download vocab
        if download_vocab_url is not None:
            assert vocab_save_dir is not None, "vocab_save_dir must be a valid path."
            download_single_file(
                url=download_vocab_url,
                save_dir=vocab_save_dir,
                file_name="vocab.json"
                if download_vocab_url.endswith("json")
                else "vocab.txt",
            )
        # Download merges
        if download_merges_url is not None:
            assert merges_save_dir is not None, "merges_save_dir must be a valid path."
            download_single_file(
                url=download_merges_url,
                save_dir=merges_save_dir,
                file_name="merges.txt",
            )

    def _make_private_cluster_parameters(self, cluster: str, sub_stage: str) -> Dict:
        """
        A simplifying function to make cluster parameters specific to each cluster type.
        Shared cluster parameters are handled in _make_cluster_parameters.
        This is function is introduced because for different dataset preparation the required slurm params are different,
            but the shared parameters are always the same. As a result, one only needs to override private parameters
            for different DataStage.

        :param str cluster: cluster type
        :param str sub_stage: current sub_stage name
        :return: a dictionary of private cluster parameters, e.g. `bcp_preproc_npernode`
        :rtype: Dict
        """
        cfg = self.cfg
        stage_cfg = self.stage_cfg
        run_cfg = stage_cfg.get("run")

        container_image = cfg.get("container")
        container_mounts = self._make_container_mounts_string()

        node_array_size = run_cfg.get("node_array_size")
        array = run_cfg.get("array")
        bcp_preproc_npernode = (
            run_cfg.get("bcp_preproc_npernode") if sub_stage == "preprocess" else 1
        )
        if cluster == "bcm":
            return {
                "nodes": 1,
                "array": f"{array}%{node_array_size}",
                "container_image": container_image,
                "container_mounts": container_mounts,
            }
        if cluster == "bcp":
            return {
                "nodes": node_array_size,
                "ntasks_per_node": bcp_preproc_npernode,
            }
        return {}

    def _make_sub_stage_command(self, sub_stage: str) -> List[str]:
        """Make a command of the specified sub-stage"""

        pile_prep_path = (
            self._launcher_scripts_path
            / "nemo_launcher/collections/dataprep_scripts/pile_dataprep"
        )
        stage_to_code_path = {
            "download": pile_prep_path / "download.py",
            "extract": pile_prep_path / "extract.py",
            "preprocess": pile_prep_path / "preprocess.py",
        }
        choice_model_type, choice_name = self.get_stage_config_choice()

        code_path = stage_to_code_path[sub_stage]
        args = create_args_list(
            hydra=True,
            data_config=choice_name,
            cluster_type=self.cluster,
            launcher_scripts_path=self._launcher_scripts_path,
            data_dir=self._data_dir,
            the_pile_url=self.stage_cfg.get("the_pile_url"),
            file_numbers=self.stage_cfg.get("file_numbers"),
            rm_downloaded=self.stage_cfg.get("rm_downloaded"),
            rm_extracted=self.stage_cfg.get("rm_extracted"),
            tokenizer_type=self.stage_cfg.get("tokenizer_type"),
            tokenizer_library=self.stage_cfg.get("tokenizer_library", "megatron"),
            tokenizer_model=self.stage_cfg.get("tokenizer_model", None),
            vocab_save_dir=self.stage_cfg.get("vocab_save_dir"),
            merges_save_dir=self.stage_cfg.get("merges_save_dir"),
        )
        sub_stage_command = [f"python3 -u {code_path}", *args]
        sub_stage_command = " \\\n  ".join(sub_stage_command)
        return [sub_stage_command]


class MC4DataPreparation(DataStage):
    """DataStage for preparing the mC4 dataset for mt5"""

    def _make_sub_stages(self) -> List[str]:
        """
        Create a list of sub-stage names which are required to run in current data stage.
        Based on the input config, some of sub stages may not need to run.

        :return: a list of sub-stage names which are required to run
        :rtype: List[str]
        """
        sub_stages = []
        if self.stage_cfg.get("download_mc4", False):
            sub_stages += ["prepare", "download"]
        if self.stage_cfg.get("preprocess_data", False):
            sub_stages += ["setup_preprocess", "preprocess"]
        return sub_stages

    def setup_folder_and_data(self) -> None:
        """Setup job/data folders and fine-tuning/prompt-learning dataset"""
        job_path = self.get_job_path()
        job_path.folder.mkdir(parents=True, exist_ok=True)

        data_cfg = self.stage_cfg
        download_vocab_url = data_cfg.get("download_vocab_url")
        download_tokenizer_url = data_cfg.get("download_tokenizer_url")
        vocab_save_dir = data_cfg.get("vocab_save_dir")
        tokenizer_save_dir = data_cfg.get("tokenizer_save_dir")

        if download_vocab_url is not None:
            assert vocab_save_dir is not None, "vocab_save_dir must be a valid path."
            download_single_file(
                url=download_vocab_url, save_dir=vocab_save_dir, file_name="vocab.txt",
            )
        if download_tokenizer_url is not None:
            assert (
                tokenizer_save_dir is not None
            ), "vocab_save_dir must be a valid path."
            download_single_file(
                url=download_tokenizer_url,
                save_dir=tokenizer_save_dir,
                file_name="mt5_tokenizer.model",
            )

    def _make_private_cluster_parameters(self, cluster: str, sub_stage: str) -> Dict:
        """
        A simplifying function to make cluster parameters specific to each cluster type.
        Shared cluster parameters are handled in _make_cluster_parameters.
        This is function is introduced because for different dataset preparation the required slurm params are different,
            but the shared parameters are always the same. As a result, one only needs to override private parameters
            for different DataStage.

        :param str cluster: cluster type
        :param str sub_stage: current sub_stage name
        :return: a dictionary of private cluster parameters, e.g. `bcp_preproc_npernode`
        :rtype: Dict
        """
        cfg = self.cfg
        stage_cfg = self.stage_cfg
        run_cfg = stage_cfg.get("run")

        node_array_size = (
            run_cfg.get("node_array_size")
            if sub_stage in ["download", "preprocess"]
            else 1
        )
        array = f"0-{node_array_size - 1}"
        if sub_stage == "preprocess":
            ntasks_per_node = run_cfg.get("workers_per_node")
            cpus_per_task = run_cfg.get("cpus_per_node") // ntasks_per_node
        else:
            ntasks_per_node = 1
            cpus_per_task = None

        container_image = cfg.get("container")
        container_mounts = self._make_container_mounts_string()

        if cluster == "bcm":
            return {
                "nodes": 1,
                "array": f"{array}%{node_array_size}",
                "container_image": container_image,
                "container_mounts": container_mounts,
                "ntasks_per_node": ntasks_per_node,
                "cpus_per_task": cpus_per_task,
            }
        if cluster == "bcp":
            return {
                "nodes": node_array_size,
                "ntasks_per_node": ntasks_per_node,
            }
        return {}

    def _make_sub_stage_command(self, sub_stage: str) -> List[str]:
        """Make a command of the specified sub-stage"""
        mc4_prep_path = (
            self._launcher_scripts_path
            / "nemo_launcher/collections/dataprep_scripts/mc4_dataprep"
        )
        stage_to_code_path = {
            "prepare": mc4_prep_path / "prepare.py",
            "download": mc4_prep_path / "download.py",
            "setup_preprocess": mc4_prep_path / "setup_preprocess.py",
            "preprocess": mc4_prep_path / "preprocess.py",
        }

        data_cfg = self.stage_cfg
        run_cfg = data_cfg.get("run")

        code_path = stage_to_code_path[sub_stage]
        if sub_stage == "prepare":
            args = create_args_list(
                data_path=data_cfg.get("mc4_dir"),
                git_lfs_path=data_cfg.get("git_lfs_dir"),
                languages=data_cfg.get("languages"),
                node_array_size=run_cfg.get("node_array_size"),
                worker_mapping_file=data_cfg.get("download_worker_mapping"),
            )
            if data_cfg.get("use_cleaned_english"):
                args += ["--cleaned-en"]
        elif sub_stage == "download":
            args = create_args_list(
                c4_path=Path(data_cfg.get("mc4_dir")) / "c4",
                git_lfs_path=data_cfg.get("git_lfs_dir"),
                worker_mapping_file=data_cfg.get("download_worker_mapping"),
            )
        elif sub_stage == "setup_preprocess":
            args = create_args_list(
                c4_path=Path(data_cfg.get("mc4_dir")) / "c4",
                soft_link_path=data_cfg.get("softlinks_dir"),
                languages=data_cfg.get("languages"),
                node_array_size=run_cfg.get("node_array_size"),
                workers_per_node=run_cfg.get("workers_per_node"),
                max_split_size=200,
                worker_mapping_file=data_cfg.get("preprocess_worker_mapping"),
            )
            if data_cfg.get("use_cleaned_english"):
                args += ["--cleaned-en"]
        else:
            assert sub_stage == "preprocess", f"Unknown substage {sub_stage}"
            args = create_args_list(
                output_path=data_cfg.get("preprocessed_dir"),
                workers_per_node=run_cfg.get("workers_per_node"),
                worker_mapping_file=data_cfg.get("preprocess_worker_mapping"),
                tokenizer_library="sentencepiece",
                tokenizer_model=data_cfg.get("tokenizer_model"),
                dataset_impl="mmap",
                log_interval="2000",
                preproc_folder="store_true",
                apply_ftfy="store_true",
                workers=run_cfg.get("cpus_per_node") // run_cfg.get("workers_per_node"),
            )
            if data_cfg.get("rm_downloaded"):
                args += ["--rm-downloaded"]

        sub_stage_command = [f"python3 -u {code_path}", *args]
        sub_stage_command = " \\\n  ".join(sub_stage_command)
        return [sub_stage_command]


class CustomDataPreparation(DataStage):
    """DataStage for preparing a customized dataset"""

    def _make_sub_stages(self) -> List[str]:
        """
        Create a list of sub-stage names which are required to run in current data stage.
        Based on the input config, some of sub stages may not need to run.

        :return: a list of sub-stage names which are required to run
        :rtype: List[str]
        """
        sub_stages = []
        if self.stage_cfg.get("train_tokenizer", False):
            sub_stages += ["train_tokenizer"]
        if self.stage_cfg.get("preprocess_data", False):
            sub_stages += ["preprocess"]
        return sub_stages

    def _filter_raw_json_files(self, raw_dataset_files: list) -> List:
        """
        Filter the input dataset files to only include json files and derivatives.

        :param list raw_dataset_files: List of the raw dataset files specified in the config
        :return: a list of only the json files in the dataset.
        :rtype: list
        """
        if isinstance(raw_dataset_files, omegaconf.listconfig.ListConfig):
            return raw_dataset_files

        filtered_files = []

        for raw_file in os.listdir(raw_dataset_files):
            # Only select files that end in .jsonl
            if not Path(raw_file).suffix.lower() in [".json", ".jsonl", "json.gz"]:
                continue
            filtered_files.append(os.path.join(raw_dataset_files, raw_file))
        return filtered_files

    def setup_folder_and_data(self) -> None:
        """Setup job/data folders and fine-tuning/prompt-learning dataset"""
        job_path = self.get_job_path()
        job_path.folder.mkdir(parents=True, exist_ok=True)

        # Setup preprocess data
        data_cfg = self.stage_cfg
        run_cfg = data_cfg.get("run")
        nodes = run_cfg.get("node_array_size", 1)
        workers_per_node = run_cfg.get("workers_per_node", 1)
        raw_dataset_files = data_cfg.get("raw_dataset_files")
        preprocess_worker_mapping = data_cfg.get("preprocess_worker_mapping")

        if data_cfg.get("preprocess_data", False):
            raw_dataset_files = self._filter_raw_json_files(raw_dataset_files)

            # Sort list of files in directory by size
            sorted_files = sorted(raw_dataset_files, key=lambda x: os.stat(x).st_size)
            file_sizes = [os.stat(x).st_size for x in sorted_files]

            avail_workers = nodes * workers_per_node
            distributed_files = [[] for _ in range(avail_workers)]
            distributed_size = [0] * avail_workers
            for f, file_size in zip(sorted_files, file_sizes):
                min_ind = distributed_size.index(min(distributed_size))
                distributed_files[min_ind].append(f)
                distributed_size[min_ind] += file_size

            output = [",".join(distributed_files[i]) for i in range(avail_workers)]
            output = "\n".join(output)
            with open(preprocess_worker_mapping, "w") as file:
                file.write(output)
            print(f" ****** Workers mapping saved to {preprocess_worker_mapping} ...")
            for i in range(avail_workers):
                print(
                    f"{i + 1:>4d} "
                    f"{distributed_size[i]:>7.2f}GB  "
                    f"{','.join([os.path.basename(file) for file in distributed_files[i]]):s}"
                )

    def _make_private_cluster_parameters(self, cluster: str, sub_stage: str) -> Dict:
        """
        A simplifying function to make cluster parameters specific to each cluster type.
        Shared cluster parameters are handled in _make_cluster_parameters.
        This is function is introduced because for different dataset preparation the required slurm params are different,
            but the shared parameters are always the same. As a result, one only needs to override private parameters
            for different DataStage.

        :param str cluster: cluster type
        :param str sub_stage: current sub_stage name
        :return: a dictionary of private cluster parameters, e.g. `bcp_preproc_npernode`
        :rtype: Dict
        """
        cfg = self.cfg
        stage_cfg = self.stage_cfg
        run_cfg = stage_cfg.get("run")

        if sub_stage == "preprocess":
            node_array_size = run_cfg.get("node_array_size")
            ntasks_per_node = run_cfg.get("workers_per_node")
            cpus_per_task = run_cfg.get("cpus_per_node") // ntasks_per_node
        else:
            node_array_size = 1
            ntasks_per_node = 1
            cpus_per_task = None
        array = f"0-{node_array_size - 1}"

        container_image = cfg.get("container")
        container_mounts = self._make_container_mounts_string()

        if cluster == "bcm":
            return {
                "nodes": 1,
                "array": f"{array}%{node_array_size}",
                "container_image": container_image,
                "container_mounts": container_mounts,
                "ntasks_per_node": ntasks_per_node,
                "cpus_per_task": cpus_per_task,
            }
        if cluster == "bcp":
            return {
                "nodes": node_array_size,
                "ntasks_per_node": ntasks_per_node,
            }
        return {}

    def _make_sub_stage_command(self, sub_stage: str) -> List[str]:
        """Make a command of the specified sub-stage"""
        data_cfg = self.stage_cfg
        run_cfg = data_cfg.get("run")
        cluster_type = self.cfg.cluster_type

        if sub_stage == "train_tokenizer":
            bpe_save_dir = Path(data_cfg.get("bpe_save_dir"))
            bpe_save_dir.mkdir(parents=True, exist_ok=True)
            train_tokenizer_args = data_cfg.get("train_tokenizer_args")
            code_path = f"cd {bpe_save_dir} && spm_train"
            args = create_args_list(**train_tokenizer_args)
        else:
            assert sub_stage == "preprocess", f"Unknown substage {sub_stage}"
            code_path = (
                self._launcher_scripts_path
                / "nemo_launcher/collections/dataprep_scripts/custom_dataprep/preprocess.py"
            )
            args = create_args_list(
                output_path=data_cfg.get("preprocessed_dir"),
                workers_per_node=run_cfg.get("workers_per_node"),
                worker_mapping_file=data_cfg.get("preprocess_worker_mapping"),
                tokenizer_library=data_cfg.get("tokenizer_library"),
                tokenizer_model=data_cfg.get("tokenizer_model"),
                tokenizer_type=data_cfg.get("tokenizer_type"),
                dataset_impl="mmap",
                log_interval="2000",
                apply_ftfy="store_true",
                workers=run_cfg.get("cpus_per_node") // run_cfg.get("workers_per_node"),
            )

            if cluster_type == "bcp":
                args += create_args_list(bcp="store_true")

            if data_cfg.vocab_file and data_cfg.merges_file:
                args += create_args_list(
                    vocab_file=data_cfg.vocab_file, merges_file=data_cfg.merges_file
                )

        sub_stage_command = [f"python3 -u {code_path}", *args]
        sub_stage_command = " \\\n  ".join(sub_stage_command)
        return [sub_stage_command]


<<<<<<< HEAD
class MultimodalDataPreparation(DataStage):
    """
    DataStage for preparing a multimodal dataset from huggingface
    Examples include kakaobrain/coyo-700m, laion/laion2B-en-aesthetic and ChristophSchuhmann/improved_aesthetics_5plus
    """

    def __init__(self, cfg):
        super().__init__(cfg)
        self.sub_stage_names = [
            "download_parquet",
            "download_images",
            "reorganize_tar",
            "precache_encodings",
            "generate_wdinfo",
            "merge_source_tar",
        ]
=======
class SteerLMDataPreparation(DataStage):
    """DataStage for preparing the Pile dataset for gpt3 and t5"""
>>>>>>> b55ca076

    def _make_sub_stages(self) -> List[str]:
        """
        Create a list of sub-stage names which are required to run in current data stage.
        Based on the input config, some of sub stages may not need to run.

        :return: a list of sub-stage names which are required to run
        :rtype: List[str]
        """
        sub_stages = []
<<<<<<< HEAD

        for name in self.sub_stage_names:
            if self.stage_cfg.get(name) and self.stage_cfg.get(name).get("enable", False):
                sub_stages.append(name)
        return sub_stages

    def setup_folder_and_data(self) -> None:
        """Setup job/data folders for each substage"""
=======
        if self.stage_cfg.get("prep_stage") == "1":
            if self.stage_cfg.get("dataset") == "openassistant":
                task_name = "preprocess_openassistant"
            elif self.stage_cfg.get("dataset") == "helpsteer":
                task_name = "preprocess_helpsteer"
            else:
                print(
                    "Currently SteerLM support only openassistand / helpsteer dataset"
                )
        elif self.stage_cfg.get("prep_stage") == "2":
            task_name = "process_to_regression_format"
        else:
            print(
                "Refer to NeMo-Aligner for data preparation support: https://github.com/NVIDIA/NeMo-Aligner/blob/main/docs/user-guide/SteerLM.rst#step-2-download-and-preprocess-data-for-attribute-prediction-modelling"
            )
        if self.stage_cfg.get("preprocess_data", False):
            sub_stages += [task_name]
        return sub_stages

    def setup_folder_and_data(self) -> None:
        """Setup job/data folders and steerlm/openassistant dataset"""
>>>>>>> b55ca076
        job_path = self.get_job_path()
        job_path.folder.mkdir(parents=True, exist_ok=True)

        data_cfg = self.stage_cfg
<<<<<<< HEAD
        for sub_stage in self.sub_stage_names:
            if (
                data_cfg.get(sub_stage)
                and data_cfg.get(sub_stage).get("enable", False)
                and data_cfg.get(sub_stage).get("output_dir", False)
            ):
                os.makedirs(data_cfg.get(sub_stage).output_dir, exist_ok=True)
=======

        output_dir = data_cfg.get("output_dir")
>>>>>>> b55ca076

    def _make_private_cluster_parameters(self, cluster: str, sub_stage: str) -> Dict:
        """
        A simplifying function to make cluster parameters specific to each cluster type.
        Shared cluster parameters are handled in _make_cluster_parameters.
        This is function is introduced because for different dataset preparation the required slurm params are different,
            but the shared parameters are always the same. As a result, one only needs to override private parameters
            for different DataStage.

        :param str cluster: cluster type
        :param str sub_stage: current sub_stage name
        :return: a dictionary of private cluster parameters, e.g. `bcp_preproc_npernode`
        :rtype: Dict
        """
        cfg = self.cfg
        stage_cfg = self.stage_cfg
<<<<<<< HEAD
=======
        run_cfg = stage_cfg.get("run")
>>>>>>> b55ca076

        container_image = cfg.get("container")
        container_mounts = self._make_container_mounts_string()

<<<<<<< HEAD
        if cluster == "bcm":
            ntasks_per_node = 1
            if sub_stage == "download_images":
                node_array_size = len(
                    glob.glob(
                        os.path.join(
                            stage_cfg.download_parquet.output_dir, "**", stage_cfg.download_parquet.parquet_pattern
                        ),
                        recursive=True,
                    )
                )
                if node_array_size == 0:
                    node_array_size = stage_cfg.download_images.get(
                        "num_parquets_downloaded"
                    ) * stage_cfg.download_parquet.get("parquet_subpartitions")
            elif sub_stage in ["reorganize_tar", "merge_source_tar"]:
                node_array_size = stage_cfg.get(sub_stage).get("node_array_size", 1)
            elif sub_stage == "precache_encodings":
                node_array_size = stage_cfg.precache_encodings.get("node_array_size", 1)
                ntasks_per_node = 8
            else:  # download_parquet, generate_wdinfo
                node_array_size = 1

            max_simultaneous_jobs = 50
            if isinstance(node_array_size, str) and "-" in node_array_size:
                # for advance usage: resuming an interrupted node array job
                node_array_start, node_array_end = node_array_size.split("-")
                node_array_size = int(node_array_end) - int(node_array_start) + 1
                array = f"{node_array_start}-{node_array_end}%{min(max_simultaneous_jobs, node_array_size)}"
            elif node_array_size > 1:
                array = f"0-{node_array_size - 1}%{min(max_simultaneous_jobs, node_array_size)}"
            else:
                array = None

            return {
                "nodes": 1,
                "array": array,
                "container_image": container_image,
                "container_mounts": container_mounts,
                "ntasks_per_node": ntasks_per_node,
            }
        else:  # will support bcp later
            raise NotImplementedError

    def _make_sub_stage_command(self, sub_stage: str) -> List[str]:
        """Make a command of the specified sub-stage"""

        dataprep_path = self._launcher_scripts_path / "nemo_launcher/collections/dataprep_scripts/multimodal_dataprep"
        stage_to_code_path = {sub_stage: dataprep_path / f"{sub_stage}.py" for sub_stage in self.sub_stage_names}
        code_path = stage_to_code_path[sub_stage]
        cfg = self.stage_cfg
        if sub_stage == "download_parquet":
            args = create_args_list(
                hydra=True,
                dataset_repo_id=cfg.get("dataset_repo_id"),
                output_dir=cfg.download_parquet.get("output_dir"),
                parquet_subpartitions=cfg.download_parquet.get("parquet_subpartitions", 1),
                parquet_pattern=cfg.download_parquet.get("parquet_pattern"),
            )
        elif sub_stage == "download_images":
            args = create_args_list(
                hydra=True,
                input_dir=cfg.download_images.get("input_dir"),
                output_dir=cfg.download_images.get("output_dir"),
                parquet_pattern=cfg.download_images.get("parquet_pattern"),
                download_num_processes=cfg.download_images.get("download_num_processes"),
                download_num_threads=cfg.download_images.get("download_num_threads"),
                img2dataset_additional_arguments=cfg.download_images.get("img2dataset_additional_arguments"),
            )
        elif sub_stage == "reorganize_tar":
            args = create_args_list(
                hydra=True,
                input_dir=cfg.reorganize_tar.get("input_dir"),
                output_dir=cfg.reorganize_tar.get("output_dir"),
                file_ext_in_tar=cfg.reorganize_tar.get("file_ext_in_tar"),
                tar_chunk_size=cfg.reorganize_tar.get("tar_chunk_size"),
            )
        elif sub_stage == "precache_encodings":
            args = create_args_list(
                hydra=True,
                input_dir=cfg.precache_encodings.get("input_dir"),
                output_dir=cfg.precache_encodings.get("output_dir"),
                tar_chunk_size=cfg.precache_encodings.get("tar_chunk_size"),
                precache_config_path=cfg.precache_encodings.get("precache_config_path"),
            )
        elif sub_stage == "generate_wdinfo":
            args = create_args_list(
                hydra=True,
                input_dir=cfg.generate_wdinfo.get("input_dir"),
                output_wdinfo_path=cfg.generate_wdinfo.get("output_wdinfo_path"),
                tar_chunk_size=cfg.generate_wdinfo.get("tar_chunk_size"),
                file_ext_in_tar=cfg.generate_wdinfo.get("file_ext_in_tar"),
            )
        elif sub_stage == "merge_source_tar":
            args = create_args_list(
                hydra=True,
                append_tar_dir=cfg.merge_source_tar.get("append_tar_dir"),
                source_dir=cfg.merge_source_tar.get("source_dir"),
                source_extensions=cfg.merge_source_tar.get("source_extensions"),
            )
        else:
            raise ValueError("Invalid sub_stage:", sub_stage)

        sub_stage_command = [f"python3 -u {code_path}", *args]
        sub_stage_command = " \\\n  ".join(sub_stage_command)
        return [sub_stage_command]


class FIDEvaluationDataPreparation(DataStage):
    """
    DataStage for preparing COCO2014 validation set which is used for FID evaluation of multimodal models
    """

    def _make_sub_stages(self) -> List[str]:
        """
        Create a list of sub-stage names which are required to run in current data stage.
        Based on the input config, some of sub stages may not need to run.

        :return: a list of sub-stage names which are required to run
        :rtype: List[str]
        """
        return ['preprocess']

    def setup_folder_and_data(self) -> None:
        """Setup job/data folders for each substage"""
        job_path = self.get_job_path()
        job_path.folder.mkdir(parents=True, exist_ok=True)

        dataset_output_root = self.stage_cfg.dataset_output_root
        if os.path.exists(dataset_output_root):
            print(f"WARNING: dataset_output_root already exists")
            response = ''
            while response.lower() not in ['y', 'n']:
                response = input(f"Do you want to wipe everything at {dataset_output_root}? [y/n] \n>>> ")
            if response.lower() == 'y':
                shutil.rmtree(dataset_output_root)
            else:
                print("Not removing existing folder. Subsequent processing may produce inaccurate results.")
        os.makedirs(dataset_output_root, exist_ok=True)

    def _make_private_cluster_parameters(self, cluster: str, sub_stage: str) -> Dict:
        """
        A simplifying function to make cluster parameters specific to each cluster type.
        Shared cluster parameters are handled in _make_cluster_parameters.
        This is function is introduced because for different dataset preparation the required slurm params are different,
            but the shared parameters are always the same. As a result, one only needs to override private parameters
            for different DataStage.

        :param str cluster: cluster type
        :param str sub_stage: current sub_stage name
        :return: a dictionary of private cluster parameters, e.g. `bcp_preproc_npernode`
        :rtype: Dict
        """
        container_image = self.cfg.get("container")
        container_mounts = self._make_container_mounts_string()

        if cluster == "bcm":
            return {
                "nodes": 1,
                "array": None,
                "container_image": container_image,
                "container_mounts": container_mounts,
                "ntasks_per_node": 1,
            }
        else:  # will support bcp later
            raise NotImplementedError
=======
        node_array_size = run_cfg.get("node_array_size")
        array = f"0-{node_array_size-1}"
        bcp_preproc_npernode = (
            run_cfg.get("bcp_preproc_npernode") if sub_stage == "preprocess" else 1
        )
        if cluster == "bcm":
            return {
                "nodes": 1,
                "array": f"{array}%{node_array_size}",
                "container_image": container_image,
                "container_mounts": container_mounts,
            }
        if cluster == "bcp":
            return {
                "nodes": node_array_size,
                "ntasks_per_node": bcp_preproc_npernode,
            }
        return {}
>>>>>>> b55ca076

    def _make_sub_stage_command(self, sub_stage: str) -> List[str]:
        """Make a command of the specified sub-stage"""

<<<<<<< HEAD
        dataprep_path = (
            self._launcher_scripts_path / "nemo_launcher/collections/dataprep_scripts/fid_evaluation_dataprep"
        )
        cfg = self.stage_cfg

        if sub_stage == "preprocess":
            code_path = dataprep_path / f'preprocess.py'
            args = create_args_list(
                hydra=True,
                root_dir=cfg.dataset_output_root,
                num_processes=cfg.num_processes,
                preprocess_images=cfg.preprocess_images,
                preprocess_captions=cfg.preprocess_captions,
            )
            sub_stage_command = [f"python3 -u {code_path}", *args]
            sub_stage_command = " \\\n  ".join(sub_stage_command)
        else:
            raise NotImplementedError
=======
        data_prep_script = self._aligner_code_path / "examples/nlp/data/steerlm/"
        stage_to_code_path = {
            "preprocess_openassistant": data_prep_script
            / "preprocess_openassistant_data.py",
            "preprocess_helpsteer": data_prep_script / "preprocess_helpsteer_data.py",
            "process_to_regression_format": data_prep_script
            / "process_to_regression_format.py",
        }
        choice_model_type, choice_name = self.get_stage_config_choice()
        if choice_name == "steerlm_data_prep2_reg":
            input_file = self.stage_cfg.get("input_dataset")
            output_file = self.stage_cfg.get("output_dir")
            args = create_args_list(
                input_file=input_file, output_file=output_file, replace_underscore=True
            )
        else:
            output_dir = self.stage_cfg.get("output_dir")
            args = create_args_list(
                output_directory=output_dir, replace_underscore=False
            )
        code_path = stage_to_code_path[sub_stage]
        sub_stage_command = [f"python3 -u {code_path}", *args]
        sub_stage_command = " ".join(sub_stage_command)
>>>>>>> b55ca076
        return [sub_stage_command]<|MERGE_RESOLUTION|>--- conflicted
+++ resolved
@@ -69,7 +69,7 @@
                 self.stage_cfg, job_path, self.cfg
             )
             if job_id:
-                dependency = f"afterok:{job_id}"
+                dependency = f"aftercorr:{job_id}"
                 self.stage_cfg["run"]["dependency"] = dependency
 
             # Make cluster parameters
@@ -740,27 +740,8 @@
         return [sub_stage_command]
 
 
-<<<<<<< HEAD
-class MultimodalDataPreparation(DataStage):
-    """
-    DataStage for preparing a multimodal dataset from huggingface
-    Examples include kakaobrain/coyo-700m, laion/laion2B-en-aesthetic and ChristophSchuhmann/improved_aesthetics_5plus
-    """
-
-    def __init__(self, cfg):
-        super().__init__(cfg)
-        self.sub_stage_names = [
-            "download_parquet",
-            "download_images",
-            "reorganize_tar",
-            "precache_encodings",
-            "generate_wdinfo",
-            "merge_source_tar",
-        ]
-=======
 class SteerLMDataPreparation(DataStage):
     """DataStage for preparing the Pile dataset for gpt3 and t5"""
->>>>>>> b55ca076
 
     def _make_sub_stages(self) -> List[str]:
         """
@@ -771,16 +752,6 @@
         :rtype: List[str]
         """
         sub_stages = []
-<<<<<<< HEAD
-
-        for name in self.sub_stage_names:
-            if self.stage_cfg.get(name) and self.stage_cfg.get(name).get("enable", False):
-                sub_stages.append(name)
-        return sub_stages
-
-    def setup_folder_and_data(self) -> None:
-        """Setup job/data folders for each substage"""
-=======
         if self.stage_cfg.get("prep_stage") == "1":
             if self.stage_cfg.get("dataset") == "openassistant":
                 task_name = "preprocess_openassistant"
@@ -802,12 +773,119 @@
 
     def setup_folder_and_data(self) -> None:
         """Setup job/data folders and steerlm/openassistant dataset"""
->>>>>>> b55ca076
         job_path = self.get_job_path()
         job_path.folder.mkdir(parents=True, exist_ok=True)
 
         data_cfg = self.stage_cfg
-<<<<<<< HEAD
+
+        output_dir = data_cfg.get("output_dir")
+
+    def _make_private_cluster_parameters(self, cluster: str, sub_stage: str) -> Dict:
+        """
+        A simplifying function to make cluster parameters specific to each cluster type.
+        Shared cluster parameters are handled in _make_cluster_parameters.
+        This is function is introduced because for different dataset preparation the required slurm params are different,
+            but the shared parameters are always the same. As a result, one only needs to override private parameters
+            for different DataStage.
+
+        :param str cluster: cluster type
+        :param str sub_stage: current sub_stage name
+        :return: a dictionary of private cluster parameters, e.g. `bcp_preproc_npernode`
+        :rtype: Dict
+        """
+        cfg = self.cfg
+        stage_cfg = self.stage_cfg
+        run_cfg = stage_cfg.get("run")
+
+        container_image = cfg.get("container")
+        container_mounts = self._make_container_mounts_string()
+
+        node_array_size = run_cfg.get("node_array_size")
+        array = f"0-{node_array_size-1}"
+        bcp_preproc_npernode = (
+            run_cfg.get("bcp_preproc_npernode") if sub_stage == "preprocess" else 1
+        )
+        if cluster == "bcm":
+            return {
+                "nodes": 1,
+                "array": f"{array}%{node_array_size}",
+                "container_image": container_image,
+                "container_mounts": container_mounts,
+            }
+        if cluster == "bcp":
+            return {
+                "nodes": node_array_size,
+                "ntasks_per_node": bcp_preproc_npernode,
+            }
+        return {}
+
+    def _make_sub_stage_command(self, sub_stage: str) -> List[str]:
+        """Make a command of the specified sub-stage"""
+
+        data_prep_script = self._aligner_code_path / "examples/nlp/data/steerlm/"
+        stage_to_code_path = {
+            "preprocess_openassistant": data_prep_script
+            / "preprocess_openassistant_data.py",
+            "preprocess_helpsteer": data_prep_script / "preprocess_helpsteer_data.py",
+            "process_to_regression_format": data_prep_script
+            / "process_to_regression_format.py",
+        }
+        choice_model_type, choice_name = self.get_stage_config_choice()
+        if choice_name == "steerlm_data_prep2_reg":
+            input_file = self.stage_cfg.get("input_dataset")
+            output_file = self.stage_cfg.get("output_dir")
+            args = create_args_list(
+                input_file=input_file, output_file=output_file, replace_underscore=True
+            )
+        else:
+            output_dir = self.stage_cfg.get("output_dir")
+            args = create_args_list(
+                output_directory=output_dir, replace_underscore=False
+            )
+        code_path = stage_to_code_path[sub_stage]
+        sub_stage_command = [f"python3 -u {code_path}", *args]
+        sub_stage_command = " ".join(sub_stage_command)
+        return [sub_stage_command]
+
+
+class MultimodalDataPreparation(DataStage):
+    """
+    DataStage for preparing a multimodal dataset from huggingface
+    Examples include kakaobrain/coyo-700m, laion/laion2B-en-aesthetic and ChristophSchuhmann/improved_aesthetics_5plus
+    """
+
+    def __init__(self, cfg):
+        super().__init__(cfg)
+        self.sub_stage_names = [
+            "download_parquet",
+            "download_images",
+            "reorganize_tar",
+            "precache_encodings",
+            "generate_wdinfo",
+            "merge_source_tar",
+        ]
+
+    def _make_sub_stages(self) -> List[str]:
+        """
+        Create a list of sub-stage names which are required to run in current data stage.
+        Based on the input config, some of sub stages may not need to run.
+
+        :return: a list of sub-stage names which are required to run
+        :rtype: List[str]
+        """
+        sub_stages = []
+
+        for name in self.sub_stage_names:
+            if self.stage_cfg.get(name) and self.stage_cfg.get(name).get("enable", False):
+                sub_stages.append(name)
+        return sub_stages
+
+    def setup_folder_and_data(self) -> None:
+        """Setup job/data folders for each substage"""
+        job_path = self.get_job_path()
+        job_path.folder.mkdir(parents=True, exist_ok=True)
+
+        data_cfg = self.stage_cfg
         for sub_stage in self.sub_stage_names:
             if (
                 data_cfg.get(sub_stage)
@@ -815,10 +893,6 @@
                 and data_cfg.get(sub_stage).get("output_dir", False)
             ):
                 os.makedirs(data_cfg.get(sub_stage).output_dir, exist_ok=True)
-=======
-
-        output_dir = data_cfg.get("output_dir")
->>>>>>> b55ca076
 
     def _make_private_cluster_parameters(self, cluster: str, sub_stage: str) -> Dict:
         """
@@ -835,15 +909,10 @@
         """
         cfg = self.cfg
         stage_cfg = self.stage_cfg
-<<<<<<< HEAD
-=======
-        run_cfg = stage_cfg.get("run")
->>>>>>> b55ca076
 
         container_image = cfg.get("container")
         container_mounts = self._make_container_mounts_string()
 
-<<<<<<< HEAD
         if cluster == "bcm":
             ntasks_per_node = 1
             if sub_stage == "download_images":
@@ -1010,31 +1079,10 @@
             }
         else:  # will support bcp later
             raise NotImplementedError
-=======
-        node_array_size = run_cfg.get("node_array_size")
-        array = f"0-{node_array_size-1}"
-        bcp_preproc_npernode = (
-            run_cfg.get("bcp_preproc_npernode") if sub_stage == "preprocess" else 1
-        )
-        if cluster == "bcm":
-            return {
-                "nodes": 1,
-                "array": f"{array}%{node_array_size}",
-                "container_image": container_image,
-                "container_mounts": container_mounts,
-            }
-        if cluster == "bcp":
-            return {
-                "nodes": node_array_size,
-                "ntasks_per_node": bcp_preproc_npernode,
-            }
-        return {}
->>>>>>> b55ca076
 
     def _make_sub_stage_command(self, sub_stage: str) -> List[str]:
         """Make a command of the specified sub-stage"""
 
-<<<<<<< HEAD
         dataprep_path = (
             self._launcher_scripts_path / "nemo_launcher/collections/dataprep_scripts/fid_evaluation_dataprep"
         )
@@ -1053,29 +1101,4 @@
             sub_stage_command = " \\\n  ".join(sub_stage_command)
         else:
             raise NotImplementedError
-=======
-        data_prep_script = self._aligner_code_path / "examples/nlp/data/steerlm/"
-        stage_to_code_path = {
-            "preprocess_openassistant": data_prep_script
-            / "preprocess_openassistant_data.py",
-            "preprocess_helpsteer": data_prep_script / "preprocess_helpsteer_data.py",
-            "process_to_regression_format": data_prep_script
-            / "process_to_regression_format.py",
-        }
-        choice_model_type, choice_name = self.get_stage_config_choice()
-        if choice_name == "steerlm_data_prep2_reg":
-            input_file = self.stage_cfg.get("input_dataset")
-            output_file = self.stage_cfg.get("output_dir")
-            args = create_args_list(
-                input_file=input_file, output_file=output_file, replace_underscore=True
-            )
-        else:
-            output_dir = self.stage_cfg.get("output_dir")
-            args = create_args_list(
-                output_directory=output_dir, replace_underscore=False
-            )
-        code_path = stage_to_code_path[sub_stage]
-        sub_stage_command = [f"python3 -u {code_path}", *args]
-        sub_stage_command = " ".join(sub_stage_command)
->>>>>>> b55ca076
         return [sub_stage_command]