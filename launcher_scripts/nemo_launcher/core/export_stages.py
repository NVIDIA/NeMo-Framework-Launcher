# Copyright (c) 2022, NVIDIA CORPORATION.  All rights reserved.
#
# Licensed under the Apache License, Version 2.0 (the "License");
# you may not use this file except in compliance with the License.
# You may obtain a copy of the License at
#
#     http://www.apache.org/licenses/LICENSE-2.0
#
# Unless required by applicable law or agreed to in writing, software
# distributed under the License is distributed on an "AS IS" BASIS,
# WITHOUT WARRANTIES OR CONDITIONS OF ANY KIND, either express or implied.
# See the License for the specific language governing permissions and
# limitations under the License.

import copy
import os
from pathlib import Path
from typing import Dict, List

from nemo_launcher.core.launchers import AutoLauncher
from nemo_launcher.core.stages import NemoMegatronStage, clean_command_groups

FT_PATH = Path("/opt/FasterTransformer")
FT_BACKEND_PATH = Path("/opt/fastertransformer_backend")
NEMO_PATH = Path("/opt/NeMo/")

# for debugging
FT_PATH_WITH_BUILD = FT_PATH
FT_PATH = Path(os.environ.get("FT_PATH", FT_PATH))


class Export(NemoMegatronStage):
    """
    Stage is a FasterTransformer export stage.
    It includes two steps:
        - NeMo to FasterTransformer checkpoint export.
        - Triton model configuration.
    """

    def setup_stage_vars(self, cfg):
        """Setup the stage vars, i.e. stage name and stage cfg"""
        self.stage_name = "export"
        self.stage_cfg = cfg.get("export")

    def _make_checkpoint_search_command(self, **kwargs):
        checkpoint_override = [f"{k}={v}" for k, v in kwargs.items()]
        return (
            f"python3 {self._launcher_scripts_path / 'nemo_launcher/collections/checkpoint_search.py'} "
            f"{' '.join(checkpoint_override)}"
        )

    def make_stage_command_groups(
        self, stage_cfg_path, sub_stage=None,
    ) -> List[List[str]]:
        """
        Make the command groups for current stage
        Command groups is a list of command group. A command group is defined as:
              0. Command group is a list of command strings
              1. Each command group occupies one bcprun, srun or bash
              2. Each command group eventually has multiple commands connected by ";"

        :param Path stage_cfg_path: path to interpolated and saved configuration
        :return: command groups for current stage
        :rtype: List[List[str]]
        """
        command_groups = [[]]

        command_groups[0] += self._make_sub_stage_command(sub_stage)
        command_groups = clean_command_groups(command_groups)
        return command_groups

    def _make_sub_stage_command(self, sub_stage):
        """
        Make the command group for current stage
        It occupies one bcprun, srun or bash.

        :return: command group for current stage
        :rtype: List[List[str]]
        """
        choice_model_type, choice_name = self.get_stage_config_choice()
        cmds_fn = {
            "convert": {
                "gpt3": self._get_gpt_conversion_cmds,
                "t5": self._get_t5_conversion_cmds,
                "mt5": self._get_t5_conversion_cmds,
                "stable_diffusion": self._get_stable_diffusion_conversion_cmds,
                "dreambooth": self._get_dreambooth_conversion_cmds,
                "instruct_pix2pix": self._get_instruct_pix2pix_conversion_cmds,
                "clip": self._get_megatron_clip_conversion_cmds,
                "nsfw": self._get_megatron_nsfw_conversion_cmds,
                "vit": self._get_megatron_vit_conversion_cmds,
                "controlnet": self._get_controlnet_conversion_cmds,
                "imagen": self._get_imagen_conversion_cmds,
                "neva": self._get_neva_conversion_cmds,
            },
        }[sub_stage][choice_model_type]
        return cmds_fn(self.cfg)

    def _make_sub_stages(self):
        sub_stages = ["convert"]
        return sub_stages

    def setup_folder_and_data(self) -> None:
        """Setup job/data folders and fine-tuning/prompt-learning dataset"""
        """Setup required folders and dataset"""
        job_path = self.get_job_path()
        job_path.folder.mkdir(parents=True, exist_ok=True)
        results_folder = job_path.results_folder
        results_folder.mkdir(parents=True, exist_ok=True)

    def run(self) -> str:
        """Execute export stage"""
        # Setup folders and datasets
        self.setup_folder_and_data()

        sub_stages = self._make_sub_stages()
        job_id = ""
        for sub_stage in sub_stages:
            # Save stage hydra config
            job_path = self.get_job_path(sub_stage)
            job_path.folder.mkdir(parents=True, exist_ok=True)

            stage_cfg_path = NemoMegatronStage.save_stage_hydra_config(
                self.stage_cfg, job_path, self.cfg
            )
            if job_id:
                dependency = f"afterok:{job_id}"
                self.stage_cfg["run"]["dependency"] = dependency

            # Make cluster parameters
            cluster_parameters = self._make_cluster_parameters(self.cluster, sub_stage)

            # Make command groups
            command_groups = self.make_stage_command_groups(stage_cfg_path, sub_stage)
            # Create launcher
            launcher = AutoLauncher(
                folder=job_path.folder, cluster=self.cluster, **cluster_parameters,
            )
            job_id = launcher.launch(command_groups=command_groups)

        return job_id

    def _make_cluster_parameters(self, cluster: str, sub_stage=None,) -> Dict:
        """Prepare cluster configuration"""
        cfg = self.cfg
        stage_cfg = self.stage_cfg

        ft_model_cfg = stage_cfg.get("model")
        triton_cfg = stage_cfg.get("triton_deployment")
        run_cfg = stage_cfg.get("run")

        job_name = run_cfg.get("name")
        time_limit = run_cfg.get("time_limit")
        dependency = run_cfg.get("dependency")

        container_image = cfg.get("container")
        container_mounts = self._make_container_mounts_string()

<<<<<<< HEAD
        num_tasks = (
            ft_model_cfg.tensor_model_parallel_size
            * triton_cfg.pipeline_model_parallel_size
        )
=======
        # num_tasks = ft_model_cfg.tensor_model_parallel_size * triton_cfg.pipeline_model_parallel_size
        num_tasks = 1
>>>>>>> db1bd674
        nodes = 1
        ntasks_per_node = 1

        setup = None
        env_vars = self.get_env_vars()
        if env_vars:
            setup = [f"export {k}={v}" for k, v in env_vars.items()]

        cluster_parameters = {}
        shared_parameters = {
            "job_name": job_name,
            "nodes": nodes,
            "time": time_limit,
            "ntasks_per_node": ntasks_per_node,
            "setup": setup,
        }
        if cluster == "bcm":
            cluster_cfg = cfg.get("cluster")
            slurm_cfg = {**copy.deepcopy(cluster_cfg)}
            job_name_prefix = slurm_cfg.pop("job_name_prefix")
            cluster_parameters = {**slurm_cfg}
            cluster_parameters.update(
                {
                    **shared_parameters,
                    "dependency": dependency,
                    "container_image": container_image,
                    "container_mounts": container_mounts,
                }
            )
            cluster_parameters["job_name"] = (
                job_name_prefix + cluster_parameters["job_name"]
            )
        elif cluster == "bcp":
            cluster_parameters.update(
                {**shared_parameters, "env_vars": env_vars,}
            )
        elif cluster == "interactive":
            cluster_parameters.update(shared_parameters)

        return cluster_parameters

    def _get_gpt_conversion_cmds(self, cfg):
        """Generate export commands for GPT-3 models"""
        run_cfg = cfg.export.run
        ft_model_cfg = cfg.export.model
        triton_cfg = cfg.export.triton_deployment
        tokenizer_cfg = cfg.training.model.tokenizer

        checkpoint_path = ft_model_cfg.checkpoint_path
        triton_model_dir = triton_cfg.triton_model_dir

        nemo_megatron_scripts_path = Path(cfg.launcher_scripts_path)
        converter_path = FT_PATH / "examples/pytorch/gpt/utils/nemo_ckpt_convert.py"
        prepare_model_config_script_path = (
            nemo_megatron_scripts_path
            / "nemo_launcher/collections/export_scripts/prepare_triton_model_config.py"
        )
        template_path = (
            FT_BACKEND_PATH / "all_models/gpt/fastertransformer/config.pbtxt"
        )

        triton_model_version_dir = f"{triton_model_dir}/1"

        convert_cmd = (
            f"python -u {converter_path} \\\n"
            f" --in-file {checkpoint_path} \\\n"
            f" --saved-dir {triton_model_version_dir} \\\n"
            f" --infer-gpu-num {ft_model_cfg.tensor_model_parallel_size} \\\n"
            f" --weight-data-type {ft_model_cfg.weight_data_type} \\\n"
            f" --vocab-path {tokenizer_cfg.vocab_file} \\\n"
            f" --merges-path {tokenizer_cfg.merge_file} \\\n"
            f" --processes {ft_model_cfg.processes} \\\n"
            f" --load-checkpoints-to-cpu {int(ft_model_cfg.load_checkpoints_to_cpu)}"
        )
        triton_prepare_model_config_cmd = (
            f"python -u {prepare_model_config_script_path} \\\n"
            f" --model-train-name {run_cfg.model_train_name} \\\n"
            f" --template-path {template_path} \\\n"
            f" --ft-checkpoint {triton_model_version_dir}/{ft_model_cfg.tensor_model_parallel_size}-gpu \\\n"
            f" --config-path {triton_model_dir}/config.pbtxt \\\n"
            f" --max-batch-size {triton_cfg.max_batch_size} \\\n"
            f" --pipeline-model-parallel-size {triton_cfg.pipeline_model_parallel_size} \\\n"
            f" --tensor-model-parallel-size {ft_model_cfg.tensor_model_parallel_size} \\\n"
            f" --data-type {triton_cfg.data_type}"
        )
        if triton_cfg.int8_mode:
            triton_prepare_model_config_cmd += " \\\n --int8-mode"
        if triton_cfg.enable_custom_all_reduce:
            triton_prepare_model_config_cmd += " \\\n --enable-custom-all-reduce"
        return [
            (
                f"export PYTHONPATH={FT_PATH}:${{PYTHONPATH}} && \\\n"
                + f"rm -rf {triton_model_dir} && \\\n"  # to not mix old and newly generated FT checkpoint files
                + f"{convert_cmd} && \\\n"
                + triton_prepare_model_config_cmd
            )
        ]

    def _get_t5_conversion_cmds(self, cfg):
        """Generate export commands for T5/mT5 models"""
        run_cfg = cfg.export.run
        ft_model_cfg = cfg.export.model
        triton_cfg = cfg.export.triton_deployment

        checkpoint_path = ft_model_cfg.checkpoint_path
        triton_model_dir = triton_cfg.triton_model_dir

        nemo_megatron_scripts_path = Path(cfg.launcher_scripts_path)
        converter_path = FT_PATH / "examples/pytorch/t5/utils/nemo_t5_ckpt_convert.py"
        prepare_model_config_script_path = (
            nemo_megatron_scripts_path
            / "nemo_launcher/collections/export_scripts/prepare_triton_model_config.py"
        )
        template_path = FT_BACKEND_PATH / "all_models/t5/fastertransformer/config.pbtxt"

        triton_model_version_dir = f"{triton_model_dir}/1"

        convert_cmd = (
            f"python -u {converter_path} \\\n"
            f" --in-file {checkpoint_path} \\\n"
            f" --saved-dir {triton_model_version_dir} \\\n"
            f" --model-name {run_cfg.model_train_name} \\\n"
            f" --infer-gpu-num {ft_model_cfg.tensor_model_parallel_size} \\\n"
            f" --weight-data-type {ft_model_cfg.weight_data_type} \\\n"
            f" --processes {ft_model_cfg.processes}"
        )
        triton_prepare_model_config_cmd = (
            f"python -u {prepare_model_config_script_path} \\\n"
            f" --model-train-name {run_cfg.model_train_name} \\\n"
            f" --template-path {template_path} \\\n"
            f" --ft-checkpoint {triton_model_version_dir}/{ft_model_cfg.tensor_model_parallel_size}-gpu \\\n"
            f" --config-path {triton_model_dir}/config.pbtxt \\\n"
            f" --max-batch-size {triton_cfg.max_batch_size} \\\n"
            f" --pipeline-model-parallel-size {triton_cfg.pipeline_model_parallel_size} \\\n"
            f" --tensor-model-parallel-size {ft_model_cfg.tensor_model_parallel_size} \\\n"
            f" --data-type {triton_cfg.data_type}"
        )
        if triton_cfg.int8_mode:
            triton_prepare_model_config_cmd += " \\\n --int8-mode"
        if triton_cfg.enable_custom_all_reduce:
            triton_prepare_model_config_cmd += " \\\n --enable-custom-all-reduce"
        return [
            (
                f"export PYTHONPATH={FT_PATH}:${{PYTHONPATH}} && \\\n"
                + f"rm -rf {triton_model_dir} && \\\n"  # to not mix old and newly generated FT checkpoint files
                + f"{convert_cmd} && \\\n"
                + triton_prepare_model_config_cmd
            )
        ]

    def _get_stable_diffusion_conversion_cmds(self, cfg):
        """Generate export commands for sd models"""
        run_cfg = cfg.export.run
        model_cfg = cfg.export.model
        infer_cfg = cfg.export.infer

        converter_path = NEMO_PATH / "examples/multimodal/generative/stable_diffusion/sd_export.py"
        infer_args = " \\\n".join([f"infer.{k}={v}" for k, v in infer_cfg.items()])
        convert_cmd = (
            f"python -u {converter_path} \\\n"
            f" model.restore_from_path={model_cfg.restore_from_path}"
            f" trainer.precision={model_cfg.precision}"
            f" {infer_args}"
        )
        return [(f"export PYTHONPATH={NEMO_PATH}:${{PYTHONPATH}} && \\\n" + convert_cmd)]

    def _get_dreambooth_conversion_cmds(self, cfg):
        """Generate export commands for sd models"""
        run_cfg = cfg.export.run
        model_cfg = cfg.export.model
        infer_cfg = cfg.export.infer

        converter_path = NEMO_PATH / "examples/multimodal/generative/dreambooth/dreambooth_export.py"
        infer_args = " \\\n".join([f"infer.{k}={v}" for k, v in infer_cfg.items()])
        convert_cmd = (
            f"python -u {converter_path} \\\n"
            f" model.restore_from_path={model_cfg.restore_from_path}"
            f" trainer.precision={model_cfg.precision}"
            f" {infer_args}"
        )
        return [(f"export PYTHONPATH={NEMO_PATH}:${{PYTHONPATH}} && \\\n" + convert_cmd)]

    def _get_instruct_pix2pix_conversion_cmds(self, cfg):
        """Generate export commands for sd models"""
        run_cfg = cfg.export.run
        model_cfg = cfg.export.model
        edit_cfg = cfg.export.edit

        converter_path = NEMO_PATH / "examples/multimodal/generative/instruct_pix2pix/sd_edit_export.py"
        edit_args = " \\\n".join([f"edit.{k}={v}" for k, v in edit_cfg.items()])
        convert_cmd = (
            f"python -u {converter_path} \\\n"
            f" model.restore_from_path={model_cfg.restore_from_path}"
            f" trainer.precision={model_cfg.precision}"
            f" {edit_args}"
        )
        return [(f"export PYTHONPATH={NEMO_PATH}:${{PYTHONPATH}} && \\\n" + convert_cmd)]

    def _get_megatron_clip_conversion_cmds(self, cfg):
        """Generate export commands for sd models"""
        run_cfg = cfg.export.run
        model_cfg = cfg.export.model
        infer_cfg = cfg.export.infer
        converter_path = NEMO_PATH / "examples/multimodal/foundation/clip/megatron_clip_export.py"
        infer_args = " \\\n".join([f"infer.{k}={v}" for k, v in infer_cfg.items()])

        convert_cmd = (
            f"python -u {converter_path} \\\n"
            f" model.restore_from_path={model_cfg.restore_from_path}"
            f" trainer.precision={model_cfg.precision} \\\n"
            f" {infer_args}"
        )
        return [(f"export PYTHONPATH={NEMO_PATH}:${{PYTHONPATH}} && \\\n" + convert_cmd)]

    def _get_megatron_nsfw_conversion_cmds(self, cfg):
        """Generate export commands for sd models"""
        model_cfg = cfg.export.model
        infer_cfg = cfg.export.infer
        converter_path = NEMO_PATH / "examples/multimodal/content_filtering/nsfw/megatron_nsfw_export.py"
        infer_args = " \\\n".join([f"infer.{k}={v}" for k, v in infer_cfg.items()])

        convert_cmd = (
            f"python -u {converter_path} \\\n"
            f" model.restore_from_path={model_cfg.restore_from_path}"
            f" trainer.precision={model_cfg.precision} \\\n"
            f" {infer_args}"
        )
        return [(f"export PYTHONPATH={NEMO_PATH}:${{PYTHONPATH}} && \\\n" + convert_cmd)]

    def _get_megatron_vit_conversion_cmds(self, cfg):
        """Generate export commands for sd models"""
        run_cfg = cfg.export.run
        model_cfg = cfg.export.model
        infer_cfg = cfg.export.infer
        converter_path = NEMO_PATH / "examples/vision/vision_transformer/megatron_vit_classification_export.py"
        infer_args = " \\\n".join([f"infer.{k}={v}" for k, v in infer_cfg.items()])

        convert_cmd = (
            f"python -u {converter_path} \\\n"
            f" model.restore_from_path={model_cfg.restore_from_path}"
            f" trainer.precision={model_cfg.precision} \\\n"
            f" {infer_args}"
        )
        return [(f"export PYTHONPATH={NEMO_PATH}:${{PYTHONPATH}} && \\\n" + convert_cmd)]

    def _get_imagen_conversion_cmds(self, cfg):
        """Generate export commands for imagen models"""
        run_cfg = cfg.export.run
        model_cfg = cfg.export.model
        unet_args = " ".join([f"customized_model.{k}={v}" for k, v in model_cfg.customized_model.items()])
        del model_cfg.customized_model
        model_args = " ".join([f"{k}={v}" for k, v in model_cfg.items()])
        converter_path = NEMO_PATH / "examples/multimodal/generative/imagen/imagen_export.py"
        convert_cmd = f"python -u {converter_path} \\\n" f" {model_args}" f" {unet_args}"
        print(convert_cmd)
        return [(f"export PYTHONPATH={NEMO_PATH}:${{PYTHONPATH}} && \\\n" + convert_cmd)]

    def _get_controlnet_conversion_cmds(self, cfg):
        """Generate export commands for controlnet models"""
        model_cfg = cfg.export.model
        infer_cfg = cfg.export.infer

        converter_path = NEMO_PATH / "examples/multimodal/generative/controlnet/controlnet_export.py"
        infer_args = " \\\n".join([f"infer.{k}={v}" for k, v in infer_cfg.items()])
        convert_cmd = (
            f"python -u {converter_path} \\\n"
            f" model.restore_from_path={model_cfg.restore_from_path}"
            f" trainer.precision={model_cfg.precision}"
            f" {infer_args}"
        )
        return [(f"export PYTHONPATH={NEMO_PATH}:${{PYTHONPATH}} && \\\n" + convert_cmd)]

    def _get_neva_conversion_cmds(self, cfg):
        """Generate export commands for controlnet models"""
        model_cfg = cfg.export.model
        infer_cfg = cfg.export.infer

        converter_path = NEMO_PATH / "examples/multimodal/generative/mllm/neva_export.py"
        infer_args = " \\\n".join([f"infer.{k}={v}" for k, v in infer_cfg.items()])
        convert_cmd = (
            f"python -u {converter_path} \\\n"
            f" model.restore_from_path={model_cfg.restore_from_path}"
            f" model.precision={model_cfg.precision}"
            f" {infer_args}"
        )
        return [(f"export PYTHONPATH={NEMO_PATH}:${{PYTHONPATH}} && \\\n" + convert_cmd)]<|MERGE_RESOLUTION|>--- conflicted
+++ resolved
@@ -156,15 +156,10 @@
         container_image = cfg.get("container")
         container_mounts = self._make_container_mounts_string()
 
-<<<<<<< HEAD
         num_tasks = (
             ft_model_cfg.tensor_model_parallel_size
             * triton_cfg.pipeline_model_parallel_size
         )
-=======
-        # num_tasks = ft_model_cfg.tensor_model_parallel_size * triton_cfg.pipeline_model_parallel_size
-        num_tasks = 1
->>>>>>> db1bd674
         nodes = 1
         ntasks_per_node = 1
 
