image:
  trainingImage: cfg.container
  pullPolicy: IfNotPresent

  # Insert the name of your container registry pull secret #
  pullSecret: nvcr.io

  numGPUs: training.trainer.devices
  nodes: training.trainer.num_nodes

trainingConfig:
  # Specify the amount of shared memory to attach to the Pods #
  shmSize: 512Gi

  # Insert the address for the NFS server if using NFS for model storage #
  NFSServer: <Insert NFS server address>

  # Insert the path to save data on the NFS server #
  NFSPath: <Insert NFS server path>

  # Specify the k8s resource name for IB devices #
  ibResourceName: nvidia.com/hostdev

  # Specity the number of IB devices to include in pods #
  ibCount: "8"

  # Specify the WandB API key if using WandB for logging #
  wandbKey: "nil"

<<<<<<< HEAD
  # Insert the dnsPolicy #
  dnsPolicy: "nil"
=======
  # Specify the environment variables to set in the container #
  envVars: "nil"
>>>>>>> 70757dcf
<|MERGE_RESOLUTION|>--- conflicted
+++ resolved
@@ -27,10 +27,5 @@
   # Specify the WandB API key if using WandB for logging #
   wandbKey: "nil"
 
-<<<<<<< HEAD
   # Insert the dnsPolicy #
-  dnsPolicy: "nil"
-=======
-  # Specify the environment variables to set in the container #
-  envVars: "nil"
->>>>>>> 70757dcf
+  dnsPolicy: "nil"