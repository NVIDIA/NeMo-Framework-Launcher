--- conflicted
+++ resolved
@@ -18,14 +18,8 @@
 # NOTE: These args will soon be deprecated
 nfs_server: null  # Hostname or IP address for the NFS server where data is stored.
 nfs_path: null  # Path to store data in the NFS server.
-<<<<<<< HEAD
-ib_resource_name: "nvidia.com/hostdev"  # Specify the resource name for IB devices according to kubernetes, such as "nvidia.com/hostdev" for Mellanox IB adapters.
-ib_count: "8"  # Specify the number of IB devices to include per node in each pod.
-dns_policy: null  # Specify a dnsPolicy to use in all pods, if necessary
-namespace: "default" # Specify the namespace to kubernetes
-=======
 ib_resource_name: "nvidia.com/hostdev"  # Specify the resource name for IB devices according to kubernetes, such as "nvidia.com/hostdev" for Mellanox IB adapters. Can also be a list, but must be same length as ib_count
 ib_count: "8"  # Specify the number of IB devices to include per node in each pod. Can also be a list, but must be same length as ib_resource_name
 ib_network_annotation: ""  # Specify the networks as comma separated values
 dns_policy: null  # Specify a dnsPolicy to use in all pods, if necessary
->>>>>>> 1f6edf8b
+namespace: "default" # Specify the namespace to kubernetes