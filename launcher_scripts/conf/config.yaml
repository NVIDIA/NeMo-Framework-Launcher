defaults:
  - _self_
  - cluster: bcm  # Set to bcm for BCM and BCP clusters. Set to k8s for a k8s cluster.
  - data_preparation: gpt3/download_gpt3_pile
  - quality_filtering: heuristic/english
<<<<<<< HEAD
  - compute_minhashes: minhash
  - minhash_buckets: buckets
  - jaccard_map_buckets: map
  - jaccard_shuffle: shuffle
  - jaccard_compute: jaccard
  - connected_component: cc
=======
  - lang_separation_and_cleaning: lang_separation_and_cleaning
>>>>>>> 4cbfa87a
  - training: gpt3/5b
  - conversion: gpt3/convert_gpt3
  - fine_tuning: null
  - peft: null
  - prompt_learning: null
  - adapter_learning: null
  - ia3_learning: null
  - evaluation: gpt3/evaluate_all
  - export: gpt3/export_gpt3
  - rlhf_rm: gpt3/2b_rm
  - rlhf_ppo: gpt3/2b_ppo
  - steerlm_reg : ac_sft/gpt_sft # either rw_sft/training_rm or ac_sft/gpt_sft
  - override hydra/job_logging: stdout

hydra:
  run:
    dir: .
  output_subdir: null

debug: False

stages:
  #- data_preparation
  #- training
  - conversion
  #- prompt_learning
  #- adapter_learning
  #- ia3_learning
  #- evaluation
  #- export
  #- steerlm_reg

cluster_type: bcm  # bcm, bcp, or k8s. If bcm or k8s, it must match - cluster above.
launcher_scripts_path: ???  # Path to NeMo Megatron Launch scripts, should ends with /launcher_scripts
data_dir: ${launcher_scripts_path}/data  # Location to store and read the data.
base_results_dir: ${launcher_scripts_path}/results  # Location to store the results, checkpoints and logs.
container_mounts: # List of additional paths to mount to container. They will be mounted to same path.
  - null
container: nvcr.io/ea-bignlp/ga-participants/nemofw-training:23.11

wandb_api_key_file: null  # File where the w&B api key is stored. Key must be on the first line.
wandb_api_bcp_secret_key: null  # For BCP clusters, read the W&B api key directly from the environment variable set as a secret from BCP. The value must match the name of the environment variable in BCP, such as WANDB_TOKEN.

bcp_no_redirect: True  # If True, all stdout and stderr will not be redirected and appear in the standard logs. If False, all stdout and stderr output will be redirected to individual files on a per-rank basis. Ignored for non-BCP clusters.

env_vars:
  NCCL_TOPO_FILE: null # Should be a path to an XML file describing the topology
  UCX_IB_PCI_RELAXED_ORDERING: null # Needed to improve Azure performance
  NCCL_IB_PCI_RELAXED_ORDERING: null # Needed to improve Azure performance
  NCCL_IB_TIMEOUT: null # InfiniBand Verbs Timeout. Set to 22 for Azure
  NCCL_DEBUG: null # Logging level for NCCL. Set to "INFO" for debug information
  NCCL_PROTO: null # Protocol NCCL will use. Set to "simple" for AWS
  TRANSFORMERS_OFFLINE: 1
  TORCH_NCCL_AVOID_RECORD_STREAMS: 1
  NCCL_NVLS_ENABLE: 0

# GPU Mapping
numa_mapping:
  enable: True  # Set to False to disable all mapping (performance will suffer).
  mode: unique_contiguous  # One of: all, single, single_unique, unique_interleaved or unique_contiguous.
  scope: node  # Either node or socket.
  cores: all_logical  # Either all_logical or single_logical.
  balanced: True  # Whether to assing an equal number of physical cores to each process.
  min_cores: 1  # Minimum number of physical cores per process.
  max_cores: 8  # Maximum number of physical cores per process. Can be null to use all available cores.

# Do not modify below, use the values above instead.
data_preparation_config: ${hydra:runtime.choices.data_preparation}
quality_filtering_config: ${hydra:runtime.choices.quality_filtering}
compute_minhashes_config: ${hydra:runtime.choices.compute_minhashes}
training_config: ${hydra:runtime.choices.training}
fine_tuning_config: ${hydra:runtime.choices.fine_tuning}
peft_config: ${hydra:runtime.choices.peft}
prompt_learning_config: ${hydra:runtime.choices.prompt_learning}
adapter_learning_config: ${hydra:runtime.choices.adapter_learning}
ia3_learning_config: ${hydra:runtime.choices.ia3_learning}
evaluation_config: ${hydra:runtime.choices.evaluation}
conversion_config: ${hydra:runtime.choices.conversion}
export_config: ${hydra:runtime.choices.export}
rlhf_rm_config: ${hydra:runtime.choices.rlhf_rm}
rlhf_ppo_config: ${hydra:runtime.choices.rlhf_ppo}
steerlm_reg_config : ${hydra:runtime.choices.steerlm_reg}<|MERGE_RESOLUTION|>--- conflicted
+++ resolved
@@ -3,16 +3,13 @@
   - cluster: bcm  # Set to bcm for BCM and BCP clusters. Set to k8s for a k8s cluster.
   - data_preparation: gpt3/download_gpt3_pile
   - quality_filtering: heuristic/english
-<<<<<<< HEAD
+  - lang_separation_and_cleaning: lang_separation_and_cleaning
   - compute_minhashes: minhash
   - minhash_buckets: buckets
   - jaccard_map_buckets: map
   - jaccard_shuffle: shuffle
   - jaccard_compute: jaccard
   - connected_component: cc
-=======
-  - lang_separation_and_cleaning: lang_separation_and_cleaning
->>>>>>> 4cbfa87a
   - training: gpt3/5b
   - conversion: gpt3/convert_gpt3
   - fine_tuning: null
