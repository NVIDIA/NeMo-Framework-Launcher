--- conflicted
+++ resolved
@@ -7,11 +7,7 @@
   - fine_tuning: null
   - prompt_learning: null
   - evaluation: gpt3/evaluate_all
-<<<<<<< HEAD
-  - export: gpt3
-=======
   - export: gpt3/export_gpt3
->>>>>>> 48abd172
   - override hydra/job_logging: stdout
 
 hydra:
@@ -21,21 +17,11 @@
 
 debug: False
 
-<<<<<<< HEAD
-run_data_preparation: True
-run_training: True
-run_conversion: True
-run_finetuning: False # Finetuning only supports T5/mT5
-run_prompt_learning: False # Prompt learning only support GPT3 PP=1 models
-run_evaluation: True
-run_export: True
-=======
 stages:
   - training
   - conversion
   - evaluation
   - export
->>>>>>> 48abd172
 
 cluster_type: bcm  # bcm or bcp. If bcm, it must match - cluster above.
 bignlp_path: ???  # Path should end with bignlp-scripts
@@ -44,7 +30,6 @@
 container_mounts: # List of additional paths to mount to container. They will be mounted to same path.
   - null
 container: nvcr.io/ea-bignlp/bignlp-training:22.06-hotfix.01-py3
-inference_container: gitlab-master.nvidia.com#dl/dgx/bignlp/infer:infer_update-py3-base
 
 wandb_api_key_file: null  # File where the w&B api key is stored. Key must be on the first line.
 
