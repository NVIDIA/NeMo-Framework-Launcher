# NeMo Megatron

## Open Beta

Scripts and code to provide end-to-end data preparation and training for
NeMo-Megatron.

The most recent version of the README can be found
at [https://ngc.nvidia.com/containers/ea-bignlp:bignlp-training](https://ngc.nvidia.com/containers/ea-bignlp:bignlp-training).

## Table of contents

- [NeMo Megatron](#nemo-megatron)
    - [Open Beta](#open-beta)
    - [Table of contents](#table-of-contents)
    - [1. Model Overview](#1-model-overview)
        - [1.1. Vision Transformer (ViT)](#11-vision-transformer-vit)
        - [1.2. CLIP](#12-clip)
        - [1.3. Stable Diffusion](#13-stable-diffusion)
        - [1.4. Instruct Pix2Pix](#14-instruct-pix2pix)
        - [1.5. DreamBooth](#15-dreambooth)
    - [2. Feature Matrix](#2-feature-matrix)
        - [2.1. ViT Models](#21-vit-models)
        - [2.2 CLIP Models](#22-clip-models)
        - [2.3. Stable Diffusion](#23-stable-diffusion)
        - [2.4. Instruct Pix2Pix / DreamBooth Models](#24-instruct-pix2pix--dreambooth-models)
    - [3. Setup](#3-setup)
        - [3.1. Support Matrix](#31-support-matrix)
    - [4. Cloud Service Providers](#4-cloud-service-providers)
        - [4.1. Cluster Bring-Up](#41-cluster-bring-up)
            - [4.1.1. Common](#411-common)
            - [4.1.2. OCI](#412-oci)
            - [4.1.3. AWS](#413-aws)
        - [4.2. Cluster Validation](#42-cluster-validation)
            - [4.2.1. Validation Script Usage](#421-validation-script-usage)
            - [4.2.2 Running tests manually](#422-running-tests-manually)
        - [4.3. Config Modifications](#43-config-modifications)
            - [4.3.1 Set NCCL Topology](#431-set-nccl-topology)
            - [4.3.2 Environment Variables](#432-environment-variables)
                - [4.3.2.1 Azure Variables](#4321-azure-variables)
                - [4.3.2.2 AWS Variables](#4322-aws-variables)
    - [5. Quick Start Guide](#5-quick-start-guide)
        - [5.1. Getting Started with Multimodal NeMo Megatron](#51-getting-started-with-multimodal-nemo-megatron)
            - [5.1.1. Prepare Environment](#511-prepare-environment)
                - [5.1.1.1. Slurm](#5111-slurm)
                - [5.1.1.2. Base Command Platform](#5112-base-command-platform)
            - [5.1.2. Configure and Customize Pipeline](#512-configure-and-customize-pipeline)
                - [5.1.2.1. Cluster Configurations](#5121-cluster-configurations)
                - [5.1.2.2. Pipeline Configurations](#5122-pipeline-configurations)
                - [5.1.2.3. Environment Variables Configurations](#5123-environment-variables-configurations)
                - [5.1.2.4. NUMA Mapping Configurations](#5124-numa-mapping-configurations)
            - [5.1.3. Launch Pipeline](#513-launch-pipeline)
            - [5.1.4. Example: Pre-train Stable Diffusion 860M Model for 10 Epochs with Resolution 256](#514-example-pre-train-stable-diffusion-860m-model-for-10-epochs-with-resolution-256)
        - [5.2. Data Preparation](#52-data-preparation)
            - [5.2.1 ImageNet](#521-imagenet)
                - [5.2.1.1 ImageNet 1k](#5211-imagenet-1k)
                - [5.2.1.2 ImageNet 21k](#5212-imagenet-21k)
            - [5.2.2 Multimodal Datasets](#522-multimodal-datasets)
                - [5.2.2.1 Overview](#5221-overview)
                - [5.2.2.2 Running the Pipeline](#5222-running-the-pipeline)
                - [5.2.2.3 Configuration for Precaching](#5223-configuration-for-precaching)
                    - [5.2.2.3.1 General Format](#52231-general-format)
                    - [5.2.2.3.2 Precaching Config](#52232-precaching-config)
                    - [5.2.2.3.3 Resume Precaching (Advanced)](#52233-resume-precaching-advanced)
                    - [5.2.2.3.4 Known Issue](#52234-known-issue)
            - [5.2.3 Instruct Pix2Pix](#523-instruct-pix2pix)
            - [5.2.4 MSCOCO for FID Evaluation](#524-mscoco-for-fid-evaluation)
                - [5.2.4.1 Download and Setup](#5241-download-and-setup)
                - [5.2.4.2 Preprocess Images and Captions](#5242-preprocess-images-and-captions)
        - [5.3. Model Training](#53-model-training)
            - [5.3.1. Vision Transformer Training](#531-vision-transformer-training)
            - [5.3.2. CLIP Training](#532-clip-training)
            - [5.3.3. Stable Diffusion Training](#533-stable-diffusion-training)
            - [5.3.4. Instruct Pix2Pix Training](#534-instruct-pix2pix-training)
            - [5.3.5. DreamBooth Training](#535-dreambooth-training)
        - [5.4. Checkpoint Conversion](#54-checkpoint-conversion)
        - [5.5. Model Fine-tuning](#55-model-fine-tuning)
            - [5.5.1. Vision Transformer Fine-tuning](#551-vision-transformer-fine-tuning)
        - [5.6. Model Evaluation](#56-model-evaluation)
            - [5.6.1. Vision Transformer Evaluation](#561-vision-transformer-evaluation)
            - [5.6.2. CLIP Evaluation](#562-clip-evaluation)
            - [5.6.3. Stable Diffusion Evaluation](#563-stable-diffusion-evaluation)
        - [5.7. Model Inference (in NeMo Framework)](#57-model-inference-in-nemo-framework)
            - [5.7.1. Vision Transformer Inference (in NeMo Framework)](#571-vision-transformer-inference-in-nemo-framework)
            - [5.7.2. CLIP Inference (in NeMo Framework)](#572-clip-inference-in-nemo-framework)
            - [5.7.3. Stable Diffusion Inference (in NeMo Framework)](#573-stable-diffusion-inference-in-nemo-framework)
            - [5.7.4. Instruct Pix2Pix Inference (in NeMo Framework)](#574-instruct-pix2pix-inference-in-nemo-framework)
            - [5.7.5. DreamBooth Inference (in NeMo Framework)](#575-dreambooth-inference-in-nemo-framework)
        - [5.8. Model Export](#58-model-export)
            - [5.8.1. Vision Transformer Export](#581-vision-transformer-export)
            - [5.8.2. CLIP Export](#582-clip-export)
            - [5.8.3. Stable Diffusion Export](#583-stable-diffusion-export)
            - [5.8.4. Instruct Pix2pix Export](#584-instruct-pix2pix-export)
            - [5.8.5. DreamBooth Export](#585-dreambooth-export)
    - [6. Deploying the NeMo Megatron Model](#6-deploying-the-nemo-megatron-model)
        - [6.1 Setup](#61-setup)
        - [6.2 Start NVIDIA Triton Inference Server](#62-start-nvidia-triton-inference-server)
            - [6.2.1 Stable Diffusion, Dreambooth](#621-stable-diffusion-dreambooth)
            - [6.2.2 Instruct Pix2Pix](#622-instruct-pix2pix)
            - [6.2.3 Vision Transformer](#623-vision-transformer)
            - [6.2.4 CLIP](#624-clip)
        - [6.3 Query NVIDIA Triton Inference Server](#63-query-nvidia-triton-inference-server)
            - [6.3.1 Stable Diffusion and Dreambooth](#631-stable-diffusion-and-dreambooth)
            - [6.3.2 Instruct Pix2Pix](#632-instruct-pix2pix)
    - [7. Performance](#7-performance)
        - [7.1. Vision Transformer Results](#71-vision-transformer-results)
            - [7.1.1. Training Accuracy Results](#711-training-accuracy-results)
            - [7.1.2. Training Performance Results](#712-training-performance-results)
            - [7.1.3. Inference Performance Results](#713-inference-performance-results)
        - [7.2. CLIP Results](#72-clip-results)
            - [7.2.1. Training Accuracy Results](#721-training-accuracy-results)
            - [7.2.2. Training Performance Results](#722-training-performance-results)
            - [7.2.3. Inference Performance Results](#723-inference-performance-results)
        - [7.3. Stable Diffusion Results](#73-stable-diffusion-results)
            - [7.3.1. Training Accuracy Results](#731-training-accuracy-results)
            - [7.3.2. Training Performance Results](#732-training-performance-results)
            - [7.3.3. Inference Performance Results](#733-inference-performance-results)
        - [7.4. Instruct Pix2Pix Results](#74-instruct-pix2pix-results)
            - [7.4.1. Training Quality Results](#741-training-quality-results)
            - [7.4.2. Inference Performance Results](#742-inference-performance-results)
        - [7.5. DreamBooth Results](#75-dreambooth-results)
            - [7.5.1. Training Quality Results](#751-training-quality-results)
            - [7.5.2. Inference Performance Results](#752-inference-performance-results)
    - [8. Changelog](#8-changelog)
    - [9. Known Issues](#9-known-issues)

<!-- /TOC -->

## 1. Model Overview

The Multimodal NeMo Megatron is a powerful extension of the NeMo framework, specifically designed for developers who aim
to efficiently train and scale multimodal models. With Multimodal NeMo Megatron, you can effortlessly train various
variants of multimodal models, such as CLIP, Stable Diffusion and more. This powerful tool is capable of
scaling your models to multiple nodes on NVIDIA DGX SuperPOD deployments.

The deep learning (DL) software stack is meticulously optimized for DGX SuperPOD configurations, utilizing NVIDIA's
InfiniBand technology to deliver efficient on-premises computing for training and inference of complex workloads.

The Multimodal NeMo Megatron utilizes model parallelism techniques to efficiently train large models that cannot fit
within the memory of a single GPU. During the training process, both tensor (intra-layer) and pipeline (inter-layer)
model parallelism are employed. Tensor model parallelism distributes individual transformer layers across multiple
devices, while pipeline model parallelism allocates different layers of a model to separate devices. For a more in-depth
understanding, please refer to [this paper](https://arxiv.org/pdf/2104.04473.pdf). We are currently in the process of
incorporating this feature into all our models. As of now, Tensor Parallelism is
available in both **Vision Transformer** and **CLIP** models.

### 1.1. Vision Transformer (ViT)

The Vision Transformer, commonly referred to as ViT [[Paper]](https://arxiv.org/pdf/2010.11929v2.pdf), is a foundation
model for image classification tasks in Multimodal
NeMo Megatron. It
leverages a Transformer-like architecture to process image patches, rather than relying on traditional convolutional
neural networks. In the ViT, an image is divided into fixed-size patches (usually 14x14 or 16x16), which are then
linearly embedded and augmented
with position embeddings. The resulting sequence of vectors is fed into a standard Transformer encoder. To enable
classification, a learnable "classification token" is added to the sequence.

### 1.2. CLIP

Contrastive Language-Image Pre-training (CLIP) [[Paper]](https://arxiv.org/pdf/2103.00020.pdf) offers an efficient
method for learning image representations using natural language supervision. In essence, CLIP trains both an image
encoder and a text encoder from scratch. The goal is to predict the correct pairings of a batch of (image, text)
training examples by jointly training these encoders.

During pre-training, the model is designed to predict which images and texts form a semantically coherent pair by
maximizing the similarity between the correct (image, text) pairs while minimizing the similarity between incorrect
pairs. This contrastive learning approach ensures that CLIP learns meaningful and contextually rich representations of
both visual and textual data.

Upon completion of the pre-training phase, CLIP modules can be fine-tuned for specialized downstream tasks or directly
employed for zero-shot learning. For instance, the learned text encoder generates high-level representations by
embedding captions in **Stable Diffusion**. This robust approach facilitates seamless image and text representation
learning and has demonstrated exceptional effectiveness across a diverse range of applications.

### 1.3. Stable Diffusion

Stable Diffusion (SD) [[Paper]](https://arxiv.org/pdf/2112.10752v2.pdf) is a powerful generative model that can
produce high-quality images based on textual descriptions. By decomposing the image formation process into a sequential
application of denoising autoencoders, diffusion models (DMs) have achieved state-of-the-art synthesis results on image
data and beyond. However, due to their direct operation in pixel space, optimization of powerful DMs is computationally
expensive and can consume hundreds of GPU days. To address this challenge, the SD model is applied in the latent space
of powerful pretrained autoencoders. This enables DM training on limited computational resources while retaining their
quality and flexibility, greatly boosting visual fidelity.

The SD model also introduces cross-attention layers into the model architecture, allowing it to turn diffusion models
into powerful and flexible generators for general conditioning inputs such as text or bounding boxes. As a result, the
SD model achieves a new state of the art for image inpainting and highly competitive performance on various tasks,
including unconditional image generation, semantic scene synthesis, and super-resolution. Additionally, the SD model
significantly reduces computational requirements compared to pixel-based DMs, making it an attractive solution for a
wide range of applications.

### 1.4. Instruct Pix2Pix

[Instruct Pix2Pix](https://www.timothybrooks.com/instruct-pix2pix/) introduces a method for editing images based on
human-written instructions. Given an input image and a textual directive, the model follows these instructions to modify
the image accordingly.

Multimodal NeMo Megatron offers a training pipeline for conditional diffusion models using the edit dataset.
Additionally, we provide a tool that generates modified images based on user-written instructions during the inference
process.

### 1.5. DreamBooth

Dreambooth is a solution to personalize large diffusion models like Stable Diffusion, which are powerful but lack the
ability to mimic subjects of a given reference set. With Dreambooth, you only need a few images of a specific subject to
fine-tune a pretrained text-to-image model, so that it learns to bind a unique identifier with a special subject. This
unique identifier can then be used to synthesize fully-novel photorealistic images of the subject contextualized in
different scenes.

Dreambooth provides a new prior preservation loss, which enables synthesizing the subject in diverse scenes, poses,
views, and lighting conditions that do not appear in the reference images. With this new approach, Dreambooth achieves
several previously-unassailable tasks, including subject recontextualization, text-guided view synthesis, appearance
modification, and artistic rendering, while still preserving the subject's key features.

## 2. Feature Matrix

### 2.1. ViT Models

| Feature                  | Training                                                 | Inference                                                                                                                                     |
|--------------------------|----------------------------------------------------------|-----------------------------------------------------------------------------------------------------------------------------------------------|
| Data parallelism         | Yes                                                      | N/A                                                                                                                                           |
| Tensor parallelism       | Yes                                                      | Yes                                                                                                                                           |
| Pipeline parallelism     | No                                                       | No                                                                                                                                            |
| Sequence parallelism     | No                                                       | No                                                                                                                                            |
| Activation checkpointing | Yes (Uniform or Block)                                   | No                                                                                                                                            |
| FP32/TF32                | Yes                                                      | Yes (FP16 enabled by default)                                                                                                                 |
| AMP/FP16                 | No                                                       | Yes                                                                                                                                           |
| AMP/BF16                 | Yes                                                      | No                                                                                                                                            |
| BF16 O2                  | Yes                                                      | No                                                                                                                                            |
| TransformerEngine/FP8    | No                                                       | No                                                                                                                                            |
| Multi-GPU                | Yes                                                      | Yes                                                                                                                                           |
| Multi-Node               | Yes                                                      | Yes                                                                                                                                           |
| Inference deployment     | N/A                                                      | [NVIDIA Triton supported](https://github.com/triton-inference-server/backend#where-can-i-find-all-the-backends-that-are-available-for-triton) |
| SW stack support         | Slurm DeepOps/Base Command Manager/Base Command Platform | Slurm DeepOps/Base Command Manager/Base Command Platform                                                                                      |
| NVfuser                  | No                                                       | N/A                                                                                                                                           |
| Distributed Optimizer    | No                                                       | N/A                                                                                                                                           |
| TorchInductor            | No                                                       | N/A                                                                                                                                           |
| Flash Attention          | No                                                       | N/A                                                                                                                                           |

### 2.2 CLIP Models

| Feature                  | Training                                                 | Inference                                                                                                                                     |
|--------------------------|----------------------------------------------------------|-----------------------------------------------------------------------------------------------------------------------------------------------|
| Data parallelism         | Yes                                                      | N/A                                                                                                                                           |
| Tensor parallelism       | Yes                                                      | Yes                                                                                                                                           |
| Pipeline parallelism     | No                                                       | No                                                                                                                                            |
| Sequence parallelism     | No                                                       | No                                                                                                                                            |
| Activation checkpointing | Yes (Uniform or Block)                                   | No                                                                                                                                            |
| FP32/TF32                | Yes                                                      | Yes (FP16 enabled by default)                                                                                                                 |
| AMP/FP16                 | No                                                       | Yes                                                                                                                                           |
| AMP/BF16                 | Yes                                                      | No                                                                                                                                            |
| BF16 O2                  | Yes                                                      | No                                                                                                                                            |
| TransformerEngine/FP8    | No                                                       | No                                                                                                                                            |
| Multi-GPU                | Yes                                                      | Yes                                                                                                                                           |
| Multi-Node               | Yes                                                      | Yes                                                                                                                                           |
| Inference deployment     | N/A                                                      | [NVIDIA Triton supported](https://github.com/triton-inference-server/backend#where-can-i-find-all-the-backends-that-are-available-for-triton) |
| SW stack support         | Slurm DeepOps/Base Command Manager/Base Command Platform | Slurm DeepOps/Base Command Manager/Base Command Platform                                                                                      |
| NVfuser                  | No                                                       | N/A                                                                                                                                           |
| Distributed Optimizer    | No                                                       | N/A                                                                                                                                           |
| TorchInductor            | No                                                       | N/A                                                                                                                                           |
| Flash Attention          | No                                                       | N/A                                                                                                                                           |

### 2.3. Stable Diffusion

| Feature                  | Training                                                 | Inference                                                                                                                                     |
|--------------------------|----------------------------------------------------------|-----------------------------------------------------------------------------------------------------------------------------------------------|
| Data parallelism         | Yes                                                      | N/A                                                                                                                                           |
| Tensor parallelism       | No                                                       | No                                                                                                                                            |
| Pipeline parallelism     | No                                                       | No                                                                                                                                            |
| Sequence parallelism     | No                                                       | No                                                                                                                                            |
| Activation checkpointing | No                                                       | No                                                                                                                                            |
| FP32/TF32                | Yes                                                      | Yes (FP16 enabled by default)                                                                                                                 |
| AMP/FP16                 | Yes                                                      | Yes                                                                                                                                           |
| AMP/BF16                 | No                                                       | No                                                                                                                                            |
| BF16 O2                  | No                                                       | No                                                                                                                                            |
| TransformerEngine/FP8    | No                                                       | No                                                                                                                                            |
| Multi-GPU                | Yes                                                      | Yes                                                                                                                                           |
| Multi-Node               | Yes                                                      | Yes                                                                                                                                           |
| Inference deployment     | N/A                                                      | [NVIDIA Triton supported](https://github.com/triton-inference-server/backend#where-can-i-find-all-the-backends-that-are-available-for-triton) |
| SW stack support         | Slurm DeepOps/Base Command Manager/Base Command Platform | Slurm DeepOps/Base Command Manager/Base Command Platform                                                                                      |
| NVfuser                  | No                                                       | N/A                                                                                                                                           |
| Distributed Optimizer    | No                                                       | N/A                                                                                                                                           |
| TorchInductor            | Yes                                                      | N/A                                                                                                                                           |
| Flash Attention          | Yes                                                      | N/A                                                                                                                                           |

### 2.4. Instruct Pix2Pix / DreamBooth Models

| Feature                  | Training                                                 | Inference                                                                                                                                     |
|--------------------------|----------------------------------------------------------|-----------------------------------------------------------------------------------------------------------------------------------------------|
| Data parallelism         | Yes                                                      | N/A                                                                                                                                           |
| Tensor parallelism       | No                                                       | No                                                                                                                                            |
| Pipeline parallelism     | No                                                       | No                                                                                                                                            |
| Sequence parallelism     | No                                                       | No                                                                                                                                            |
| Activation checkpointing | No                                                       | No                                                                                                                                            |
| FP32/TF32                | Yes                                                      | Yes (FP16 enabled by default)                                                                                                                 |
| AMP/FP16                 | Yes                                                      | Yes                                                                                                                                           |
| AMP/BF16                 | Yes                                                      | No                                                                                                                                            |
| BF16 O2                  | No                                                       | No                                                                                                                                            |
| TransformerEngine/FP8    | No                                                       | No                                                                                                                                            |
| Multi-GPU                | Yes                                                      | Yes                                                                                                                                           |
| Multi-Node               | Yes                                                      | Yes                                                                                                                                           |
| Inference deployment     | N/A                                                      | [NVIDIA Triton supported](https://github.com/triton-inference-server/backend#where-can-i-find-all-the-backends-that-are-available-for-triton) |
| SW stack support         | Slurm DeepOps/Base Command Manager/Base Command Platform | Slurm DeepOps/Base Command Manager/Base Command Platform                                                                                      |
| NVfuser                  | No                                                       | N/A                                                                                                                                           |
| Distributed Optimizer    | No                                                       | N/A                                                                                                                                           |
| TorchInductor            | Yes                                                      | N/A                                                                                                                                           |
| Flash Attention          | Yes                                                      | N/A                                                                                                                                           |

## 3. Setup

### 3.1. Support Matrix

| Software             | EA                 |
|----------------------|--------------------|
| NVIDIA Triton        | 2.31.0             |
| FasterTransformer    | v5.3+4402759e      |
| PyTorch              | 1.14.0a0+44dac51   |
| NeMo                 | 1.17.0+<FINAL-SHA> |
| PyTorch Lightning    | 1.9.4              |
| Hydra                | 1.2.0              |
| CUDA                 | NVIDIA CUDA 12.0   |
| cuBLAS               | 12.0.2.224         |
| cuDNN                | 8.7.0.84           |
| NCCL                 | 2.16.5             |
| Container OS         | Ubuntu 20.04       |
| rdma-core            | 36.0               |
| GDRcopy              | 2.3                |
| HPC-X                | 2.13               |
| Base Command Manager | 1.0.0              |
| DeepOps              | 21.06              |

## 4. Cloud Service Providers

### 4.1. Cluster Bring-Up

#### 4.1.1. Common

To set up a Slurm cluster for NeMo Megatron, we recommend using [Nephele](https://github.com/nvidia/nephele). This
cluster deployment tool has been tested on Azure, AWS, and Oracle Cloud.
We recommend hosting Nephele on a new VM instance in the CSP of your choice. To get started:

- Clone the Nephele repo
- Install the dependencies
- Modify `nephele.conf`
    - Add your CSP credentials
    - Change `REPLICAS_x8a100` to the number of nodes in your desired cluster

You can then run `./nephele init` and `./nephele create`.

We also recommend mounting an external persistent NFS once the cluster is up and running (ensure it is mounted on all
nodes) and using this to configure and run NeMo Megatron.

The above steps apply to all CSPs, including Azure, AWS, and OCI.
Some modifications are necessary for OCI and AWS and are detailed below.
Note that for OCI, a custom image must be imported, which should be done before running `./nephele create`.

#### 4.1.2. OCI

NeMo Megatron supports running training and inference containers on OCI. For detail orchestration scripts, reach out
to [oci_nm@nvidia.com](mailto:oci_nm@nvidia.com)

#### 4.1.3. AWS

To launch jobs on AWS, the EFA driver and NCCL plugin first need to be installed on top of the training container.
We recommend building a new container image with Docker, then creating an Enroot image.

On the scheduler node:

- Install Docker
- Build the image with EFA drivers and NCCL plugin from `csp_tools/aws/Dockerfile`
- Run this command on the Docker image to create an Enroot image:

```
    enroot import --output nemo_megatron_training.sqsh dockerd://<image name>:<tag>
```

- Move the `.sqsh` file to the root of NeMo-Megatron-Launcher
- Set the container path in `launcher_scripts/conf/config.yaml` to the new Enroot image:

```
container: /path/to/nemo_megatron_launcher/nemo_megatron_training.sqsh
```

### 4.2. Cluster Validation

Before running the cluster validation script, ensure your NGC credentials have been added
to `~/.config/enroot/.credentials` on all nodes.

The cluster validation script at `csp_tools/<csp>/cluster_validation.sh` will run GPU diagnostics and test NCCL
node-to-node bus bandwidth.
The logs from these tests will be stored at `results/cluster_validation`. The script will list any nodes that fail these
tests.
These nodes should be replaced or restarted through the CSP UI.

#### 4.2.1. Validation Script Usage

The script has 3 required parameters:

- `--nodes`: the number of nodes
- `--nodelist`: the list of node names
- `--partition`: the Slurm partition the nodes are assigned to

The values for these parameters should be in the same format that is found in `sinfo`.
With the following example:

```
PARTITION AVAIL  TIMELIMIT  NODES  STATE NODELIST
x8a100       up   infinite      8   idle x8a100-[0000-0007]
```

To test all 8 idle nodes, the script would be run as:

```
bash cluster_validation.sh --nodes=8 --nodelist=x8a100-[0000-0007] --partition=x8a100
```

By default, the script will run both the GPU diagnostics and the NCCL test. You can choose to run only one or the other
by specifying:

- `--dcgm`: run GPU diagnostics only
- `--nccl`: run NCCL test only

See `bash cluster_validation.sh -h` for more information.

#### 4.2.2 Running tests manually

The `cluster_validation.sh` script is essentially a wrapper of the 2 Slurm job scripts in the CSP directories. If you
prefer, you can run these jobs manually.
Make sure to use the Slurm job script in your corresponding CSP's path (`csp_tools/<csp>/dcgmi_diag.sh`
and `csp_tools/<csp>/nccl.sh`)

For the GPU diagnostics job, provide these arguments when submitting the job to Slurm:

```
sbatch -p <partition> -w <node list> -o <job log file> dcgmi_diag.sh
```

For the NCCL test job, `cluster_validation.sh` performs a pair-wise sweep of the nodes, as this is a sufficient test,
but you can test with a different number of nodes if desired.

First build the test binaries:

```
sbatch -N 1 build-nccl-tests.sh
```

Then, to run a 2-node `all_reduce_perf` job:

```
sbatch -w <node 1>,<node 2> -o <job log file> nccl.sh
```

To run the job with more nodes, simply add the node names to the `-w` flag in the same comma-separated list format.

### 4.3. Config Modifications

Before launching jobs some changes to the config must be made.

#### 4.3.1 Set NCCL Topology

The NCCL topology file is unique for each CSP, and can be found in their corresponding
folders (`csp_tools/<csp>/topo.xml`)

In `launcher_scripts/conf/config.yaml`, mount the directory containing the topology file:

```
container_mounts:
  - /path/to/nemo_megatron_laujncher/csp_tools/<csp>/:/nccl
```

Then set the path of the file in the container:

```
env_vars:
    NCCL_TOPO_FILE: /nccl/topo.xml
```

#### 4.3.2 Environment Variables

##### 4.3.2.1 Azure Variables

Set these environment variables in `config.yaml` (these are only needed for Azure):

```
env_vars:
  UCX_IB_PCI_RELAXED_ORDERING: auto
  NCCL_IB_PCI_RELAXED_ORDERING: 2
  NCCL_IB_TIMEOUT: 22
  NCCL_DEBUG: INFO
```

##### 4.3.2.2 AWS Variables

AWS recommends setting the following flag to avoid data corruption:

```
env_vars:
  NCCL_PROTO: simple
```

Setting this flag reduces training throughput by roughly 2%.

## 5. Quick Start Guide

### 5.1. Getting Started with Multimodal NeMo Megatron

#### 5.1.1. Prepare Environment

<!--
The whole solution uses a set of Docker containers executed at the Slurm
cluster using the pyxis plug-in Base Command Platform cluster. The training
container also includes conversion scripts and NVIDIA Triton Model Navigator.
The inference container is just the NVIDIA Triton Inference Server with the
FasterTransformer backend installed.    For Base Command Platform, the NeMo Megatron
scripts repository (bcp branch) will be part of the container image. It is
recommended to create a nemo_megatron_ws_scripts_<username> workspace in your ace and
copy the nemo_megatron_launcher directory there    either from the container image or
from git clone of the above repository if you have access.    Install the NeMo Megatron
scripts dependencies on the head node of your cluster. Base Command Platform
clusters do not have a head login node. We're currently running these scripts
on a DGX node in the Base Command Platform cluster. Once the cluster has
cpu-only nodes then we can use those. Till then we can run on DGX node or in a
local conda environment.    To be able to call the necessary scripts from the
login node on a cluster, some packages must be installed there using the
requirements.txt file:
```
pip install -r requirements.txt
```
You can use virtualenv to prevent polluting your head node environment for
other Python projects. If your Slurm configuration environment lacks pip, then
you can use get_pip.py with just python3.
 -->
**NOTE:** Ensure the high-speed filesystem is mounted on the job submission
node(s) at the same path as on the compute nodes.

The whole solution uses a set of Docker containers executed on a Slurm
cluster (using the [pyxis](https://github.com/NVIDIA/pyxis) plug-in) or
a Base Command Platform cluster. The training container also includes
conversion scripts. The inference container
comprises the NVIDIA Triton Inference Server with the FasterTransformer
backend installed.

##### 5.1.1.1. Slurm

The NeMo Megatron codebase is included as part of the training container. To
copy it to a local directory in the cluster, it needs to be extracted from the
container. To copy the code to a directory named /path/to/local/dir the
following command can be executed. The NeMo Megatron repository for
Slurm has been verified on both Slurm-based DeepOps clusters as well as Base
Command Manager.

```
srun -p [partition] -N 1 --container-mounts=/path/to/local/dir:/workspace/mount_dir --container-image=[container_tag] bash -c "cp -r /opt/NeMo-Megatron-Launcher/launcher_scripts /workspace/mount_dir/"
```

Install the NeMo Megatron scripts dependencies on the head node of the cluster:

```
pip install -r requirements.txt
```

You can use virtualenv to prevent polluting your head node environment for
other Python projects. If your configuration lacks pip, then you can
install pip using use [get_pip.py](https://github.com/pypa/get-pip) with just `python3`.

##### 5.1.1.2. Base Command Platform

The NeMo Megatron Launcher codebase is included as part of the training
container. Before starting, set up the ngc cli and configuration as described
in the Base Command Platform User Guide. In this guide, we will mainly
use two Base Command Platform workspaces, one for storing the training dataset,
and another for storing the results, checkpoints and logs. Therefore, start by
creating these workspaces (e.g. `nemo_megatron_data_ws` and `nemo_megatron_results_ws`). See
the Base Command Platform User Guide for how to create and work with Base
Command Platform workspaces.

#### 5.1.2. Configure and Customize Pipeline

This section provides instructions for configuring and customizing the pipeline in NeMo-Megatron-Launcher. It covers
four areas: cluster configurations, pipeline configurations, environment variables configurations, and NUMA mapping
configurations.

##### 5.1.2.1. Cluster Configurations

The first parameter that must be set is the `launcher_scripts_path` parameter inside the
`conf/config.yaml` file. This parameter must point to the absolute path where
the `launcher_scripts` folder (pulled from the container) is stored in the file system.    
Additionally, if using a Slurm based
cluster, the config file in the subfolder of `conf/cluster/bcm.yaml` has the
parameters to set the generic cluster related information, such as the
`partition` or `account` parameters. Tailor the cluster configuration below to match your cluster setup.

```yaml
partition: null
account: null
exclusive: True
gpus_per_task: null
gpus_per_node: 8
mem: 0
overcommit: False
job_name_prefix: "nemo-multimodal-"
```

**Slurm**: The `launcher_scripts_path` parameter will automatically be mounted to the
container at the same path as in the local file system. Any additional
directories that should be mounted must be specified using the
`container_mounts` parameter. If the paths contain the colon character (`:`),
the code will assume both the source and destination paths are provided.
Otherwise, the given paths will be mounted to the same path inside the container.
The `data_dir` parameter can also be
modified to point to where the dataset will be loaded from or saved (an existing folder). The
`base_results_dir` can also be modified to point to where the results,
checkpoints and logs will be stored. These last two parameters will be
automatically mounted into the container. The parameters `cluster` and `cluster_type`
must be set to `bcm` for all the tasks.

**Base Command Platform**: The `launcher_scripts_path` should be set to
`/opt/NeMo-Megatron-Launcher/launcher_scripts` , which is the default location where the scripts
are located inside the container. The `data_dir` parameter can also be
modified to point to where the dataset will be loaded from or saved. The
`base_results_dir` can also be modified to point to where the results,
checkpoints and logs will be stored. In the case of Base Command Platform, we recommend
that `data_dir` points to one of the workspaces, and `base_results_dir`
points to the other. They should both be mounted in read and write (RW)
mode. The parameter `cluster_type` must be set to `bcp` for all the tasks.

##### 5.1.2.2. Pipeline Configurations

The `conf/config.yaml` file contains default configuration settings for various stages of your pipeline, including data
preparation, training, fine-tuning, evaluation, and more. The `stages` field specifies the stages that will be executed
during the pipeline run.

```yaml
defaults:
  - _self_
  - cluster: bcm  # Leave it as bcm even if using bcp. It will be ignored for bcp.
  - data_preparation: multimodal/download_multimodal
  - training: clip/vit_B_32
  - conversion: null
  - fine_tuning: null
  - evaluation: clip/imagenet_zeroshot
  - fw_inference: null
  - export: clip/export_clip
  - override hydra/job_logging: stdout

stages:
  - data_preparation
  - training
  - fw_inference
  - export
```

All configuration options for each stage can be found in the `conf` folder, organized by stage. The configuration files
are structured as `conf/(stage_name)/(model_type)/(model_name).yaml`. To use your desired
configuration, simply edit the fields accordingly. For example, you can find training configuration options in
the `conf/training` folder. The `training` field in the `defaults` section, such as `clip/vit_B_32`, indicates that the
training configuration for the CLIP model is sourced from the `conf/clip/vit_B_32.yaml` file. To view or modify the
training configuration, you can check this specific file.

**Customize the Pipeline for Your Needs:**

1. **Include or exclude a stage**: To include or exclude a stage in the pipeline, add or remove the stage name from
   the `stages` list.
2. **Modify configuration settings**: To modify the configuration settings for a specific stage, navigate to the
   appropriate folder in the `conf` directory (e.g., `conf/training` for training options) and edit the relevant fields.
3. **Use a different configuration file**: To use a different configuration file for a stage, update the corresponding
   field in the `defaults` section (e.g., change `training: clip/vit_B_32` to `training: (model_type)/(model_name)`).
4. **Update specific stage configurations**: Modify the YAML files in `conf/(stage_name)/(model_type)/(model_name).yaml`
   to update specific stage configurations, such as the number of nodes, precision, and model configurations.

##### 5.1.2.3. Environment Variables Configurations

To configure or add additional environment variables when running pipelines, you can modify or include new fields under
the env_vars section in the conf/config.yaml file. If a variable is set to null, it will be ignored.

```yaml
env_vars:
  NCCL_TOPO_FILE: null # Should be a path to an XML file describing the topology
  UCX_IB_PCI_RELAXED_ORDERING: null # Needed to improve Azure performance
  ...
  TRANSFORMER_OFFLINE: 1
```

By adjusting these settings, you can customize the environment variables to better suit your specific needs and
requirements during pipeline execution.

##### 5.1.2.4. NUMA Mapping Configurations

NUMA mapping is a technique used with multiple processors, where memory access times can vary depending on which
processor is accessing the memory. The goal of NUMA mapping is to assign memory to processors in a way that minimizes
non-uniform memory access times and ensures that each processor has access to the memory it needs with minimal delay.
This technique is important for maximizing system performance in high-performance computing environments.

The NUMA mapping can also be configured from the `conf/config.yaml` file. The
mapping should be automatic; the code will read the number of CPU cores available
in your cluster, and provide the best possible mapping, to maximize performance.
The mapping is enabled by default, but it can be disabled by setting
`enable: False` in the `numa_mapping` section of the `conf/config.yaml` file.
The type of mapping can also be configured using the same file. See the full
config parameters below:

```yaml
numa_mapping:
  enable: True  # Set to False to disable all mapping (performance will suffer).
  mode: unique_contiguous  # One of: all, single, single_unique, unique_interleaved or unique_contiguous.
  scope: node  # Either node or socket.
  cores: all_logical  # Either all_logical or single_logical.
  balanced: True  # Whether to assing an equal number of physical cores to each process.
  min_cores: 1  # Minimum number of physical cores per process.
  max_cores: 8  # Maximum number of physical cores per process. Can be null to use all available cores.
```

#### 5.1.3. Launch Pipeline

`main.py` is the primary file to execute for running various stages in your pipeline, including data preparation,
training, conversion, fine-tuning, and evaluation.

To run the specified pipelines with the provided configurations, simply execute:

```
python3 main.py
```

**Modifying Configurations**: NeMo launcher uses Hydra and OmegaConf to manage job configurations with YAML files. There
are **two ways** to modify the configurations:

1. Edit the configuration file directly: As mentioned in Section 5.1.2., you can directly edit the corresponding
   configuration file to make the necessary changes.
2. Override configurations through the command line: You can also override some configurations directly through the
   command line when calling main.py. For example, to override the stages list inside `conf/config.yaml`, use:
   ```
   python3 main.py stages=[training]
   ```

**Pipeline Execution Details**: After calling `main.py`, the NeMo launcher scripts perform several tasks to
set up and run your customized pipeline. Here's an overview of these tasks:

1. **Interpolate the configs**: The NeMo launcher scripts will first interpolate the configuration files based on Hydra
   overwriting. This process ensures that any modifications or auto-calculated fields are incorporated into the
   configuration.
2. **Save the YAML file**: After interpolating the configs, the NeMo launcher scripts will save the updated YAML file.
   This file will contain all the customizations specified through the command line or by editing the configuration
   files directly.
3. **Generate submission scripts**: Next, the NeMo launcher scripts will generate submission scripts. This script
   includes the necessary calls to NeMo, as well as other collections needed for the pipeline. If there are multiple
   scripts, they will be streamlined with dependency.
4. **Submit the scripts**: Finally, the NeMo launcher scripts will submit the generated scripts, which will execute your
   customized pipeline with the specified configurations.

**Dry Run**: To perform a dry run of your pipeline without actually executing it, you can set the environment
variable `NEMO_LAUNCHER_DEBUG=1`. With this environment variable set, running `main.py` will generate the interpolated
configuration files, save the YAML file, and create the launch script as usual, but it will not submit or launch the
scripts. This allows you to inspect and verify the generated files and scripts before proceeding with the actual
execution of the pipeline.

By automating these tasks, the NeMo launcher scripts streamline the process of setting up and running the pipeline,
making it easier for you to focus on your experiments and analyses.

**Note for Base Command Platform Users**: When using the Base Command Platform, directly modifying the configuration
file is not recommended. This is because different nodes on the Base Command Platform do not share the same file system,
so changes made on one node will not be reflected on other nodes. To ensure consistency across nodes, always use command
line overrides for configuration changes on Base Command Platform.

#### 5.1.4. Example: Pre-train Stable Diffusion 860M Model for 10 Epochs with Resolution 256

In this example, we will demonstrate how to customize the pipeline according to the following instructions:

1. Run only the training stage.
2. Train the `stable_diffusion` model with the `860m_res_256` configuration.
3. Change the training epoch from `1` to `10`.

**Step-by-Step Guide**

1. **Include only the training stage**: To run only the training stage, update the `stages` list in `conf/config.yaml`:
   ```yaml
   stages:
     - training
   ```
2. **Select the `stable_diffusion` model with `860m_res_256` configuration**: Update the `training` field in
   the `defaults` section of `conf/config.yaml`:
   ```yaml
   training: stable_diffusion/860m_res_256
   ```
3. **Change the training epochs**: Navigate to the `conf/training/stable_diffusion/860m_res_256.yaml` file and update
   the `max_epochs` field under the `trainer` section:
   ```yaml
    trainer:
      max_epochs: 10
   ```
4. **Pipeline Execution**: With these customizations in place, the pipeline will now execute only the `training` stage,
   using
   the `stable_diffusion` model with the `860m_res_256` configuration, and train for a total of `10` epochs.
   To run the customized pipeline, simply execute:
   ```
   python3 main.py
   ```

Instead of manually editing the configuration files, you can also use **Hydra's override feature** to achieve the same
customizations in a single command. This allows you to quickly test different configurations without modifying the
original files. To run the customized pipeline according to the instructions provided earlier, use the following
command:

```
python3 main.py stages=[training] training=stable_diffusion/860m_res_256 training.trainer.max_epochs=10
```

**Note**: When using Hydra's override feature, make sure to include the stage name (training in this example) for
overriding a stage configuration found in conf/(stage_name)/(model_type)/(model_name).yaml. This ensures that the
correct stage and configuration file are targeted for the override.

### 5.2. Data Preparation

#### 5.2.1 ImageNet

_Note: It is the responsibility of each user to check the content
of the dataset, review the applicable licenses, and determine if it is suitable for their intended use.
Users should review any applicable links associated with the dataset before placing the data on their machine._

Please note that according to the ImageNet terms and conditions, automated scripts for downloading the dataset are not
provided. Instead, kindly follow the steps outlined below to download and extract the data.

##### 5.2.1.1 ImageNet 1k

1. Create an account on [ImageNet](http://image-net.org/download-images) and navigate to ILSVRC 2012.
   Download "Training images (Task 1 & 2)" and "Validation images (all tasks)" to `data/imagenet_1k`.
2. Extract the training data:

  ```bash
  mkdir train && mv ILSVRC2012_img_train.tar train/ && cd train
  tar -xvf ILSVRC2012_img_train.tar && rm -f ILSVRC2012_img_train.tar
  find . -name "*.tar" | while read NAME ; do mkdir -p "${NAME%.tar}"; tar -xvf "${NAME}" -C "${NAME%.tar}"; rm -f "${NAME}"; done
  cd ..
  ```

3. Extract the validation data and move the images to subfolders:

  ```bash
  mkdir val && mv ILSVRC2012_img_val.tar val/ && cd val && tar -xvf ILSVRC2012_img_val.tar
  wget -qO- https://raw.githubusercontent.com/soumith/imagenetloader.torch/master/valprep.sh | bash
  ```

##### 5.2.1.2 ImageNet 21k

1. Create an account on [ImageNet](http://image-net.org/download-images) and download "ImageNet21k" to
   `data/imagenet_21k`.
2. Extract the data:

  ```bash
  tar -xvf winter21_whole.tar.gz && rm -f winter21_whole.tar.gz
  find . -name "*.tar" | while read NAME ; do mkdir -p "${NAME%.tar}"; tar -xvf "${NAME}" -C "${NAME%.tar}"; rm -f "${NAME}"; done
  ```

#### 5.2.2 Multimodal Datasets

_Note: It is the responsibility of each user to check the content
of the dataset, review the applicable licenses, and determine if it is suitable for their intended use.
Users should review any applicable links associated with the dataset before placing the data on their machine._

##### 5.2.2.1 Overview

For all multimodal models (except Instruct-Pix2Pix; see Section 5.2.3), we provide a generic pipeline as detailed below
to download and prepare the dataset. The pipeline is suitable for any multimodal datasets hosted on the
[Hugging Face data repository](https://huggingface.co/datasets?task_categories=task_categories:text-to-image)
where the data is stored as one or more parquet files. The pipeline processes the dataset into the
[WebDataset](https://github.com/webdataset/webdataset) format, consisting of tar files of equal sizes for
efficient training.

The 5 sub-stages are as follows.

1. `download_parquet`: Parquet files consisting of text (captions) and image URLs are downloaded from a Hugging Face
   repository.
2. `download_images`: The images are downloaded from their respective URLs and, along with the captions, are
   packed into tar files following the Webdataset format.
3. `reorganize_tar`: (Optional) Due to a variety of reasons (such as unstable network or removal of images),
   some images may fail to download, resulting in uneven tar files with varying number of examples each.
   If you are using a training sampler that does not support uneven tar files, you need to re-organize the contents of
   the
   tar files so that each one contains an equal number of image-text pairs.
4. `precache_encodings`: (Optional) If you are training a model with frozen encoders (e.g. Stable Diffusion),
   you have the option to precache (precompute) image and/or text encodings (embeddings) in this sub-stage.
   Precaching these encodings can significantly enhance training throughput.
5. `generate_wdinfo`: (Optional) The `wdinfo.pkl` file, which stores information on dataset shards, is generated.

Depending on your specific circumstance, not all sub-stages need to be run all at once.
For example, for parquet datasets not hosted on HuggingFace or whose format is not parquet,
sub-stages 2-5 can be used to process locally downloaded datasets.
For webdatasets already downloaded locally, sub-stages 4-5 can be used to precache the encoding to reduce training time.
For models that encode image and text on-the-fly, only sub-stages 1-3 need to be run.

Instruction for configuring each sub-stage is provided as a comment next to each field in
`conf/data_preparation/multimodal/download_multimodal.yaml`

##### 5.2.2.2 Running the Pipeline

Follow Section 5.1.1 to set up the environment.
To run the data preparation pipeline for multimodal, set the `conf/config.yaml` file to:

```yaml
defaults:
  - data_preparation: multimodal/download_multimodal

stages:
  - data_preparation
```

In `multimodal/download_multimodal.yaml`, set the `dataset_repo_id` and the `dataset_output_root` path.
Enable the desired sub-stages by setting the `enable` flag, and modify other parameters as needed.

Then run:

```
python3 main.py
```

##### 5.2.2.3 Configuration for Precaching

###### 5.2.2.3.1 General Format

Precaching refers to the offline computation of image and text encodings prior to training a model. This technique
is suitable for any model that uses pretrained, frozen encoders during training.
By using precached encodings, embeddings for image and textx do not need to be recomputed in each epoch,
thereby significantly improving training throughput (up to 60% higher).

Precached encodings are saved in the format of WebDataset.
Each tar file contains one pickle file to store all the modality embeddings for each training example. Optionally,
the tar file may also include the original image or text files

```text
t0_r0_0.tar
|---- 00000.pickle
|---- 00000.jpg (optional)
|---- 00000.txt (optional)
|---- 00001.pickle
|---- 00001.jpg (optional)
|---- 00001.txt (optional)
...
```

Each pickle file stores one python dictionary, with key value pairs storing the embedding name and the embedding as a
numpy array.

###### 5.2.2.3.2 Precaching Config

Configuration for precaching can be extensive and intricate for some models. To maintain clarity and ensure an
organized workflow, we utilize a separate YAML file for these configurations.
An example can be found here: `mulimodal/precache_sd.yaml`.

```yaml
encodings:
  - modality: image
    extension: jpg
    key: autoencoderkl_image
    precision: 16
    encoder_config:
      cls: nemo.collections.multimodal.models.stable_diffusion.ldm.autoencoder.AutoencoderKL
      ... (kwargs to initialize the encoder)
  - modality: text
    extension: txt
    key: clip-vit-large-patch14_text
    precision: 32
    store_pad_tokens: True
    encoder_config:
      cls: nemo.collections.multimodal.modules.stable_diffusion.encoders.modules.FrozenCLIPEmbedder
      ... (kwargs to initialize the encoder)
```

In this YAML file, the `encodings` field specifies a list of embeddings to be saved in the pickle file.
Each entry can have the following attributes:

- `modality`: either image or text
- `extension`: file extension for this modality in the tar file (e.g. 'jpg', 'txt')
- `key`: dictionary key for the encoding.
  It is recommended to follow the format `{model_name}-{model_variant}_{modality}`, if applicable.
  e.g. `clip-vit-large-patch14_text`
- `precision`: precision of the stored tensors (32 or 16)
- `store_pad_tokens`: Whether to store the PAD tokens. Not storing PAD tokens can significantly reduce disk usage,
  but the training script must account for this. Ignored for image modality.
- `encoder_config`: This dictionary must contain `cls` which points to the location of the encoder class.
  The rest of the parameters are treated as kwargs to initiate the encoder class.
    - Note: the encoder class must implement an `encode` or `__call__` function. If `store_pad_tokens`, this function
      must
      return the encoded tensor. Otherwise, this function must return a tuple of (encoded_tensor, text_mask).

Note that it is not required to have only one encoding per modality, if there are multiple encoders.
The `encodings` field is designed as a list to account for this. For example, it's possible to have one image embedding
from CLIP, one text embedding from CLIP, and a second text embedding from T5.

###### 5.2.2.3.3 Resume Precaching (Advanced)

The precaching module is able to launch multiple tasks (as specified by `precache_encodings.node_array_size`)
in parallel in order to reduce the time required for each task. In the event of failed or interrupted run, we provide
the option
to resume precaching by specifying the exact `task_id` or range of `task_id`s to re-run. This option eliminates the need
to rerun the entire precaching process which can be lengthy.

Consider the following two scenarios as examples.

1. Interrupted runs: suppose 100 tasks (0-99) were launched, but tasks 50-99 did not complete before the cluster went
   down. To resume the runs, specify a string in `node_array_size` in
   `conf/data_preparation/multimodal/download_multimodal.yaml`

```yaml
precache_encodings:
  node_array_size: 50-99
```

In addition, in `nemo_launcher/collections/dataprep_scripts/multimodal_dataprep/conf/config.yaml`, specify

```yaml
override_task_count: 100
```

2. Failed run: suppose 100 tasks (0-99) were launched, but task 67 experienced node failure.
   To re-run task 67, specify in `conf/data_preparation/multimodal/download_multimodal.yaml`

```yaml
precache_encodings:
  node_array_size: 1
```

In addition, in `nemo_launcher/collections/dataprep_scripts/multimodal_dataprep/conf/config.yaml`, specify

```yaml
override_task_id: 67
override_task_count: 100
```

###### 5.2.2.3.4 Known Issue

Due to a [Lightning DDP limitation](https://github.com/Lightning-AI/lightning/issues/3325), the precaching module may
drop about 0.01% to 0.1% of input data. The specific ratio will depend on the cluster configuration, tarfile chunk_size,
precaching batch_size and dataset size, but will be consistent across runs.
We anticipate that dropping a small percentage of data will not have a significant impact on model training.

#### 5.2.3 Instruct Pix2Pix

_Note: It is the responsibility of each user to check the content
of the dataset, review the applicable licenses, and determine if it is suitable for their intended use.
Users should review any applicable links associated with the dataset before placing the data on their machine._

To download and prepare the custom dataset used for training Instruct-Pix2Pix, please follow the instruction from
the official [Instruct-Pix2Pix](https://github.com/timothybrooks/instruct-pix2pix#generated-dataset)
repository.

Move the downloaded data to `${data_dir}/instruct_pix2pix/clip-filtered-dataset`

#### 5.2.4 MSCOCO for FID Evaluation

_Note: It is the responsibility of each user to check the content
of the dataset, review the applicable licenses, and determine if it is suitable for their intended use.
Users should review any applicable links associated with the dataset before placing the data on their machine._

For more details on the evaluation workflow, please see Section 5.6.3.

##### 5.2.4.1 Download and Setup

1. Review the terms of use from the official [COCO](https://cocodataset.org/#download) website.
2. Download the 2014 validation images, and extract the images to `${data_dir}/fid_evaluation/coco2014/val2014`
3. Download the 2014 train/val annotations, and extract `captions_val2014.json` to
   `${data_dir}/fid_evaluation/coco2014/captions_val2014.json`
4. Review the terms of use of [COCO API](https://github.com/cocodataset/cocoapi), then install the Python API following
   the instructions.
5. Install the dependencies for the preprocessing script: `pip install matplotlib cython Pillow`

##### 5.2.4.2 Preprocess Images and Captions

Follow Section 5.1.1 to set up the environment.
To run the data preparation pipeline for FID evaluation, set the `conf/config.yaml` file to:

```yaml
defaults:
  - data_preparation: fid_evaluation/download_coco2014

stages:
  - data_preparation
```

In `fid_evaluation/download_coco2014`, set the `dataset_output_root` path to a desired location, and specify
whether to preprocess images and captions.

Then run:

```
python3 main.py
```

### 5.3. Model Training

We provide predefined training configurations for all released model types, which can be found in the `conf/training/`
directory. These configurations include carefully selected hyper parameters that serve as a guideline for creating
custom model configurations. To choose the desired configuration, simply update the training parameter in
the `conf/config.yaml` file. For additional guidance on customizing configurations, please refer
to [Section 5.1](#51-getting-started-with-multimodal-nemo-megatron) in the
documentation.

For the Base Command Platform (BCP), it is important to note that all jobs must be launched in multi-node mode. This
requirement ensures proper setup of BCP pytorch environment.

#### 5.3.1. Vision Transformer Training

We have curated 5 configurations with suggested hyperparameters specifically for the NVIDIA DGX SuperPOD, which is
equipped with 8 NVIDIA A100 80GB GPUs. The configurations for the curated models can be found in the `conf/training/vit`
directory. You can access and modify the parameters to adjust the hyperparameters for your specific training runs. By
customizing these settings, you can tailor the model's performance and training efficiency to better suit your needs and
requirements.

| Model | Model size (M) | Hidden size | FFN_dim | Attention heads | Number of layers | Batch Size per GPU | Accumulated Global Batch Size | Precision | AMP Level | Total Training Samples Seen |
|-------|----------------|-------------|---------|-----------------|------------------|--------------------|-------------------------------|-----------|-----------|------------------------|
| B/16  | 86             | 768         | 3072    | 12              | 12               | 512                | 4096                          | BF16      | O2        | 400M                   |
| L/16  | 303            | 1024        | 4096    | 16              | 24               | 256                | 4096                          | BF16      | O2        | 400M                   |
| H/14  | 632            | 1280        | 5120    | 16              | 32               | 128                | 4096                          | BF16      | O2        | 400M                   |
| g/14  | 1011           | 1408        | 6144    | 16              | 40               | 64                 | 4096                          | BF16      | O2        | 400M                   |
| G/14  | 1843           | 1664        | 8192    | 16              | 48               | 32                 | 4096                          | BF16      | O2        | 400M                   |

To enable the training stage with a Vision Transformer (ViT) model, configure the configuration files:

1. In the `defaults` section of `conf/config.yaml`, update the `training` field to point to the desired ViT
   configuration file. For example,
   if you want to use the `B/16`(i.e. `B_16`) configuration, change the `training` field to `vit/B_16`.
   ```yaml
    defaults:
      - _self_
      - cluster: bcm
      - data_preparation: null
      - training: vit/vit_B_16
      ...
   ```
2. In the `stages` field of `conf/config.yaml`, make sure the training stage is included. For example,
   ```yaml
    stages:
      - training
      ...
   ```

**Remarks**: The correctness of our Vision Transformer implementation has been verified by pretraining `ViT B/16` for
300 epochs on the ImageNet 1K dataset. This demonstrates that our implementation is consistent with the expected
performance and results of Vision Transformers in general.

#### 5.3.2. CLIP Training

We have curated 3 configurations with suggested hyperparameters specifically for the NVIDIA DGX SuperPOD, which is
equipped with 8 NVIDIA A100 80GB GPUs. The configurations for the curated models can be found in
the `conf/training/clip` directory. You can access and modify the parameters to adjust the hyperparameters for your
specific training runs. By customizing these settings, you can tailor the model's performance and training efficiency to
better suit your needs and requirements.

| Model    | Image size | Text Model size (M) | Image Model size (M) | Output dim | Batch Size per GPU | Accumulated Global Batch Size | Precision | AMP Level | Total Training Samples Seen |
|----------|------------|---------------------|----------------------|------------|--------------------|-------------------------------|-----------|-----------|------------------------|
| ViT B/32 | 224        | 63                  | 87                   | 512        | 500                | 32000                         | BF16      | O2        | 12B                    |
| ViT L/14 | 224        | 123                 | 303                  | 768        | 112                | 32256                         | BF16      | O2        | 12B                    |
| ViT H/14 | 224        | 354                 | 638                  | 1024       | 80                 | 32000                         | BF16      | O2        | 12B                    |

To enable the training stage with a CLIP model, configure the configuration files:

1. In the `defaults` section of `conf/config.yaml`, update the `training` field to point to the desired CLIP
   configuration file. For example,
   if you want to use the `ViT B/32` (i.e. `vit_B_32`), change the `training` field to `clip/vit_B_32`.
   ```yaml
    defaults:
      - _self_
      - cluster: bcm
      - data_preparation: multimodal/download_multimodal
      - training: clip/vit_B_32
      ...
   ```
2. In the `stages` field of `conf/config.yaml`, make sure the training stage is included. For example,
   ```yaml
    stages:
      - data_preparation
      - training
      ...
   ```

**Remarks**:

1. NeMo CLIP does not yet support gradient accumulation. Therefore, please
   ensure `micro_batch_size * num_gpus = global_batch_size` (i.e. gradient accumulation step is 1).
2. For CLIP models, you can enable Exponential Moving Average (EMA) by setting `training.exp_manager.ema.enable=True`.
   However, EMA is currently not compatible with AMP O2. To use EMA, you must disable AMP O2 by
   setting `training.model.megatron_amp_O2=False`. Enabling EMA can help your model converge faster, but be aware that
   it may result in a slight performance penalty.

#### 5.3.3. Stable Diffusion Training

We have curated configurations with suggested hyperparameters specifically for the NVIDIA DGX SuperPOD, which is
equipped with 8 NVIDIA A100 80GB GPUs. The configurations for the curated models can be found in
the `conf/training/stable_diffusion` directory. You can access and modify the parameters to adjust the hyperparameters
for your
specific training runs. By customizing these settings, you can tailor the model's performance and training efficiency to
better suit your needs and requirements.

The training process for Stable Diffusion typically involves multiple stages in which different resolutions and datasets
are deliberately alternated to achieve superior image quality. We provide two training configurations here: one for
pretraining at a resolution of 256x256 and another for resuming from the pretraining weights and continuing to improve
the model's performance. It is important to note that to maintain image quality improvement, each stage requires loading
the unet weights from the previous stage and ideally switching to another dataset to improve diversity. We have verified
convergence up to SD v1.5 by switching between multiple subsets of our multimodal blend*. Reproducing SD v1.5 using the
datasets recommended in the Huggingface model cards is straightforward with our implementation.

<<<<<<< HEAD
\**Our multimodal dataset is originated from Common Crawl with custom filtering. Our dataset is composed of around 676M text-image pairs.*

| Stage       | Resolution | Unet model size (M) | Text conditioning model       | Batch Size per GPU | Accumulated Global Batch Size | Precision | AMP Level | Effective Dataset size| Dataset Filtering       | Total Consumed Samples |
|-------------|------------|---------------------|-------------------------------|--------------------|-------------------------------|-----------|-----------|-----------------------|-------------------------|------------------------|
| Pretraining | 256        | 859                 | openai/clip-vit-large-patch14 | 128                | 8192                          | FP16      | O1        | 676M                  | None                    | 680M                   |
| SD v1.1     | 512        | 859                 | openai/clip-vit-large-patch14 | 32                 | 8192                          | FP16      | O1        | 39.5M                 | Resolution >= 1024x1024 | 409M                   |
| SD v1.2     | 512        | 859                 | openai/clip-vit-large-patch14 | 32                 | 8192                          | FP16      | O1        | 218M                  | Resolution >= 512x512   | 1.23B                  |
| SD v1.5     | 512        | 859                 | openai/clip-vit-large-patch14 | 32                 | 8192                          | FP16      | O1        | 218M                  | Resolution >= 512x512   | 1.32B                  |
=======
\**Our multimodal dataset is originated from Common Crawl with custom filtering and contains 670M image-caption pairs.*

| Stage       | Resolution | Unet model size (M) | Text conditioning model       | Batch Size per GPU | Accumulated Global Batch Size | Precision | AMP Level | Dataset              | Dataset Filtering       | Total Training Samples Seen |
|-------------|------------|---------------------|-------------------------------|--------------------|-------------------------------|-----------|-----------|----------------------|-------------------------|------------------------|
| Pretraining | 256        | 859                 | openai/clip-vit-large-patch14 | 128                | 8192                          | FP16      | O1        | Our Multimodal Blend | None                    | 680M                   |
| SD v1.1     | 512        | 859                 | openai/clip-vit-large-patch14 | 32                 | 8192                          | FP16      | O1        | Our Multimodal Blend | Resolution >= 1024x1024 | 409M                   |
| SD v1.2     | 512        | 859                 | openai/clip-vit-large-patch14 | 32                 | 8192                          | FP16      | O1        | Our Multimodal Blend | Resolution >= 512x512   | 1.23B                  |
| SD v1.5     | 512        | 859                 | openai/clip-vit-large-patch14 | 32                 | 8192                          | FP16      | O1        | Our Multimodal Blend | Resolution >= 512x512   | 1.32B                  |
>>>>>>> f0ba0f61

To enable the training stage with Stable Diffusion, make sure:

1. In the `defaults` section, update the `training` field to point to the desired Stable Diffusion configuration file.
   For example,
   if you want to start the pretraining from scratch, change the training field to `stable_diffusion/860m_res_256.yaml`.
   ```yaml
    defaults:
      - _self_
      - cluster: bcm
      - data_preparation: multimodal/download_multimodal
      - training: stable_diffusion/860m_res_256_pretrain.yaml
      ...
   ```
2. In the stages field, make sure the training stage is included. For example,
   ```yaml
    stages:
      - data_preparation
      - training
      ...
   ```

**Remark**:

1.To continue training the Stable Diffusion model from the pretraining results, we reset the trainig process
by only loading the UNet weights. You can do this by using the last checkpoint from the previous training and passing it
to `training.model.unet_config.from_pretrained`. Due to different naming in model parameters, indicating you are loading
from checkpoint trained by NeMo , set `training.model.unet_config.from_NeMo=True`. If you are resuming training from a
Huggingface checkpoint, you can also load the Unet weights from that source. In this case, you need to
set `training.model.unet_config.from_NeMo=False`.

2.For the training process up to SD-v1.5, we have enabled 10% dropping of text conditioning after SD v1.1 training phase
completed, to improve the performance on classifier-free
guidance.

#### 5.3.4. Instruct Pix2Pix Training

Instruct Pix2Pix essentially performs tuning on top of an existing Stable Diffusion checkpoint. The recommended
configuration can be found in the `conf/training/instruct_pix2pix` directory. You can access and modify the parameters
to customize the hyperparameters according to your specific training requirements.

To enable the training stage with an Instruct Pix2Pix model, configure the configuration files:

1. In the `defaults` section of `conf/config.yaml`, update the `training` field to point to the desired Instruct Pix2Pix
   configuration file. For example,
   if you want to use the `860m_sd_edit`, change the `training` field to `instruct_pix2pix/860m_sd_edit`.
   ```yaml
    defaults:
      - _self_
      - cluster: bcm
      - data_preparation: null
      - training: instruct_pix2pix/860m_sd_edit
      ...
   ```
2. In the `stages` field of `conf/config.yaml`, make sure the training stage is included. For example,
   ```yaml
    stages:
      - data_preparation
      - training
      ...
   ```

**Remarks**: You can feed the trained Stable Diffusion checkpoint into Instruct Pix2Pix training by
specifying `training.model.ckpt_path` (or set `ckpt_path` field in the `model` section of `860m_sd_edit.yaml`). The
checkpoint can be sourced from either NeMo or Hugging Face in the form of a `.ckpt` file.

#### 5.3.5. DreamBooth Training

Dreambooth is also fine-tuning on top of an existing Stable Diffusion checkpoint. The recommended configuration can be
found in the `conf/training/dreambooth` directory. You can access and modify the parameters to customize the
hyperparameters according to your specific training requirements. The instance dataset should contain several pictures
of
object you want to inject to the model. To achieve better quality, 3-5 pictures from different angles is preferred.
To enable the training stage with a dreambooth model, make sure:

1. In the defaults section, update the training field to point to the desired configuration file. For
   example, `dreambooth/860m.yaml`.

   ```yaml
    defaults:
       - _self_
       - cluster: bcm
       - data_preparation: null
       - training: dreambooth/860m.yaml
       ...
   ```


2. In the stages field, make sure the training stage is included. For example,

   ```yaml
    stages:
      ...
      - training
      ...
   ```

**Remarks**:

1.To train DreamBooth with a prior preservation loss, you need to prepare a regularization dataset. The regularization
dataset is usually populated by images generated from a similar prompt without a special token, using the original
Stable Diffusion checkpoint that we fine-tuned on. For example, if the instance prompt you are training on is "a photo
of a sks dog", then the regularization data could be generated by a prompt like "a photo of a dog".

2.To generate regularization images, pass the Stable Diffusion checkpoint you want to use to
training.model.restore_from_path. Note that the .nemo checkpoint is required here. The U-Net weights you want to
fine-tune on should be set in training.model.unet_config.from_pretrained. You can follow the same procedure as described
above in section [5.3.3. Stable Diffusion Training].

### 5.4. Checkpoint Conversion

We provide a convenient tool for converting checkpoints from the `.ckpt` format to the `.nemo` format. The `.nemo`
format checkpoints can be used later in evaluation and inference stages. Users don't need to run the checkpoint
conversion explicitly, as a `.nemo` checkpoint will be automatically generated and saved in the checkpoints folder at
the end of training or fine-tuning. However, if you want to perform inference with an intermediate checkpoint, you will
need to use the conversion script to convert the checkpoint from the `.ckpt` format to the `.nemo` format.

The usage of the conversion script is consistent across different model types. All conversion configuration files can be
found in the `conf/conversion` folder. For additional guidance on customizing configurations, please refer
to [Section 5.1](#51-getting-started-with-multimodal-nemo-megatron) in the
documentation.

To enable the `conversion` stage and configure conversion settings, configure the configuration files:

1. In the `defaults` section of `conf/config.yaml`, update the `conversion` field to point to the desired model type's
   configuration file. For example, if you want to convert a CLIP model, change the `conversion` field
   to `clip/convert_clip`.
   ```yaml
    defaults:
      - conversion: clip/convert_clip
      ...
   ```
2. In the `stages` field of `conf/config.yaml`, make sure the `conversion` stage is included. For example,
   ```yaml
    stages:
      ...
      - conversion
      ...
   ```
3. In the target conversion YAML file, modify required fields like `checkpoint_folder` and `checkpoint_name`. For
   example, if you want to convert a CLIP model, modify or override the following fields
   inside `conf/conversion/clip/convert_clip.yaml`.
   ```yaml
   run:
     model_train_name: clip_vit_B_32
     train_dir: ${base_results_dir}/${.model_train_name}
   model:
     model_type: megatron_clip
     checkpoint_folder: ${conversion.run.train_dir}/results/checkpoints
     checkpoint_name: latest # latest OR name pattern of a checkpoint (e.g. megatron_gpt_*last.ckpt)
     hparams_file: ${conversion.run.train_dir}/results/hparams.yaml # Optional
   ```

**Remark**:

1. The `checkpoint_name` can be set to `latest`, which means it will get the latest checkpoint in the folder, or to a
   regex pattern such as `megatron_clip_*last.ckpt`.
2. By default, the checkpoint folder will link to the training or fine-tuning checkpoints folder and find the latest
   checkpoint.
3. **Advanced**: The hparams_file field is optional. If you want to change any hyperparameters for model initialization,
   you can override them in the hparams.yaml file. However, be cautious when making changes, as altering the model
   architecture may prevent the model weights from loading correctly.

### 5.5. Model Fine-tuning

We provide predefined fine-tuning configurations for Vision Transformer models, which can be found in
the `conf/fine_tuning/`
directory. These configurations include carefully selected hyper parameters that serve as a guideline for creating
custom model configurations. For additional guidance on customizing configurations, please refer
to [Section 5.1](#51-getting-started-with-multimodal-nemo-megatron) in the
documentation.

#### 5.5.1. Vision Transformer Fine-tuning

We provide a predefined fine-tuning configuration for the `ViT B/16` model on ImageNet-1K, which can be found in
the `conf/fine_tuning/imagenet1k.yaml` file. The following table highlights the key differences between ViT pretraining
and fine-tuning:

| Aspect                | ViT Pretraining           | ViT Fine-tuning              |
|-----------------------|---------------------------|------------------------------|
| Configuration Folder  | `conf/training/vit`       | `conf/fine_tuning/vit`       |
| Training Samples Seen | 400M                      | 10M                          |
| Optimizer             | Fused AdamW               | SGD                          |
| Resolution            | 224x224                   | 384x384                      |
| Classification Head   | MLP with one hidden layer | MLP with single linear layer |

To enable the fine-tuning stage with a ViT model, configure the configuration files:

1. In the `defaults` section of `conf/config.yaml`, update the `fine_tuning` field to point to the desired ViT
   configuration file. For example,
   if you want to use the `vit/imagenet1k` configuration, change the `fine_tuning` field to `vit/imagenet1k`.
   ```yaml
    defaults:
      - fine_tuning: vit/imagenet1k
      ...
   ```
2. In the `stages` field of `conf/config.yaml`, make sure the `fine_tuning` stage is included. For example,
   ```yaml
    stages:
      - fine_tuning
      ...
   ```

**Remarks**: To load a pretrained checkpoint for fine-tuning, set the `restore_from_path` field in the `model` section
to the path of the pretrained checkpoint in `.nemo` format. By default, this field links to the `.nemo` format
checkpoint located in the training checkpoints folder.

### 5.6. Model Evaluation

In Multimodal NeMo Megatron, we also provide simple scripts for users to benchmark their trained models, including ViT,
CLIP and Stable Diffusion. The configuration files for these evaluations can be found in the `conf/evaluation`
directory. These scripts allow you to assess the performance of your trained models on various metrics. For additional
guidance on customizing configurations, please refer to [Section 5.1](#51-getting-started-with-multimodal-nemo-megatron)
in the
documentation.

#### 5.6.1. Vision Transformer Evaluation

For the Vision Transformer, our evaluation script processes the ImageNet 1K validation folder and computes the final
validation accuracy.

To enable the evaluation stage with a ViT model, configure the configuration files:

1. In the `defaults` section of `conf/config.yaml`, update the `evaluation` field to point to the desired ViT
   configuration file. For example,
   if you want to use the `vit/imagenet_val` configuration, change the `evaluation` field to `vit/imagenet_val`.
   ```yaml
    defaults:
      - evaluation: vit/imagenet_val
      ...
   ```
2. In the `stages` field of `conf/config.yaml`, make sure the `evaluation` stage is included. For example,
   ```yaml
    stages:
      - evaluation
      ...
   ```
3. Configure `imagenet_val` field of `conf/evaluation/vit/imagenet_val.yaml` to be the ImageNet 1K validation folder.

**Remarks**:

1. To load a pretrained checkpoint for inference, set the `restore_from_path` field in the `model` section to the path
   of the pretrained checkpoint in `.nemo` format in `conf/evaluation/vit/imagenet_val.yaml`. By default, this field
   links to the `.nemo` format checkpoint located in the ImageNet 1K fine-tuning checkpoints folder.
2. We highly recommend users to use the same precision (i.e. `trainer.precision`) for evaluation as was used during
   training.

#### 5.6.2. CLIP Evaluation

For CLIP models, our evaluation script calculates zero-shot ImageNet 1K validation accuracy.

To enable the evaluation stage with a CLIP model, configure the configuration files:

1. In the `defaults` section of `conf/config.yaml`, update the `evaluation` field to point to the desired CLIP
   configuration file. For example,
   if you want to use the `clip/imagenet_zeroshot` configuration, change the `evaluation` field
   to `clip/imagenet_zeroshot`.
   ```yaml
    defaults:
      - evaluation: clip/imagenet_zeroshot
      ...
   ```
2. In the `stages` field of `conf/config.yaml`, make sure the `evaluation` stage is included. For example,
   ```yaml
    stages:
      - evaluation
      ...
   ```
3. Configure `imagenet_val` field of `conf/evaluation/clip/imagenet_zeroshot.yaml` to be the ImageNet 1K validation
   folder.

**Remarks**:

1. To load a pretrained checkpoint for inference, set the `restore_from_path` field in the `model` section to the path
   of the pretrained checkpoint in `.nemo` format in `conf/evaluation/clip/imagenet_zeroshot.yaml`. By default, this
   field links to the `.nemo` format checkpoint located in the CLIP trainning checkpoints folder.
2. **Knonw issue**: In CLIP model evaluation, using `fp32` for inference with a trained model in `bf16` or `fp16` does
   not produce expected results. We highly recommend users to use the same precision (i.e. `trainer.precision`) for
   inference as was used during training.

#### 5.6.3. Stable Diffusion Evaluation

Our evaluation script performs image generation for the captions provided in the validation subset of the MS COCO
dataset, computes the FID score between real and generated images, computes the CLIP score betweel generated images and
teh corresponding captions, and plots the FID-CLIP graph. This is a multi-stage evaluation, and our scripts will
automatically generate SLURM jobs with dependencies.

To configure the configuration files and enable the evaluation stage for Stable Diffusion, follow the steps outlined
below:

1. In the `defaults` section of `conf/config.yaml`, update the `evaluation` field to point to the desired Stable
   Diffusion
   configuration file. For example,
   if you want to use the `stable_diffusion/fid_clip` configuration, change the `evaluation` field
   to `stable_diffusion/fid_clip`.
   ```yaml
    defaults:
      - evaluation: stable_diffusion/fid_clip
      ...
   ```
2. In the `stages` field of `conf/config.yaml`, make sure the `evaluation` stage is included. For example,
   ```yaml
    stages:
      - evaluation
      ...
   ```
3. Configure `conf/evaluation/stable_diffusion/fid_clip.yaml` to specify `node_array_size` and `ntasks_per_node`, as
   well as which sub-stages to run.
   ```yaml
    generate_images: True
    compute_fid_scores: True
    compute_clip_scores: True
    plot_fid_clip: True
   ```

**Remarks**:

1. To load a pretrained checkpoint for inference, set the `restore_from_path` field in the `model` section to the path
   of the pretrained checkpoint in `.nemo` format in `conf/evaluation/stable_diffusion/fid_clip.yaml`. By default, this
   field links to the `.nemo` format checkpoint located in the Stable Diffusion training checkpoints folder.
2. We highly recommend users to use the same precision (i.e. `trainer.precision`) for evaluation as was used during
   training.
3. The `generate_images` sub-stage involves a multi-node run, whereas the other stages utilize only a single GPU.

### 5.7. Model Inference (in NeMo Framework)

In Multimodal NeMo Megatron, we provide scripts to perform inference directly via NeMo framework, rather than using
NVIDIA Triton Inference Server. This allows you to infer with your pretrained models directly without the need for a
separate deployment or inference server. It is particularly useful when you want to experiment with different model
configurations, perform quick evaluations, or prototype a solution before deploying it at scale with Triton Inference
Server or another deployment option.

Our framework inference configurations are provided in the folder `conf/fw_inference`. For additional guidance on
customizing configurations, please refer to [Section 5.1](#51-getting-started-with-multimodal-nemo-megatron) in the
documentation.

#### 5.7.1. Vision Transformer Inference (in NeMo Framework)

For Vision Transformer, our inference script processes a folder of images. For each image in the folder, the script
classifies it into one of the ImageNet 1K classes.

To enable the inference stage with a ViT model, configure the configuration files:

1. In the `defaults` section of `conf/config.yaml`, update the `fw_inference` field to point to the desired ViT
   configuration file. For example,
   if you want to use the `vit/imagenet1k` configuration, change the `fw_inference` field to `vit/imagenet1k`.
   ```yaml
    defaults:
      - fw_inference: vit/imagenet1k
      ...
   ```
2. In the `stages` field of `conf/config.yaml`, make sure the `fw_inference` stage is included. For example,
   ```yaml
    stages:
      - fw_inference
      ...
   ```
3. Configure `data_path` of `conf/fw_inference/vit/imagenet1k.yaml` to be the folder containing images for inference.

**Remarks**:

1. To load a pretrained checkpoint for inference, set the `restore_from_path` field in the `model` section to the path
   of the pretrained checkpoint in `.nemo` format in `conf/fw_inference/vit/imagenet1k.yaml`. By default, this field
   links to the `.nemo` format checkpoint located in the ImageNet 1K fine-tuning checkpoints folder.
2. We highly recommend users to use the same precision (i.e. `trainer.precision`) for inference as was used during
   training.

#### 5.7.2. CLIP Inference (in NeMo Framework)

For CLIP models, our inference script calculates CLIP similarity scores between a given image and a list of provided
texts.

To enable the inference stage with a CLIP model, configure the configuration files:

1. In the `defaults` section of `conf/config.yaml`, update the `fw_inference` field to point to the desired CLIP
   configuration file. For example,
   if you want to use the `clip/clip_similarity` configuration, change the `fw_inference` field
   to `clip/clip_similarity`.
   ```yaml
    defaults:
      - fw_inference: clip/clip_similarity
      ...
   ```
2. In the `stages` field of `conf/config.yaml`, make sure the `fw_inference` stage is included. For example,
   ```yaml
    stages:
      - fw_inference
      ...
   ```
3. Configure `image_path` and `texts` fields of `conf/fw_inference/clip/clip_similarity.yaml`. Set `image_path` to the
   path of
   the image for inference, and provide a list of texts for the `texts` field.

**Remarks**:

1. To load a pretrained checkpoint for inference, set the `restore_from_path` field in the `model` section to the path
   of the pretrained checkpoint in `.nemo` format in `conf/fw_inference/clip/clip_similarity.yaml`. By default, this
   field links to the `.nemo` format checkpoint located in the CLIP training checkpoints folder.
2. **Knonw issue**: In CLIP model inference, using `fp32` for inference with a trained model in `bf16` or `fp16` does
   not produce expected results. We highly recommend users to use the same precision (i.e. `trainer.precision`) for
   inference as was used during training.

#### 5.7.3. Stable Diffusion Inference (in NeMo Framework)

For text-to-image models, the inference script generates images from text prompts defined in the config file.

To enable the inference stage with Stable Diffusion, configure the configuration files:

1. In the `defaults` section of `conf/config.yaml`, update the `fw_inference` field to point to the desired Stable
   Diffusion inference configuration file. For example,
   if you want to use the `stable_diffusion/text2img.yaml` configuration, change the `fw_inference` field
   to `stable_diffusion/text2img`.
   ```yaml
    defaults:
      - fw_inference: stable_diffusion/text2img
      ...
   ```
2. In the `stages` field of `conf/config.yaml`, make sure the `fw_inference` stage is included. For example,
   ```yaml
    stages:
      - fw_inference
      ...
   ```
3. Configure `prompts` and `num_images_per_prompt` fields of `conf/fw_inference/stable_diffusion/text2img.yaml`.
   Set `model.restore_from_path` to the `.nemo` ckpt you want generate images with.

#### 5.7.4. Instruct Pix2Pix Inference (in NeMo Framework)

For Instruct Pix2Pix models, our inference script processes an original image based on a provided edit prompt, modifies
the image accordingly, and saves the edited image as a new file.

To enable the inference stage with a Instruct Pix2Pix model, configure the configuration files:

1. In the `defaults` section of `conf/config.yaml`, update the `fw_inference` field to point to the desired Instruct
   Pix2Pix configuration file. For example,
   if you want to use the `instruct_pix2pix/edit_cli` configuration, change the `fw_inference` field
   to `instruct_pix2pix/edit_cli`.
   ```yaml
    defaults:
      - fw_inference: instruct_pix2pix/edit_cli
      ...
   ```
2. In the `stages` field of `conf/config.yaml`, make sure the `fw_inference` stage is included. For example,
   ```yaml
    stages:
      - fw_inference
      ...
   ```
3. Configure the `edit` section in `conf/fw_inference/instruct_pix2pix/edit_cli.yaml`. Most importantly, set the `input`
   field to the path of the original image for inference, and provide an edit prompt in the `prompt` field. The script
   will generate `num_images_per_prompt` images at once based on the provided prompt.
   ```yaml
   edit:
     resolution: 512
     steps: 100
     input: ??? # path/to/input/picture
     outpath: ${fw_inference.run.results_dir}
     prompt: ""
     cfg_text: 7.5
     cfg_image: 1.2
     num_images_per_prompt: 8
     combine_images: [2, 4] # [row, column], set to null if don't want to combine
     seed: 1234
   ```

**Remarks**:

1. To load a pretrained checkpoint for inference, set the `restore_from_path` field in the `model` section to the path
   of the pretrained checkpoint in `.nemo` format in `conf/fw_inference/vit/imagenet1k.yaml`. By default, this field
   links to the `.nemo` format checkpoint located in the ImageNet 1K fine-tuning checkpoints folder.
2. We highly recommend users to use the same precision (i.e. `trainer.precision`) for inference as was used during
   training.
3. Tips for getting better quality results: https://github.com/timothybrooks/instruct-pix2pix#tips

#### 5.7.5. DreamBooth Inference (in NeMo Framework)

For Dreambooth, the inference script generates images from text prompts defined in the config file, similar to section
5.7.3. Note that, dreambooth is a fine-tuning model based on diffusion models to link a special token with certain
subject, so make sure the special token you trained on is included in the text prompt. For
example, `a photo of sks dog sleeping`.

To enable the inference stage with dreambooth, configure the configuration files:

1. In the `defaults` section of `conf/config.yaml`, update the `fw_inference` field to point to the desired DreamBooth
   inference configuration file. For example,
   if you want to use the `dreambooth/text2img.yaml` configuration, change the `fw_inference` field
   to `dreambooth/text2img`.
   ```yaml
    defaults:
      - fw_inference: dreambooth/text2img
      ...
   ```
2. In the `stages` field of `conf/config.yaml`, make sure the `fw_inference` stage is included. For example,
   ```yaml
    stages:
      - fw_inference
      ...
   ```
3. Configure `prompts` and `num_images_per_prompt` fields of `conf/fw_inference/dreambooth/text2img.yaml`.
   Set `model.restore_from_path` to the ckpt generated from dreambooth training.

### 5.8. Model Export

In Multimodal NeMo Megatron, we provide scripts to perform export directly via NeMo framework to ONNX and NVIDIA
TensorRT. This allows us to run accelerated inference on the NVIDIA Triton Inference Server detailed in the next
section, section 6.
For the CLIP and ViT models, setting `infer.max_batch_size`, will create ONNX and NVIDIA TensorRT models that accept
batch_sizes
from `1` to `infer.max_batch_size`. For the Stable Diffusion, Instruct Pix2Pix, and Dreambooth pipelines,
the `infer.num_images_per_prompt` (`edit.num_images_per_prompt` in Instruct Pix2Pix) will
act as the `batch_size`, but the NVIDIA TensorRT engines will only work for that size.

The `trainer.precision` config can be set to 16 or 32. Setting to 16 will build the NVIDIA TensorRT engines with fp16
acceleration enabled, expect
longer build times.

Please set `model.restore_from_path` before running export to the correct `.nemo` file.

All relevant inference config fields will be saved for deployment to be automatically read in as defaults. In the output
directory expect
`onnx` and `plan`directories. The `onnx` will contain the ONNX converted models, while the `plan` directory will contain
the NVIDIA TensorRT
Engines created from the ONNX models in addition to the config options.

#### 5.8.1. Vision Transformer Export

To enable the export stage with a ViT model, configure the configuration files:

1. In the `defaults` section of `conf/config.yaml`, update the `export` field to point to the desired ViT
   configuration file. For example,
   if you want to use the `vit/export_vit` configuration, change the `export` field to `vit/export_vit`.
   ```yaml
    defaults:
      - export: vit/export_vit
      ...
   ```
2. In the `stages` field of `conf/config.yaml`, make sure the `export` stage is included. For example,
   ```yaml
    stages:
      - export
      ...
   ```
3. Configure `infer.max_batch_size` of the `conf/export/vit/export_vit.yaml` file to set the max_batch_size to use for
   the ONNX and
   NVIDIA TensorRT model.
4. Set the resolution of the model with `max_dim` in the `infer` field. This will be used to generate the ONNX and
   NVIDIA TensorRT formats.

**Remarks**:

1. To load a pretrained checkpoint for inference, set the `restore_from_path` field in the `model` section to the path
   of the pretrained checkpoint in `.nemo` format in `conf/export/vit/export_vit.yaml`. By default, this field
   links to the `.nemo` format checkpoint located in the ImageNet 1K fine-tuning checkpoints folder.

#### 5.8.2. CLIP Export

To enable the export stage with a CLIP model, configure the configuration files:

1. In the `defaults` section of `conf/config.yaml`, update the `export` field to point to the desired CLIP
   configuration file. For example,
   if you want to use the `clip/export_clip` configuration, change the `export` field
   to `clip/export_clip`.
   ```yaml
    defaults:
      - export: clip/export_clip
      ...
   ```
2. In the `stages` field of `conf/config.yaml`, make sure the `export` stage is included. For example,
   ```yaml
    stages:
      - export
      ...
   ```
3. Configure `infer.max_batch_size` of the `conf/export/clip/export_clip.yaml` file to set the max_batch_size to use for
   the ONNX and
   NVIDIA TensorRT model.
4. Set the resolution of the model with `max_dim` in the `infer` field. One can also set the `infer.max_text` to be the
   maximum text size for the text_encoder.
   This will be used to generate the ONNX and NVIDIA TensorRT formats.

**Remarks**:

1. To load a pretrained checkpoint for inference, set the `restore_from_path` field in the `model` section to the path
   of the pretrained checkpoint in `.nemo` format in `conf/export/clip/export_clip.yaml`.

#### 5.8.3. Stable Diffusion Export

For text-to-image models, the export script generates three different optimized inference models.
The first model is the VAE Decoder, the second model is the UNet, and the third model is the CLIP Encoder.

1. In the `defaults` section of `conf/config.yaml`, update the `export` field to point to the desired Stable Diffusion
   inference configuration file. For example,
   if you want to use the `stable_diffusion/export_stable_diffusion.yaml` configuration, change the `export` field
   to `stable_diffusion/export_stable_diffusion`.
   ```yaml
    defaults:
      - export: stable_diffusion/export_stable_diffusion
      ...
   ```
2. In the `stages` field of `conf/config.yaml`, make sure the `export` stage is included. For example,
   ```yaml
    stages:
      - export
      ...
   ```
3. Configure `infer.num_images_per_prompt` of the `conf/export/stable_diffusion/export_stable_diffusion.yaml` file to
   set the batch_size to use for the ONNX and
   NVIDIA TensorRT models.

**Remarks**:

1. To load a pretrained checkpoint for inference, set the `restore_from_path` field in the `model` section to the path
   of the pretrained checkpoint in `.nemo` format in `conf/export/stable_diffusion/export_stable_diffusion.yaml`.

#### 5.8.4. Instruct Pix2pix Export

For Instruct Pix2Pix models, the export script generates four different optimized inference models.
The first model is the VAE Decoder, the second model is the UNet, the third model is the CLIP Encoder, and the fourth
model
is the VAE Encoder.

1. In the `defaults` section of `conf/config.yaml`, update the `export` field to point to the desired Stable Diffusion
   inference configuration file. For example,
   if you want to use the `instruct_pix2pix/export_instruct_pix2pix.yaml` configuration, change the `export` field
   to `instruct_pix2pix/export_instruct_pix2pix`.
   ```yaml
    defaults:
      - export: instruct_pix2pix/export_instruct_pix2pix
      ...
   ```
2. In the `stages` field of `conf/config.yaml`, make sure the `export` stage is included. For example,
   ```yaml
    stages:
      - export
      ...
   ```
3. Configure `edit.num_images_per_prompt` of the `conf/export/instruct_pix2pix/export_instruct_pix2pix.yaml` file to set
   the batch_size to use for the ONNX and
   NVIDIA TensorRT models.
4. Set a path to an example image to use in `edit.input`.

**Remarks**:

1. To load a pretrained checkpoint for inference, set the `restore_from_path` field in the `model` section to the path
   of the pretrained checkpoint in `.nemo` format in the `conf/export/instruct_pix2pix/export_instruct_pix2pix.yaml`
   file.

#### 5.8.5. DreamBooth Export

For Dreambooth, the export script generates three different optimized inference models.
The first model is the VAE Decoder, the second model is the UNet, and the third model is the CLIP Encoder.

1. In the `defaults` section of `conf/config.yaml`, update the `export` field to point to the desired Stable Diffusion
   inference configuration file. For example,
   if you want to use the `dreambooth/export_dreambooth.yaml` configuration, change the `export` field
   to `dreambooth/export_dreambooth`.
   ```yaml
    defaults:
      - export: dreambooth/export_dreambooth
      ...
   ```
2. In the `stages` field of `conf/config.yaml`, make sure the `export` stage is included. For example,
   ```yaml
    stages:
      - export
      ...
   ```
3. Configure `infer.num_images_per_prompt` of the `conf/export/dreambooth/export_dreambooth.yaml` file to set the
   batch_size to use for the ONNX and
   NVIDIA TensorRT models.

**Remarks**:

1. To load a pretrained checkpoint for inference, set the `restore_from_path` field in the `model` section to the path
   of the pretrained checkpoint in `.nemo` format in `conf/export/dreambooth/export_dreambooth.yaml`.

## 6. Deploying the NeMo Megatron Model

### 6.1 Setup

Prior to deploying a model or pipeline, the model or pipeline must be exported following the steps in section 5.8.
No other additional setup is required as the NeMo container comes with the relevant NVIDIA Triton Inference Server
libraries
preinstalled and ready to go.

### 6.2 Start NVIDIA Triton Inference Server

Starting the NVIDIA Triton Inference Server is a simple command. First, however, please read the model specific section
below
to make sure everything is in the correct place.
To start the NVIDIA Triton Inference Server

```
/opt/tritonserver/bin/tritonserver --log-verbose 2 --model-repository /opt/NeMo-Megatron-Launcher/deployment/server --model-control-mode=explicit --load-model <model>
```

`<model>` can be substitued for the `stable_diffusion`, `instruct_pix2pix`, `clip_trt`, `clip_vision_trt`, `vit_trt`.

#### 6.2.1 Stable Diffusion, Dreambooth

For Stable Diffusion and Dreambooth, copy the generated `plan` directory to the `deployment/server/stable_diffusion/1/`
directory.

#### 6.2.2 Instruct Pix2Pix

For Instruct Pix2Pix, copy the generated `plan` directory to the `deployment/server/instruct_pix2pix/1/` directory.

#### 6.2.3 Vision Transformer

Move the generated `.plan` file to `deployment/server/vit_trt/1/model.plan`.

#### 6.2.4 CLIP

Move the generated `.plan` file to `deployment/server/clip_vision_trt/1/model.plan`. For this model, two separate Triton
models need to be loaded
`--load-model clip_vision_trt --load-model clip_trt`. Querying `clip_trt` will provide tokenization and automatically
call `clip_vision_trt` using BLS.

### 6.3 Query NVIDIA Triton Inference Server

In a separate instance of the NeMo container, we can setup a client to query the server. In `deployment/client`, there
are a few examples of the clients.

#### 6.3.1 Stable Diffusion and Dreambooth

At query time, the values, `seed`, `unconditional_guidance_scale`, `inference_steps`, `eta` can be used as optional
inputs. If these are not set, the defaults are the values set during export.
The return is a single numpy array containing `num_images_per_prompt` images.

#### 6.3.2 Instruct Pix2Pix

At query time, the values, `seed`, `text_cfg_scale`, `steps`, `image_cfg_scale` can be used as optional inputs. If these
are not set, the defaults are the values set during export.
The return is a single numpy array containing `num_images_per_prompt` images. In the client example, make sure to set
the path to the input image.

## 7. Performance

### 7.1. Vision Transformer Results

#### 7.1.1. Training Accuracy Results

Training Accuracy: NVIDIA DGX SuperPOD (4 x 8 x A100 80GB for ViT B/16 Model)

We pretrained a ViT B/16 model on the ImageNet 1K dataset and fine-tuned it on the same dataset at a higher resolution,
following the recipe outlined in the [ViT paper](https://arxiv.org/abs/2010.11929). As a result, we achieved a Top-1
accuracy of **79.47%**, which is **1.56%** higher than the reported accuracy of 77.91% in the paper. Below are the
highlights of the training and fine-tuning recipe we used:

- Model: ViT B/16
- Dataset: ImageNet 1K
- Pretraining:
    - Epochs: 300
    - Batch Size: 4096
    - Training Resolution: 224
    - Optimizer: Adam (0.9, 0.999)
    - Base Learning Rate: 3.00E-03
    - Learning Rate Decay: Cosine
    - Weight Decay: 0.3
    - Dropout: 0.1
- Fine-tuning:
    - Steps: 20,000
    - Batch Size: 512
    - Fine-tuning Resolution: 512
    - Optimizer: SGD (0.9)
    - Base Learning Rate: 0.003 - 0.06
    - Learning Rate Decay: Cosine
    - Weight Decay: 0

#### 7.1.2. Training Performance Results

We measured the throughput of training Vision Transformer models on
different numbers of DGX A100 nodes and DGX H100 nodes, and we achieved near-linear
scaling on both platforms.

We are comparing the out-of-box performance on DGX H100 machines with the same configuration from DGX A100 machines.
This comparison is an apple-to-apple assessment, ensuring that we evaluate the relative performance of the two machine
types under equivalent conditions and configurations.

The tables and charts below show the performance results.

- NVIDIA DGX SuperPODs (16 x 8 x A100 80GB for ViT g/14 model)

|          |                                  |        |         |         | Nodes   |          |
|----------|----------------------------------|--------|---------|---------|---------|----------|
|          |                                  | 1      | 2       | 4       | 8       | 16       |
|          | Samples per Second               | 708.06 | 1369.35 | 2729.57 | 5397.29 | 10837.41 |
| ViT g/14 | Perfect Linear Scaling (Samples) | 708.06 | 1416.13 | 2832.25 | 5664.50 | 11329.00 |
|          | Speedup                          | 1x     | 1.93x   | 3.85x   | 7.62x   | 15.31x   |

<img src="img/ViT g_14 NeMo Megatron Throughput (A100).svg"/>

- NVIDIA DGX SuperPODs (16 x 8 x H100 80GB for ViT g/14 model)

|          |                                  |      |       |       | Nodes |        |
|----------|----------------------------------|------|-------|-------|-------|--------|
|          |                                  | 1    | 2     | 4     | 8     | 16     |
|          | Samples per Second               | 1527 | 3006  | 5900  | 11743 | 24002  |
| ViT g/14 | Perfect Linear Scaling (Samples) | 1527 | 3054  | 6109  | 12219 | 24439  |
|          | Speedup                          | 1x   | 1.97x | 3.86x | 7.69x | 15.71x |

<img src="img/ViT g_14 NeMo Megatron Throughput (H100).svg"/>

- DGX A100 vs. DGX H100: A Comparative Analysis of Vision Transformer Training

| Model       | Nodes | Global Batch Size | Micro Batch Size | Precision | Global Batch / Sec (A100) | Global Batch / Sec (H100) | Speedup (x) |
|-------------|-------|-------------------|------------------|-----------|---------------------------|---------------------------|-------------|
| ViT B/16    | 2     | 4096              | 256              | bf16 (O2) | 2.65                      | 5.88                      | 2.2         |
| ViT L/16    | 2     | 4096              | 256              | bf16 (O2) | 1.34                      | 2.84                      | 2.1         |
| ViT H/14    | 4     | 4096              | 128              | bf16 (O2) | 1.02                      | 2.17                      | 2.1         |
| ViT g/14    | 4     | 4096              | 64               | bf16 (O2) | 0.70                      | 1.52                      | 2.2         |
| ViT bigG/14 | 4     | 4096              | 32               | bf16 (O2) | 0.42                      | 0.86                      | 2.1         |

<img src="img/Vision Transformer Training Throughput Comparison.svg"/>

#### 7.1.3. Inference Performance Results

Latency times are taken as starting with an image on CPU and stopped on output.
For framework we use the Torch Automated Mixed Precision (AMP) for FP16 computation. For TRT, we export the various
models
with the FP16 acceleration. We use the optimized TRT engine setup present in the deployment directory to get the numbers
in the same environment as the framework.

GPU: NVIDIA DGX A100 (1x A100 80 GB)
Batch Size: Number of Images in a Batch

| Model    | Batch Size | TRT FP16 Latency (s) | FW FP 16 (AMP) Latency (s) | TRT vs FW Speedup (x) |
|----------|------------|----------------------|----------------------------|-----------------------|
|          | 1          | 0.006                | 0.014                      | 2.3                   |
|          | 2          | 0.008                | 0.015                      | 1.9                   |
| ViT b/16 | 4          | 0.011                | 0.015                      | 1.4                   |
|          | 8          | 0.018                | 0.017                      | 1.0                   |

### 7.2. CLIP Results

#### 7.2.1. Training Accuracy Results

Training Accuracy: NVIDIA DGX SuperPOD (8 x 8 x A100 80GB for CLIP B/32 Model)

We followed the training recipe from [Open CLIP blog](https://laion.ai/blog/large-openclip/#12b-samples-seen) to verify
our training pipeline. Our results are displayed in the table below:

| Framework | Dataset               | Model Name | Batch Size | Samples Seen | ImageNet Top-1 |
|-----------|-----------------------|------------|------------|--------------|----------------|
| OpenCLIP  | LAION 400M            | B/32       | 32k        | 12B          | 62.90%         |
| NeMo      | Our Multimodal Blend* | B/32       | 32k        | 12B          | 60.13%         |

\**Our multimodal dataset is originated from Common Crawl with custom filtering and contains 670M image-caption pairs.*

We believe the final accuracy difference is due to the dataset, as LAION 400M is filtered with CLIP scores. To ensure
our implementation is consistent with OpenCLIP, we trained OpenCLIP with our dataset and found out that the loss curve
and validation accuracy were nearly identical to NeMo's CLIP.

#### 7.2.2. Training Performance Results

We measured the throughput of training CLIP models on
different numbers of DGX A100 nodes and DGX H100 nodes, and we achieved near-linear
scaling on both platforms.

We are comparing the out-of-box performance on DGX H100 machines with the same configuration from DGX A100 machines.
This comparison is an apple-to-apple assessment, ensuring that we evaluate the relative performance of the two machine
types under equivalent conditions and configurations.

The tables and charts below show the performance results.

- NVIDIA DGX SuperPODs (16 x 8 x A100 80GB for CLIP g/14 model)

|           |                                  |        |         |         | Nodes   |         |
|-----------|----------------------------------|--------|---------|---------|---------|---------|
|           |                                  | 1      | 2       | 4       | 8       | 16      |
|           | Samples per Second               | 621.90 | 1230.88 | 2446.72 | 4863.68 | 9650.36 |
| CLIP g/14 | Perfect Linear Scaling (Samples) | 621.90 | 1243.81 | 2487.61 | 4975.22 | 9950.44 |
|           | Speedup                          | 1x     | 1.98x   | 3.93x   | 7.82x   | 15.52x  |

<img src="img/CLIP g_14 NeMo Megatron Throughput (A100).svg"/>

- NVIDIA DGX SuperPODs (16 x 8 x H100 80GB for CLIP g/14 model)

|           |                                  |         |         |         | Nodes   |          |
|-----------|----------------------------------|---------|---------|---------|---------|----------|
|           |                                  | 1       | 2       | 4       | 8       | 16       |
|           | Samples per Second               | 1039.81 | 2005.48 | 4013.33 | 7627.56 | 14913.53 |
| CLIP g/14 | Perfect Linear Scaling (Samples) | 1039.81 | 2079.61 | 4159.22 | 8318.44 | 16636.88 |
|           | Speedup                          | 1x      | 1.93x   | 3.86x   | 7.34x   | 14.34x   |

<img src="img/CLIP g_14 NeMo Megatron Throughput (H100).svg"/>

- DGX A100 vs. DGX H100: A Comparative Analysis of CLIP Training

| Model     | Nodes | Global Batch Size | Micro Batch Size | Precision | Global Batch / Sec (A100) | Global Batch / Sec (H100) | Speedup (x) |
|-----------|-------|-------------------|------------------|-----------|---------------------------|---------------------------|-------------|
| CLIP B/32 | 4     | 16000             | 500              | bf16 (O2) | 1.49                      | 4.83                      | 3.2         |
| CLIP H/14 | 4     | 3584              | 112              | bf16 (O2) | 0.96                      | 1.92                      | 2.0         |
| CLIP g/14 | 4     | 2560              | 80               | bf16 (O2) | 1.08                      | 2.25                      | 2.1         |

<img src="img/CLIP Training Throughput Comparison.svg"/>

#### 7.2.3. Inference Performance Results

Latency times are taken as starting with an image on CPU and text input (of length 64) and stopped on output.
For framework we use the Torch Automated Mixed Precision (AMP) for FP16 computation. For TRT, we export the various
models
with the FP16 acceleration. We use the optimized TRT engine setup present in the deployment directory to get the numbers
in the same environment as the framework.

GPU: NVIDIA DGX A100 (1x A100 80 GB)
Batch Size: Number of Images in a Batch

| Model     | Batch Size | TRT FP16 Latency (s) | FW FP 16 (AMP) Latency (s) | TRT vs FW Speedup (x) |
|-----------|------------|----------------------|----------------------------|-----------------------|
|           | 1          | 0.014                | 0.032                      | 2.3                   |
|           | 2          | 0.014                | 0.033                      | 2.4                   |
| CLIP B/32 | 4          | 0.014                | 0.028                      | 2.0                   |
|           | 8          | 0.015                | 0.028                      | 1.9                   |

### 7.3. Stable Diffusion Results

#### 7.3.1. Training Accuracy Results

We evaluate Stable Diffusion model with FID-CLIP curve, and comparing it to other open-source ckpt at same scale of
consumed sample.

FID (Fréchet Inception Distance) is a metric used to evaluate the quality of generated images in machine learning. It
measures the distance between the real image distribution and the distribution of generated images using the features
extracted by a pre-trained Inception model.

The VIT-L/14 version of the CLIP model was utilized to assess the relevance between image prompts and generated images.

The evaluation was conducted using different classifier-free guidance scales, specifically 1.5, 2.0, 3.0, 4.0, 5.0, 6.0,
7.0, and 8.0. The evaluation process involved generating 30,000 images from randomly selected prompts from the COCO2014
validation dataset, with 50 PLMS steps, and evaluating the results at a resolution of 256x256.

We have referred to but made certain modifications to the training recipe outlined
in [Stable Diffusion Model Cards posted on Huggingface](https://huggingface.co/CompVis/stable-diffusion-v1-4).

\**Our multimodal dataset is originated from Common Crawl with custom filtering.*

Below, we present the outcomes obtained from our own checkpoint following Section 5.3.3, which can be compared to those
of the open-source Stable Diffusion 1.5.

<img src='img/Stable Diffusion FID-CLIP.png'/>

#### 7.3.2. Training Performance Results

We measured the throughput of training Stable Diffusion models on
different numbers of DGX A100 nodes and DGX H100 nodes, and we achieved near-linear
scaling on both platforms.

We are comparing the out-of-box performance on DGX H100 machines with the same configuration from DGX A100 machines.
This comparison is an apple-to-apple assessment, ensuring that we evaluate the relative performance of the two machine
types under equivalent conditions and configurations.

The tables and charts below show the performance results.

- NVIDIA DGX SuperPODs (16 x 8 x A100 80GB for Stable Diffusion Res=512 model)

|                          |                                  |        |        |        | Nodes   |         |
|--------------------------|----------------------------------|--------|--------|--------|---------|---------|
|                          |                                  | 1      | 2      | 4      | 8       | 16      |
|                          | Samples per Second               | 199.98 | 390.60 | 786.78 | 1504.99 | 2952.49 |
| Stable Diffusion Res=512 | Perfect Linear Scaling (Samples) | 199.98 | 399.97 | 799.94 | 1599.87 | 3199.75 |
|                          | Speedup                          | 1x     | 1.95x  | 3.93x  | 7.53x   | 14.76x  |

<img src="img/Stable Diffusion (Res=512) NeMo Megatron Throughput (A100).svg"/>

- NVIDIA DGX SuperPODs (16 x 8 x H100 80GB for Stable Diffusion Res=512 model)

|                          |                                  |        |        |         | Nodes   |         |
|--------------------------|----------------------------------|--------|--------|---------|---------|---------|
|                          |                                  | 1      | 2      | 4       | 8       | 16      |
|                          | Samples per Second               | 419.47 | 840.86 | 1591.79 | 3090.85 | 6056.48 |
| Stable Diffusion Res=512 | Perfect Linear Scaling (Samples) | 419.47 | 838.93 | 1677.86 | 3355.73 | 6711.45 |
|                          | Speedup                          | 1x     | 2x     | 3.79x   | 7.37x   | 14.44x  |

<img src="img/Stable Diffusion (Res=512) NeMo Megatron Throughput (H100).svg"/>

- DGX A100 vs. DGX H100: A Comparative Analysis of Stable Diffusion Training

| Model                      | Nodes | Global Batch | Micro Batch | Precision | Sec/Batch (A100) | Sec/Batch (H100) | Speedup (x) |
|----------------------------|-------|--------------|-------------|-----------|------------------|------------------|-------------|
| Stable Diffusion (Res=256) | 4     | 4096         | 128         | amp fp16  | 0.829            | 1.709            | 2.1         |
| Stable Diffusion (Res=512) | 4     | 1024         | 32          | amp fp16  | 0.758            | 1.603            | 2.1         |

<img src="img/Stable Diffusion Training Throughput Comparison.svg"/>

#### 7.3.3. Inference Performance Results

Latency times are started directly before the text encoding (CLIP) and stopped directly after the output image
decoding (VAE).
For framework we use the Torch Automated Mixed Precision (AMP) for FP16 computation. For TRT, we export the various
models
with the FP16 acceleration. We use the optimized TRT engine setup present in the deployment directory to get the numbers
in the same environment as the framework.

GPU: NVIDIA DGX A100 (1x A100 80 GB)
Batch Size: Synonymous with `num_images_per_prompt`

| Model                      | Batch Size | Sampler | Inference Steps | TRT FP 16 Latency (s) | FW FP 16 (AMP) Latency (s) | TRT vs FW Speedup (x) |
|----------------------------|------------|---------|-----------------|-----------------------|----------------------------|-----------------------|
| Stable Diffusion (Res=512) | 1          | PLMS    | 50              | 0.9                   | 3.3                        | 3.7                   |
| Stable Diffusion (Res=512) | 2          | PLMS    | 50              | 1.7                   | 5.2                        | 3.1                   |
| Stable Diffusion (Res=512) | 4          | PLMS    | 50              | 2.9                   | 9.2                        | 3.2                   |  

### 7.4. Instruct Pix2Pix Results

#### 7.4.1. Training Quality Results

Instruct Pix2Pix is an image editing tool that transforms original images based on user instructions. For example, when
provided with a photo of cute toy duck, the AI can seamlessly edit the image according to your creative vision.

Here are some examples generated using our NeMo Stable Diffusion 1.2 model, fine-tuned with NeMo Instruct Pix2Pix. For
each instruction, we showcase 8 distinct images generated from different seeds:

- Original photo
  <img src="img/toy_duck.jpg" width="30%" />
- Instruction: Make it in desert
  <img src="img/make_it_in_desert_7.5_1.2_1234_combine.jpg"/>
- Instruction: Make it Van Gogh style
  <img src="img/make_it_Van_Gogh_style_7.5_1.2_1234_combine.jpg"/>
- Instruction: Make it in a pool
  <img src="img/make_it_in_a_pool_7.5_1.2_1234_combine.jpg"/>

#### 7.4.2. Inference Performance Results

Latency times are started directly before the text encoding (CLIP) and stopped directly after the output image
decoding (VAE).
For framework we use the Torch Automated Mixed Precision (AMP) for FP16 computation. For TRT, we export the various
models
with the FP16 acceleration. We use the optimized TRT engine setup present in the deployment directory to get the numbers
in the same environment as the framework.

GPU: NVIDIA DGX A100 (1x A100 80 GB)
Batch Size: Synonymous with `num_images_per_prompt`

| Model                      | Batch Size | Sampler | Inference Steps | TRT FP 16 Latency (s) | FW FP 16 (AMP) Latency (s) | TRT vs FW Speedup (x) |
|----------------------------|------------|---------|-----------------|-----------------------|----------------------------|-----------------------|
| Instruct Pix2Pix (Res=256) | 1          | N/A     | 100             | 1.0                   | 3.6                        | 3.6                   |
| Instruct Pix2Pix (Res=256) | 2          | N/A     | 100             | 1.3                   | 3.7                        | 2.8                   |
| Instruct Pix2Pix (Res=256) | 4          | N/A     | 100             | 2.2                   | 4.9                        | 2.2                   |

### 7.5. DreamBooth Results

#### 7.5.1. Training Quality Results

Here we show some insteresting results as an example of dreambooth script.

Prompt: A 'sks' dog in a bucket.

<img src="img/Dreambooth dog in a bucket.png" width="30%">

Prompt: A 'sks' dog in Acropolis.

<img src="img/Dreambooth dog at Acropolis.png" width="30%">

Prompt: A 'sks' dog in front of Eiffel tower.

<img src="img/Dreambooth Eiffel towel.png" width="30%">

Prompt: A 'sks' dog mecha robot.

<img src="img/Dreambooth mecha robot.png" width="30%">

#### 7.5.2. Inference Performance Results

Latency times are started directly before the text encoding (CLIP) and stopped directly after the output image
decoding (VAE).
For framework we use the Torch Automated Mixed Precision (AMP) for FP16 computation. For TRT, we export the various
models
with the FP16 acceleration. We use the optimized TRT engine setup present in the deployment directory to get the numbers
in the same environment as the framework.

GPU: NVIDIA DGX A100 (1x A100 80 GB)
Batch Size: Synonymous with `num_images_per_prompt`

| Model                | Batch Size | Sampler | Inference Steps | TRT FP 16 Latency (s) | FW FP 16 (AMP) Latency (s) | TRT vs FW Speedup (x) |
|----------------------|------------|---------|-----------------|-----------------------|----------------------------|-----------------------|
| Dreambooth (Res=256) | 1          | DDIM    | 100             | 2.0                   | 5.6                        | 2.8                   |
| Dreambooth (Res=256) | 2          | DDIM    | 100             | 3.1                   | 9.0                        | 2.9                   |
| Dreambooth (Res=256) | 4          | DDIM    | 100             | 5.7                   | 16.0                       | 2.8                   |

## 8. Changelog

**NeMo Megatron 23.01**

* BERT with tensor parallelism support (training only)
* BERT with pipeline parallelism support (training only)
* Sequence Parallelism and Selective Activation Checkpointing for BERT (training only)
* Interleaved Pipeline Scheduling for BERT
* Distributed Adam Optimizer for BERT
* AugoConfigurator for BERT
* 110M, 4B, 20B, and 100B BERT training configurations
* Support for the Mixture of Experts for T5 (no expert parallelism, training only)
* Performance improvement for GPT-3 P-Tuning (20% - 25% speed-up)
* ALiBi Position Embeddings for T5 and mT5 (training only)
* Log total model size (across modal parallel ranks) for GPT-3, T5, mT5, and BERT

**NeMo Megatron 22.11**

* Interleaved Pipeline Scheduling for GPT-3 (training only)
* FP8 support using Transformer Engine (training only)
* Distributed Adam Optimizer for T5 and mT5
* P-Tuning and Prompt Tuning for GPT-3 with Sequence Parallelism
* Training configurations improved throughput by 7.9% (5B GPT-3), 9.6% (3B T5), 4.3% (11B T5), 52.4% (23B T5), and
  26.6% (41B T5)

**NeMo Megatron 22.09**

* NeMo Megatron supports training and inference containers on OCI. For detail orchestration scripts, reach out
  to [oci_nm@nvidia.com](mailto:oci_nm@nvidia.com)
* P-Tuning and Prompt Tuning for T5 and mT5 with pipeline parallelism (training only)
* Adapter learning for GPT-3 and T5 with tensor parallelism and pipeline parallelism (training only)
* IA3 learning for GPT-3 and T5 with tensor parallelism and pipeline parallelism (training only)
* AugoConfigurator to find the highest throughput configs for training on Base Command Platform
* AugoConfigurator: parallel inference hyperparameter search for GPT-3 on Base Command Manager

**NeMo Megatron 22.08.01**

* Cloud service providers: support for Amazon Web Services (performance validated up to 20 `p4d.24xlarge` instances)
* Cloud service providers: switched orchestration from Azure CycleCloud to NVIDIA Nephele for Microsoft Azure

**NeMo Megatron 22.08**

* Distributed Adam Optimizer for GPT-3
* Asymmetric encoder-decoder configuration for T5 and mT5
* Support for untying embeddings from the classifier layer for T5 and mT5
* Relative Position Embeddings for T5 and mT5 (pipeline parallelism>=3)
* P-Tuning and Prompt Tuning for T5 and mT5 with tensor parallelism (training only)
* Code refactor - improved consistency and readability of configurations and logs
* SQuAD fine-tuning and evaluation support for T5 with pipeline parallelism =<2
* XQuAD fine-tuning and evaluation support for mT5 with pipeline parallelism =<2

**NeMo Megatron 22.06-hotfix.01**

* Fix: AugoConfigurator for T5 and mT5
* Fix: Evaluation harness in GPT-3
* Fix: Prompt learning in GPT-3
* Fix: Out of memory when pretraining GPT-3 with Sequence Parallelism

**NeMo Megatron 22.06**

* Sequence Parallelism and Selective Activation Checkpointing for GPT-3
* Relative Position Embeddings for T5
    * We used mC4 dataset (24 Languages) for pretraining the mT5 and verified our results on KNLI, KorQuAD, KLUE-STS,
      and XNLI tasks
* AugoConfigurator update with Sequence Parallelism and Selective Activation Checkpointing for GPT-3
* AugoConfigurator: support for DGX A100 40GB configurations for GPT-3, T5, and mT5
* P-Tuning and Prompt Tuning for GPT-3 with pipeline parallelism (training only)
* Operation fusions for higher training throughput (2%-7% speed-up)
* Default GPT-3 configurations changed to include Sequence Parallelism and Selective Activation Checkpointing: 20B (
  speed-up: 14%), 40B (speed-up: 9%), 175B (speed-up: 15%)

**NeMo Megatron 22.05.01**

* Cloud service providers: support for Microsoft Azure (performance validated up to 36 `Standard_ND96amsr_A100_v4`
  instances)
* Cluster validation tools (DGMI, NCCL)
* 20B GPT-3 training configuration improved by 2.7% for higher throughput

**NeMo Megatron 22.05**

* Asynchronous gradient all-reduce for GPT-3, T5, mT5 models with pipeline parallel size equal to 1
* P-Tuning and Prompt Tuning for GPT-3 with tensor parallelism (training only)
* AugoConfigurator to find the highest throughput configs for training and inference on Base Command Manager
* Custom tokenizer support (training only)
* GPT-3 with pipeline parallelism support on Base Command Manager (inference)
* Hyperparameters for text generation: top-p, top-k, and temperature

**NeMo Megatron 22.04**

* T5 with pipeline parallelism support (training only)
* Switched from GeLU to GeGLU as activation function for T5
* mT5 with tensor parallelism and pipeline parallelism support (training only)
* 11B, 23B, and 41B T5 training configurations
* 170M, 390M, and 3B mT5 training configurations
* Automatic and configurable Non-Uniform Memory Access (NUMA) mapping

**NeMo Megatron 22.03**

* T5 with tensor parallelism support (optimized for <20B parameters, training only)
* 220M and 3B T5 training configurations
* GLUE fine-tuning and evaluation support for T5

**NeMo Megatron 22.02**

* GPT-3 with pipeline parallelism support (training only)
* 40B and 175B GPT-3 training configurations

**NeMo Megatron 22.01**

* GPT-3 with tensor parallelism support on Base Command Platform
* O2-style AMP (accelerated training of larger models)
* Chatbot sample application using your trained GPT-3 model
* Training metric monitoring and visualization with Weights & Biases

## 9. Known Issues

Fixes for the following issues will be released shortly:

* The inference hyperparameter search is not available in this release for T5 and mT5
* Accuracy and performance measurement for GPT-3 is currently not supported. Please use the NeMo Megatron 22.05
  inference container to use this feature
* For running inference on BCP please use the NeMo Megatron 22.03 inference container
* The fine-tuning SQuAD results for T5 are lower than expected<|MERGE_RESOLUTION|>--- conflicted
+++ resolved
@@ -1197,25 +1197,14 @@
 convergence up to SD v1.5 by switching between multiple subsets of our multimodal blend*. Reproducing SD v1.5 using the
 datasets recommended in the Huggingface model cards is straightforward with our implementation.
 
-<<<<<<< HEAD
-\**Our multimodal dataset is originated from Common Crawl with custom filtering. Our dataset is composed of around 676M text-image pairs.*
-
-| Stage       | Resolution | Unet model size (M) | Text conditioning model       | Batch Size per GPU | Accumulated Global Batch Size | Precision | AMP Level | Effective Dataset size| Dataset Filtering       | Total Consumed Samples |
+\**Our multimodal dataset is originated from Common Crawl with custom filtering and contains 670M image-caption pairs.*
+
+| Stage       | Resolution | Unet model size (M) | Text conditioning model       | Batch Size per GPU | Accumulated Global Batch Size | Precision | AMP Level | Effective Dataset size| Dataset Filtering       | Total Training Samples Seen  |
 |-------------|------------|---------------------|-------------------------------|--------------------|-------------------------------|-----------|-----------|-----------------------|-------------------------|------------------------|
 | Pretraining | 256        | 859                 | openai/clip-vit-large-patch14 | 128                | 8192                          | FP16      | O1        | 676M                  | None                    | 680M                   |
 | SD v1.1     | 512        | 859                 | openai/clip-vit-large-patch14 | 32                 | 8192                          | FP16      | O1        | 39.5M                 | Resolution >= 1024x1024 | 409M                   |
 | SD v1.2     | 512        | 859                 | openai/clip-vit-large-patch14 | 32                 | 8192                          | FP16      | O1        | 218M                  | Resolution >= 512x512   | 1.23B                  |
 | SD v1.5     | 512        | 859                 | openai/clip-vit-large-patch14 | 32                 | 8192                          | FP16      | O1        | 218M                  | Resolution >= 512x512   | 1.32B                  |
-=======
-\**Our multimodal dataset is originated from Common Crawl with custom filtering and contains 670M image-caption pairs.*
-
-| Stage       | Resolution | Unet model size (M) | Text conditioning model       | Batch Size per GPU | Accumulated Global Batch Size | Precision | AMP Level | Dataset              | Dataset Filtering       | Total Training Samples Seen |
-|-------------|------------|---------------------|-------------------------------|--------------------|-------------------------------|-----------|-----------|----------------------|-------------------------|------------------------|
-| Pretraining | 256        | 859                 | openai/clip-vit-large-patch14 | 128                | 8192                          | FP16      | O1        | Our Multimodal Blend | None                    | 680M                   |
-| SD v1.1     | 512        | 859                 | openai/clip-vit-large-patch14 | 32                 | 8192                          | FP16      | O1        | Our Multimodal Blend | Resolution >= 1024x1024 | 409M                   |
-| SD v1.2     | 512        | 859                 | openai/clip-vit-large-patch14 | 32                 | 8192                          | FP16      | O1        | Our Multimodal Blend | Resolution >= 512x512   | 1.23B                  |
-| SD v1.5     | 512        | 859                 | openai/clip-vit-large-patch14 | 32                 | 8192                          | FP16      | O1        | Our Multimodal Blend | Resolution >= 512x512   | 1.32B                  |
->>>>>>> f0ba0f61
 
 To enable the training stage with Stable Diffusion, make sure:
 
