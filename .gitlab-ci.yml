# Info on how to use the new CI system (https://docs.google.com/document/d/18uNblUvMvnN51Fda0itqsZzEXm9SJKQ-AcRMw6mGdCg/edit)
# Relase perf website : https://dl.gitlab-master-pages.nvidia.com/JoC/bignlp-scripts/
# CI Test info : https://docs.google.com/spreadsheets/d/1XAr-5UEM0q9n5gLm9eh76NfxHrfh0z0mmjlpP4FZSCY/edit#gid=0
variables: &VARS
  BIGNLP_REGISTRY: "gitlab-master.nvidia.com:5005/dl/joc/bignlp-scripts"
  BIGNLP_BASE_IMAGE: "nvcr.io/nvidian/bignlp-training:22.08.05-py"
  SELENE_BIGNLP_CI_PATH: "/lustre/fsw/joc/big_nlp/bignlp_ci"
  NGC_BIGNLP_CI_PATH: "bignlp_ci" # mount at /mount/results
  CONTAINER_NVCR_BASE: nvcr.io/nvidian/bignlp-ci:training
  TESTS_TO_RUN_ON_MERGE_REQ: L0  # Can specify levels, ci job names etc as a space seperated list to run during merge request
  TESTS_TO_RUN_ON_THIS_COMMIT: NONE # Can specify levels, ci job names etc as a space seperated list to run during this commit
<<<<<<< HEAD
  TEST_REGEX_ON_THIS_COMMIT: NONE #https://github.com/google/re2/wiki/Syntax (Can define regex as in this spec) e.g /.*gpt3.*/
=======
  TEST_REGEX_ON_THIS_COMMIT: /.*170m_tp2_pp2.*/ #https://github.com/google/re2/wiki/Syntax (Can define regex as in this spec) e.g /.*gpt3.*/
>>>>>>> 48abd172

stages:
  - build
  - deploy # To deploy github pages for release perf (can only be done from root folder)
  - release_perf
  - test
  - cleanup

################
# JOB Templates
################

test:unit_tests:
  tags:
    - V100
  stage: test
  script:
    - pip install -r requirements.txt
    - pip install pytest
    - pip install requests-mock
    - export PATH="/home/gitlab-runner/.local/bin:$PATH"
    - pytest tests/unit_tests
  rules:
    - when: always

before_script:
  - umask 0007
  - export DOCKERFILE=./Dockerfile
  - export FROM_IMAGE_NAME=$BIGNLP_BASE_IMAGE
  - export IMAGE_NAME=bignlp_ci
  - export BUILD_IMAGE_NAME=${BIGNLP_REGISTRY}/${IMAGE_NAME}:pipe.${CI_PIPELINE_ID}
  - export BUILD_IMAGE_NAME_SRUN="${BUILD_IMAGE_NAME/:5005\//#}"
  - export NVCR_IMAGE_NAME=${CONTAINER_NVCR_BASE}.pipe.${CI_PIPELINE_ID}

.build: &build_template
  stage: build
  script:
    - docker login -u gitlab-ci-token -p $CI_JOB_TOKEN "${CI_REGISTRY}"
    - export DOCKER_REGISTRY="${CI_REGISTRY/:5005/}"
    - docker login -u gitlab-ci-token -p $CI_JOB_TOKEN "${DOCKER_REGISTRY}"
    - docker login -u "\$oauthtoken" -p $NGC_CLI_API_KEY nvcr.io
    # Define bignlp build image
    - set -x
    - ls
    - env
    - export FROM_IMAGE_ARG="--build-arg FROM_IMAGE_NAME=${FROM_IMAGE_NAME}"
    - docker build -t ${BUILD_IMAGE_NAME} ${FROM_IMAGE_ARG} .
    - docker push ${BUILD_IMAGE_NAME}
    # Push to NGC
    - docker tag ${BUILD_IMAGE_NAME} ${NVCR_IMAGE_NAME}
    - docker push ${NVCR_IMAGE_NAME}
  allow_failure: false
  tags:
    - vm-builder

.LUNA: &LUNA
  variables: &LUNA_VARS
    SLURM_PARTITION: "luna"
    SLURM_NIGHTLY_PARTITION: "luna"
    SLURM_ACCOUNT: "joc"
    CLUSTER:       "selene"
    PYXIS_LITE:    "1"
    ENROOT_MOUNT_HOME: "n"
    GIT_CLONE_PATH: $CI_BUILDS_DIR/$SLURM_ACCOUNT/big_nlp/bignlp_ci/$CI_PIPELINE_ID/$CI_JOB_ID/$CI_PROJECT_NAME # THIS DOES NOT HAVE QUOTES FOR A REASON
    EXCLUDE_NODES: ""
    GPU_ARCH:      "A100"
  tags: &LUNA_TAGS
    - selene_ssh

.NGC: &NGC
  variables: &NGC_VARS
    NGC_CLI_FORMAT_TYPE: "json"
    NGC_CLI_ACE: "nv-eagle"
    NGC_CLI_ORG: "nv-eagle-debug"
    NGC_CLI_TEAM: "no-team"
    NGC_CI_RESULT_WORKSPACE: "yuya-bignlp-ci"
  tags: &NGC_TAGS
    - ngc

.bignlp-NGC-test-LAUNCHER: &bignlp-NGC-test-LAUNCHER
  tags: *NGC_TAGS
  stage: test
  script:
    - set -x
    - pwd
    - export PIPELINE_DIR="${NGC_BIGNLP_CI_PATH}/${CI_PIPELINE_ID}"
    - export NGC_PROJECT_DIR="${PIPELINE_DIR}/${CI_JOB_ID}/${CI_PROJECT_NAME}" # GIT_CLONE_PATH on NGC
    - export BASE_RESULTS_DIR="${PIPELINE_DIR}/results"
    - export RUN_NAME=${RUN_TASK}_${RUN_MODEL}_${RUN_JOB_NAME}
    - export RESULTS_DIR=${BASE_RESULTS_DIR}/${RUN_NAME}
    - env
    - ngc workspace upload --source . --destination ${NGC_PROJECT_DIR} ${NGC_CI_RESULT_WORKSPACE}
    - bash tests/ci_tests/ngc/scripts/${RUN_TASK}/${RUN_MODEL}/${RUN_JOB_NAME}.sh | tee job_${CI_JOB_ID}.json
    - NGC_ID=$(cat job_${CI_JOB_ID}.json | jq -r ".id")
    - cd tests/ci_tests/utils
    - chmod 777 ./* -R
    - bash ngcjobwait.sh ${NGC_ID} 0
    - ngc batch attach ${NGC_ID}
    - bash ngcjobwait.sh ${NGC_ID} 1
    - bash ngcjobcheck.sh ${NGC_ID}
    - echo "Finished pytest job"

build-BigNLP:
  <<: *build_template
  rules:
    - when: always

release_perf:
  stage: release_perf
  trigger:
    include: tests/ci_tests/selene/release_perf/gitlab-ci.yml

.bignlp-LUNA-test-LAUNCHER-refactored: &bignlp-LUNA-test-LAUNCHER-refactored
  tags: *LUNA_TAGS
  stage: test
  script: &bignlp-LUNA-test-LAUNCHER-SCRIPT
    - chmod 774 ./* -R
    - umask 0007
    - source /lustre/fsw/joc/big_nlp/nemo_gpt3/my_venv/bin/activate
    - set -x
    - export PIPELINE_DIR="${SELENE_BIGNLP_CI_PATH}/${CI_PIPELINE_ID}"
    - export BASE_RESULTS_DIR="${PIPELINE_DIR}/results"
    - export RUN_NAME=${RUN_STAGE}_${RUN_MODEL}_${RUN_MODEL_SIZE}_tp${TP_SIZE}_pp${PP_SIZE}
    - if [[ "$RUN_STAGE" = "train" ]]; then export RUN_NAME=${RUN_NAME}_${NUM_NODES}node_${MAX_STEPS}steps; fi
    - if [[ "$RUN_STAGE" = "prompt_learn" ]]; then export RUN_NAME=${RUN_NAME}_${NUM_NODES}node_${TEST_TASK}; fi
    - if [[ "$RUN_STAGE" = "finetune" ]]; then export RUN_NAME=${RUN_NAME}_${NUM_NODES}node_${MAX_STEPS}steps_${TEST_TASK}; fi
    - if [[ "$RUN_STAGE" = "eval" ]]; then export RUN_NAME=${RUN_NAME}_${TEST_TASK}; fi
    - if [[ "$RUN_STAGE" = "data_prep" ]]; then export RUN_NAME=${RUN_STAGE}_${RUN_MODEL}_${DATASET}; fi
    - export RESULTS_DIR=${BASE_RESULTS_DIR}/${RUN_NAME}
    - env
    - |
        if [[ "$RUN_STAGE" = "data_prep" ]]; then
          bash tests/ci_tests/selene/scripts/${RUN_STAGE}/${RUN_MODEL}/${RUN_STAGE}_${DATASET}.sh
        else
          bash tests/ci_tests/selene/scripts/${RUN_STAGE}/${RUN_MODEL}/${RUN_STAGE}_${RUN_MODEL}_model.sh
        fi
    # Wait for job to launch
    - sleep 10s # Without this, "sacct" in jobstate.sh does not always find the SLURM job.
<<<<<<< HEAD
    #- export SLURM_JOBID=$(grep 'Submitted batch job' "${RESULTS_DIR}/launcher.log" | awk '{ print $4 }')
    - export SLURM_JOBID=$(cat "${RESULTS_DIR}/launcher.log")
=======
    - if [[ "$RUN_STAGE" = "data_prep" ]]; then 
          export SLURM_JOBID=$(grep 'Submitted batch job' "${RESULTS_DIR}/preprocess/launcher.log" | awk '{ print $4 }');
      else
          export SLURM_JOBID=$(grep 'Submitted batch job' "${RESULTS_DIR}/launcher.log" | awk '{ print $4 }');
      fi
>>>>>>> 48abd172
    - echo $SLURM_JOBID
    - if [[ "$RUN_STAGE" = "data_prep" ]]; then
        export SLURM_OUTPUT=${RESULTS_DIR}/preprocess/slurm_${SLURM_JOBID}.out;
      else
        export SLURM_OUTPUT=${RESULTS_DIR}/slurm_${SLURM_JOBID}.out;
      fi
    - cd tests/ci_tests/utils
    - chmod 777 ./* -R
    - bash jobwait.sh "${SLURM_JOBID}" & PID=$!
    - touch "${SLURM_OUTPUT}"
    - \[ ! -z ${SLURM_JOBID} \] && echo -e " --------------------------------------------------\n"
                "----------WAITING FOR SLURM JOB TO BEGIN-----------\n"
                "---------------------------------------------------\n"
                "$(scontrol show job=${SLURM_JOBID})\n"
                "---------------------------------------------------\n"
    # Gitlab logs collapsible section markers
    - echo -e "\e[0Ksection_end:`date +%s`:slurm_setup\r\e[0K"
    # Follow output of the job
    - tail --pid="${PID}" -f "${SLURM_OUTPUT}" # Stream job output until it finishes.
    - echo "Finished job with name ${RUN_NAME}"
    - cd ${GIT_CLONE_PATH}
    # Run metrics collection
    - python3 tests/ci_tests/utils/convert_ci_metric_to_json.py $RESULTS_DIR $RUN_STAGE $RUN_MODEL
    # If you wan to be able to automatically add test results file then set the CREATE_TEST_DATA flag to be true.
    # It will run the test on selene copy the results file and paste it in the bignlp-scripts repo and raise a PR.
    - |
        if [[ "$CREATE_TEST_DATA" = "True" ]]; then
          echo "Current working directory"
          echo $pwd
          cd ..
          mkdir test
          cd test
          git clone ssh://git@gitlab-master.nvidia.com:12051/dl/JoC/bignlp-scripts.git
          cd bignlp-scripts
          git checkout -b $CI_PIPELINE_ID
          GIT_BRANCHES=`git branch -r`
          if [[ "$GIT_BRANCHES" =~ .*"$CI_PIPELINE_ID".* ]]; then git pull origin $CI_PIPELINE_ID; fi
          cp $RESULTS_DIR/*.json tests/ci_tests/selene/pytest/$RUN_STAGE/${RUN_MODEL}_result_files/
          git add tests/ci_tests/selene/pytest/$RUN_STAGE/${RUN_MODEL}_result_files/*
          sed -i 's/TESTS_TO_RUN_ON_THIS_COMMIT: .*/TESTS_TO_RUN_ON_THIS_COMMIT: NONE/g' .gitlab-ci.yml
          git add .gitlab-ci.yml
          git commit -m "Adding the result file for $RUN_NAME"
          git push origin $CI_PIPELINE_ID
          echo "Created test file and pushed it"
          exit 0
        fi
    # Run Pytest
    - pip3 install pytest
    - TEST_FILE=test_${RUN_STAGE}_pipeline.py
    # Will come in here from gpt3 and prompt_gpt3
    - if [[ "$RUN_STAGE" = "eval" && "$RUN_MODEL" == *"gpt3"* ]]; then TEST_FILE="test_gpt3_eval_pipeline.py"; fi
    - pytest tests/ci_tests/selene/pytest/${RUN_STAGE}/${TEST_FILE}
    - echo "Finished pytest job"
  rules:
    - if: $TEST_LEVEL =~ $TESTS_TO_RUN_ON_THIS_COMMIT || $CI_JOB_NAME =~ $TESTS_TO_RUN_ON_THIS_COMMIT || $CI_JOB_NAME =~ $TEST_REGEX_ON_THIS_COMMIT
      when: always
    - if: '$CI_PIPELINE_SOURCE == "merge_request_event" && $TEST_LEVEL =~ $TESTS_TO_RUN_ON_MERGE_REQ'
      when: always
  allow_failure: false

image: busybox

pages:
  stage: deploy
  script:
    - echo "The site will be deployed to $CI_PAGES_URL"
  artifacts:
    paths:
      - public
  when: always

train.gpt3.126m_tp1_pp1_1node_100steps:
  <<: *bignlp-LUNA-test-LAUNCHER-refactored
  variables:
    <<: [*VARS, *LUNA_VARS]
    RUN_STAGE: train
    RUN_MODEL: gpt3
    RUN_MODEL_SIZE: 126m
    TP_SIZE: 1
    PP_SIZE: 1
    NUM_NODES: 1
    MAX_STEPS: 100
    TIME_LIMIT: "20:00"
    TEST_LEVEL: L0
  needs:
    - build-BigNLP

train.gpt3.126m_tp2_pp1_1node_100steps:
  <<: *bignlp-LUNA-test-LAUNCHER-refactored
  variables:
    <<: [*VARS, *LUNA_VARS]
    RUN_STAGE: train
    RUN_MODEL: gpt3
    RUN_MODEL_SIZE: 126m
    TP_SIZE: 2
    PP_SIZE: 1
    NUM_NODES: 1
    MAX_STEPS: 100
    TIME_LIMIT: "20:00"
    TEST_LEVEL: L1
  needs:
    - build-BigNLP

train.gpt3.126m_tp1_pp2_2node_100steps:
  <<: *bignlp-LUNA-test-LAUNCHER-refactored
  variables:
    <<: [*VARS, *LUNA_VARS]
    RUN_STAGE: train
    RUN_MODEL: gpt3
    RUN_MODEL_SIZE: 126m
    TP_SIZE: 1
    PP_SIZE: 2
    NUM_NODES: 2
    MAX_STEPS: 100
    TIME_LIMIT: "20:00"
    TEST_LEVEL: L1
  needs:
    - build-BigNLP

train.gpt3.126m_tp2_pp2_2node_100steps:
  <<: *bignlp-LUNA-test-LAUNCHER-refactored
  variables:
    <<: [*VARS, *LUNA_VARS]
    RUN_STAGE: train
    RUN_MODEL: gpt3
    RUN_MODEL_SIZE: 126m
    TP_SIZE: 2
    PP_SIZE: 2
    NUM_NODES: 2
    MAX_STEPS: 100
    TIME_LIMIT: "20:00"
    TEST_LEVEL: L0
  needs:
    - build-BigNLP

export.gpt3.126m_tp1_pp1_split:
  <<: *bignlp-LUNA-test-LAUNCHER-refactored
  variables:
    <<: [*VARS, *LUNA_VARS]
    RUN_STAGE: export
    RUN_MODEL: gpt3
    RUN_MODEL_SIZE: 126m
    TP_SIZE: 1
    PP_SIZE: 1
    TIME_LIMIT: "20:00"
    TEST_LEVEL: L0
    FT_WEIGHT_DATA: fp16
    FT_TP_SIZE: 2
    FT_PP_SIZE: 2
    FT_DEPLOYMENT_DATA: fp16
    FT_EVAL_MARGIN: "0.005"
    FT_EVAL_TASK: lambada

  needs:
    - eval.gpt3.126m_tp1_pp1_lambada

export.gpt3.126m_tp1_pp2_split:
  <<: *bignlp-LUNA-test-LAUNCHER-refactored
  variables:
    <<: [*VARS, *LUNA_VARS]
    RUN_STAGE: export
    RUN_MODEL: gpt3
    RUN_MODEL_SIZE: 126m
    TP_SIZE: 1
    PP_SIZE: 2
    TIME_LIMIT: "20:00"
    TEST_LEVEL: L1
    FT_WEIGHT_DATA: fp16
    FT_TP_SIZE: 2
    FT_PP_SIZE: 2
    FT_DEPLOYMENT_DATA: fp16
    FT_EVAL_MARGIN: "0.005"
    FT_EVAL_TASK: lambada
  needs:
    - eval.gpt3.126m_tp1_pp2_lambada

export.gpt3.126m_tp2_pp1_merge:
  <<: *bignlp-LUNA-test-LAUNCHER-refactored
  variables:
    <<: [*VARS, *LUNA_VARS]
    RUN_STAGE: export
    RUN_MODEL: gpt3
    RUN_MODEL_SIZE: 126m
    TP_SIZE: 2
    PP_SIZE: 1
    TIME_LIMIT: "20:00"
    TEST_LEVEL: L1
    FT_WEIGHT_DATA: fp32
    FT_TP_SIZE: 1
    FT_PP_SIZE: 2
    FT_DEPLOYMENT_DATA: bf16
    FT_EVAL_MARGIN: "0.005"
    FT_EVAL_TASK: lambada
  needs:
    - eval.gpt3.126m_tp2_pp1_lambada


export.gpt3.126m_tp2_pp2_merge:
  <<: *bignlp-LUNA-test-LAUNCHER-refactored
  variables:
    <<: [*VARS, *LUNA_VARS]
    RUN_STAGE: export
    RUN_MODEL: gpt3
    RUN_MODEL_SIZE: 126m
    TP_SIZE: 2
    PP_SIZE: 2
    TIME_LIMIT: "20:00"
    TEST_LEVEL: L0
    FT_WEIGHT_DATA: fp16
    FT_TP_SIZE: 1
    FT_PP_SIZE: 1
    FT_DEPLOYMENT_DATA: fp16
    FT_EVAL_MARGIN: "0.005"
    FT_EVAL_TASK: lambada
  needs:
    - eval.gpt3.126m_tp2_pp2_lambada

train.gpt3.126m_tp4_pp4_4node_100steps:
  <<: *bignlp-LUNA-test-LAUNCHER-refactored
  variables:
    <<: [*VARS, *LUNA_VARS]
    RUN_STAGE: train
    RUN_MODEL: gpt3
    RUN_MODEL_SIZE: 126m
    TP_SIZE: 4
    PP_SIZE: 4
    NUM_NODES: 4
    MAX_STEPS: 100
    TIME_LIMIT: "20:00"
    TEST_LEVEL: L1
  needs:
    - build-BigNLP

train.gpt3.5b_tp2_pp1_1node_100steps:
  <<: *bignlp-LUNA-test-LAUNCHER-refactored
  variables:
    <<: [*VARS, *LUNA_VARS]
    RUN_STAGE: train
    RUN_MODEL: gpt3
    RUN_MODEL_SIZE: 5b
    TP_SIZE: 2
    PP_SIZE: 1
    NUM_NODES: 1
    MAX_STEPS: 100
    TIME_LIMIT: "4:00:00"
    TEST_LEVEL: L1
  needs:
    - build-BigNLP

train.gpt3.5b_tp2_pp2_2node_100steps:
  <<: *bignlp-LUNA-test-LAUNCHER-refactored
  variables:
    <<: [*VARS, *LUNA_VARS]
    RUN_STAGE: train
    RUN_MODEL: gpt3
    RUN_MODEL_SIZE: 5b
    TP_SIZE: 2
    PP_SIZE: 2
    NUM_NODES: 2
    MAX_STEPS: 100
    TIME_LIMIT: "4:00:00"
    TEST_LEVEL: L1
  needs:
    - build-BigNLP

train.gpt3.20b_tp8_pp2_4node_100steps:
  <<: *bignlp-LUNA-test-LAUNCHER-refactored
  variables:
    <<: [*VARS, *LUNA_VARS]
    RUN_STAGE: train
    RUN_MODEL: gpt3
    RUN_MODEL_SIZE: 20b
    TP_SIZE: 8
    PP_SIZE: 2
    NUM_NODES: 4
    MAX_STEPS: 100
    TIME_LIMIT: "3:00:00"
    TEST_LEVEL: L2
  needs:
    - build-BigNLP

train.gpt3.40b_tp8_pp4_8node_100steps:
  <<: *bignlp-LUNA-test-LAUNCHER-refactored
  variables:
    <<: [*VARS, *LUNA_VARS]
    RUN_STAGE: train
    RUN_MODEL: gpt3
    RUN_MODEL_SIZE: 40b
    TP_SIZE: 8
    PP_SIZE: 4
    NUM_NODES: 8
    MAX_STEPS: 100
    TIME_LIMIT: "4:00:00"
    TEST_LEVEL: L2
  needs:
    - build-BigNLP

train.gpt3.175b_tp8_pp16_16node_50steps:
  <<: *bignlp-LUNA-test-LAUNCHER-refactored
  variables:
    <<: [*VARS, *LUNA_VARS]
    RUN_STAGE: train
    RUN_MODEL: gpt3
    RUN_MODEL_SIZE: 175b
    TP_SIZE: 8
    PP_SIZE: 16
    NUM_NODES: 16
    MAX_STEPS: 50
    TIME_LIMIT: "4:00:00"
    TEST_LEVEL: L2
  needs:
    - build-BigNLP

train.t5.220m_tp1_pp1_1node_100steps:
  <<: *bignlp-LUNA-test-LAUNCHER-refactored
  variables:
    <<: [*VARS, *LUNA_VARS]
    RUN_STAGE: train
    RUN_MODEL: t5
    RUN_MODEL_SIZE: 220m
    TP_SIZE: 1
    PP_SIZE: 1
    NUM_NODES: 1
    MAX_STEPS: 100
    TIME_LIMIT: "20:00"
    TEST_LEVEL: L0
  needs:
    - build-BigNLP

train.t5.220m_tp2_pp1_1node_100steps:
  <<: *bignlp-LUNA-test-LAUNCHER-refactored
  variables:
    <<: [*VARS, *LUNA_VARS]
    RUN_STAGE: train
    RUN_MODEL: t5
    RUN_MODEL_SIZE: 220m
    TP_SIZE: 2
    PP_SIZE: 1
    NUM_NODES: 1
    MAX_STEPS: 100
    TIME_LIMIT: "20:00"
    TEST_LEVEL: L1
  needs:
    - build-BigNLP

train.t5.220m_tp1_pp2_2node_100steps:
  <<: *bignlp-LUNA-test-LAUNCHER-refactored
  variables:
    <<: [*VARS, *LUNA_VARS]
    RUN_STAGE: train
    RUN_MODEL: t5
    RUN_MODEL_SIZE: 220m
    TP_SIZE: 1
    PP_SIZE: 2
    NUM_NODES: 2
    MAX_STEPS: 100
    TIME_LIMIT: "20:00"
    TEST_LEVEL: L1
  needs:
    - build-BigNLP

train.t5.220m_tp2_pp2_2node_100steps:
  <<: *bignlp-LUNA-test-LAUNCHER-refactored
  variables:
    <<: [*VARS, *LUNA_VARS]
    RUN_STAGE: train
    RUN_MODEL: t5
    RUN_MODEL_SIZE: 220m
    TP_SIZE: 2
    PP_SIZE: 2
    NUM_NODES: 2
    MAX_STEPS: 100
    TIME_LIMIT: "20:00"
    TEST_LEVEL: L1
  needs:
    - build-BigNLP


train.mt5.170m_tp1_pp1_1node_100steps:
  <<: *bignlp-LUNA-test-LAUNCHER-refactored
  variables:
    <<: [*VARS, *LUNA_VARS]
    RUN_STAGE: train
    RUN_MODEL: mt5
    RUN_MODEL_SIZE: 170m
    TP_SIZE: 1
    PP_SIZE: 1
    NUM_NODES: 1
    MAX_STEPS: 100
    TIME_LIMIT: "20:00"
    TEST_LEVEL: L0
  needs:
    - build-BigNLP

train.mt5.170m_tp2_pp1_1node_100steps:
  <<: *bignlp-LUNA-test-LAUNCHER-refactored
  variables:
    <<: [*VARS, *LUNA_VARS]
    RUN_STAGE: train
    RUN_MODEL: mt5
    RUN_MODEL_SIZE: 170m
    TP_SIZE: 2
    PP_SIZE: 1
    NUM_NODES: 1
    MAX_STEPS: 100
    TIME_LIMIT: "20:00"
    TEST_LEVEL: L1
  needs:
    - build-BigNLP

train.mt5.170m_tp1_pp2_2node_100steps:
  <<: *bignlp-LUNA-test-LAUNCHER-refactored
  variables:
    <<: [*VARS, *LUNA_VARS]
    RUN_STAGE: train
    RUN_MODEL: mt5
    RUN_MODEL_SIZE: 170m
    TP_SIZE: 1
    PP_SIZE: 2
    NUM_NODES: 2
    MAX_STEPS: 100
    TIME_LIMIT: "20:00"
    TEST_LEVEL: L1
  needs:
    - build-BigNLP

train.mt5.170m_tp2_pp2_2node_100steps:
  <<: *bignlp-LUNA-test-LAUNCHER-refactored
  variables:
    <<: [*VARS, *LUNA_VARS]
    RUN_STAGE: train
    RUN_MODEL: mt5
    RUN_MODEL_SIZE: 170m
    TP_SIZE: 2
    PP_SIZE: 2
    NUM_NODES: 2
    MAX_STEPS: 100
    TIME_LIMIT: "20:00"
    TEST_LEVEL: L1
  needs:
    - build-BigNLP

export.gpt3.126m_tp1_pp1_split:
  <<: *bignlp-LUNA-test-LAUNCHER-refactored
  variables:
    <<: [*VARS, *LUNA_VARS]
    RUN_STAGE: export
    RUN_MODEL: gpt3
    RUN_MODEL_SIZE: 126m
    TP_SIZE: 1
    PP_SIZE: 1
    TIME_LIMIT: "20:00"
    TEST_LEVEL: L0
    FT_WEIGHT_DATA: fp16
    FT_TP_SIZE: 2
    FT_PP_SIZE: 2
    FT_DEPLOYMENT_DATA: fp16
    FT_EVAL_MARGIN: "0.005"
    FT_EVAL_TASK: lambada
  needs:
    - eval.gpt3.126m_tp1_pp1_lambada

export.gpt3.126m_tp1_pp2_split:
  <<: *bignlp-LUNA-test-LAUNCHER-refactored
  variables:
    <<: [*VARS, *LUNA_VARS]
    RUN_STAGE: export
    RUN_MODEL: gpt3
    RUN_MODEL_SIZE: 126m
    TP_SIZE: 1
    PP_SIZE: 2
    TIME_LIMIT: "20:00"
    TEST_LEVEL: L1
    FT_WEIGHT_DATA: fp16
    FT_TP_SIZE: 2
    FT_PP_SIZE: 2
    FT_DEPLOYMENT_DATA: fp16
    FT_EVAL_MARGIN: "0.005"
    FT_EVAL_TASK: lambada
  needs:
    - eval.gpt3.126m_tp1_pp2_lambada

export.gpt3.126m_tp2_pp1_merge:
  <<: *bignlp-LUNA-test-LAUNCHER-refactored
  variables:
    <<: [*VARS, *LUNA_VARS]
    RUN_STAGE: export
    RUN_MODEL: gpt3
    RUN_MODEL_SIZE: 126m
    TP_SIZE: 2
    PP_SIZE: 1
    TIME_LIMIT: "20:00"
    TEST_LEVEL: L1
    FT_WEIGHT_DATA: fp32
    FT_TP_SIZE: 1
    FT_PP_SIZE: 2
    FT_DEPLOYMENT_DATA: bf16
    FT_EVAL_MARGIN: "0.005"
    FT_EVAL_TASK: lambada
  needs:
    - eval.gpt3.126m_tp2_pp1_lambada

export.gpt3.126m_tp2_pp2_merge:
  <<: *bignlp-LUNA-test-LAUNCHER-refactored
  variables:
    <<: [*VARS, *LUNA_VARS]
    RUN_STAGE: export
    RUN_MODEL: gpt3
    RUN_MODEL_SIZE: 126m
    TP_SIZE: 2
    PP_SIZE: 2
    TIME_LIMIT: "20:00"
    TEST_LEVEL: L0
    FT_WEIGHT_DATA: fp16
    FT_TP_SIZE: 1
    FT_PP_SIZE: 1
    FT_DEPLOYMENT_DATA: fp16
    FT_EVAL_MARGIN: "0.005"
    FT_EVAL_TASK: lambada
  needs:
    - eval.gpt3.126m_tp2_pp2_lambada

export.t5.220m_tp1_pp1_split:
  <<: *bignlp-LUNA-test-LAUNCHER-refactored
  variables:
    <<: [*VARS, *LUNA_VARS]
    RUN_STAGE: export
    RUN_MODEL: t5
    RUN_MODEL_SIZE: 220m
    TP_SIZE: 1
    PP_SIZE: 1
    TIME_LIMIT: "20:00"
    TEST_LEVEL: L0
    FT_WEIGHT_DATA: fp16
    FT_TP_SIZE: 2
    FT_PP_SIZE: 2
    FT_DEPLOYMENT_DATA: fp16
    FT_EVAL_MARGIN: "0.005"
    FT_EVAL_TASK: mnli
  needs:
    - eval.t5.220m_tp1_pp1

export.t5.220m_tp2_pp2_merge:
  <<: *bignlp-LUNA-test-LAUNCHER-refactored
  variables:
    <<: [*VARS, *LUNA_VARS]
    RUN_STAGE: export
    RUN_MODEL: t5
    TP_SIZE: 2
    PP_SIZE: 2
    TIME_LIMIT: "20:00"
    TEST_LEVEL: L1
    FT_WEIGHT_DATA: fp32
    FT_TP_SIZE: 1
    FT_PP_SIZE: 1
    FT_DEPLOYMENT_DATA: bf16
    FT_EVAL_MARGIN: "0.005"
    FT_EVAL_TASK: mnli
  needs:
    - eval.t5.220m_tp2_pp2

export.mt5.170m_tp1_pp1_split:
  <<: *bignlp-LUNA-test-LAUNCHER-refactored
  variables:
    <<: [*VARS, *LUNA_VARS]
    RUN_STAGE: export
    RUN_MODEL: mt5
    RUN_MODEL_SIZE: 170m
    TP_SIZE: 1
    PP_SIZE: 1
    TIME_LIMIT: "20:00"
    TEST_LEVEL: L0
    FT_WEIGHT_DATA: fp32
    FT_TP_SIZE: 2
    FT_PP_SIZE: 2
    FT_DEPLOYMENT_DATA: bf16
    FT_EVAL_MARGIN: "0.005"
    FT_EVAL_TASK: xnli
  needs:
    - eval.mt5.170m_tp1_pp1

export.mt5.170m_tp2_pp2_merge:
  <<: *bignlp-LUNA-test-LAUNCHER-refactored
  variables:
    <<: [*VARS, *LUNA_VARS]
    RUN_STAGE: export
    RUN_MODEL: mt5
    RUN_MODEL_SIZE: 170m
    TP_SIZE: 2
    PP_SIZE: 2
    TIME_LIMIT: "20:00"
    TEST_LEVEL: L1
    FT_WEIGHT_DATA: fp16
    FT_TP_SIZE: 1
    FT_PP_SIZE: 1
    FT_DEPLOYMENT_DATA: fp16
    FT_EVAL_MARGIN: "0.005"
    FT_EVAL_TASK: xnli
  needs:
    - eval.mt5.170m_tp2_pp2

eval.gpt3.126m_tp1_pp1_lambada:
  <<: *bignlp-LUNA-test-LAUNCHER-refactored
  variables:
    <<: [*VARS, *LUNA_VARS]
    RUN_STAGE: eval
    TEST_TASK: lambada
    RUN_MODEL: gpt3
    RUN_MODEL_SIZE: 126m
    TIME_LIMIT: "30:00"
    TP_SIZE: 1
    PP_SIZE: 1
    TRAIN_JOB_NAME: train_gpt3_126m_tp1_pp1_1node_100steps
    TEST_LEVEL: L0
  needs:
    - train.gpt3.126m_tp1_pp1_1node_100steps


eval.gpt3.126m_tp2_pp1_lambada:
  <<: *bignlp-LUNA-test-LAUNCHER-refactored
  variables:
    <<: [*VARS, *LUNA_VARS]
    RUN_STAGE: eval
    TEST_TASK: lambada
    RUN_MODEL: gpt3
    RUN_MODEL_SIZE: 126m
    TIME_LIMIT: "30:00"
    TP_SIZE: 2
    PP_SIZE: 1
    TRAIN_JOB_NAME: train_gpt3_126m_tp2_pp1_1node_100steps
    TEST_LEVEL: L1
  needs:
    - train.gpt3.126m_tp2_pp1_1node_100steps


eval.gpt3.126m_tp1_pp2_lambada:
  <<: *bignlp-LUNA-test-LAUNCHER-refactored
  variables:
    <<: [*VARS, *LUNA_VARS]
    RUN_STAGE: eval
    TEST_TASK: lambada
    RUN_MODEL: gpt3
    RUN_MODEL_SIZE: 126m
    TIME_LIMIT: "30:00"
    TP_SIZE: 1
    PP_SIZE: 2
    TRAIN_JOB_NAME: train_gpt3_126m_tp1_pp2_2node_100steps
    TEST_LEVEL: L1
  needs:
    - train.gpt3.126m_tp1_pp2_2node_100steps


eval.gpt3.126m_tp2_pp2_lambada:
  <<: *bignlp-LUNA-test-LAUNCHER-refactored
  variables:
    <<: [*VARS, *LUNA_VARS]
    RUN_STAGE: eval
    TEST_TASK: lambada
    RUN_MODEL: gpt3
    RUN_MODEL_SIZE: 126m
    TIME_LIMIT: "30:00"
    TP_SIZE: 2
    PP_SIZE: 2
    TRAIN_JOB_NAME: train_gpt3_126m_tp2_pp2_2node_100steps
    TEST_LEVEL: L0
  needs:
    - train.gpt3.126m_tp2_pp2_2node_100steps


convert.gpt3.126m_tp1_pp1:
  <<: *bignlp-LUNA-test-LAUNCHER-refactored
  variables:
    <<: [*VARS, *LUNA_VARS]
    RUN_STAGE: convert
    RUN_MODEL: gpt3
    RUN_MODEL_SIZE: 126m
    UPSTREAM_RUN_NAME: train_gpt3_126m_tp1_pp1_1node_100steps
    TP_SIZE: 1
    PP_SIZE: 1
    TIME_LIMIT: "30:00"
    TEST_LEVEL: L0
  needs:
    - train.gpt3.126m_tp1_pp1_1node_100steps


convert.gpt3.126m_tp2_pp1:
  <<: *bignlp-LUNA-test-LAUNCHER-refactored
  variables:
    <<: [*VARS, *LUNA_VARS]
    RUN_STAGE: convert
    RUN_MODEL: gpt3
    RUN_MODEL_SIZE: 126m
    UPSTREAM_RUN_NAME: train_gpt3_126m_tp2_pp1_1node_100steps
    TP_SIZE: 2
    PP_SIZE: 1
    TIME_LIMIT: "30:00"
    TEST_LEVEL: L1
  needs:
    - train.gpt3.126m_tp2_pp1_1node_100steps


convert.gpt3.126m_tp1_pp2:
  <<: *bignlp-LUNA-test-LAUNCHER-refactored
  variables:
    <<: [*VARS, *LUNA_VARS]
    RUN_STAGE: convert
    RUN_MODEL: gpt3
    RUN_MODEL_SIZE: 126m
    UPSTREAM_RUN_NAME: train_gpt3_126m_tp1_pp2_2node_100steps
    TP_SIZE: 1
    PP_SIZE: 2
    TIME_LIMIT: "30:00"
    TEST_LEVEL: L1
  needs:
    - train.gpt3.126m_tp1_pp2_2node_100steps


convert.gpt3.126m_tp2_pp2:
  <<: *bignlp-LUNA-test-LAUNCHER-refactored
  variables:
    <<: [*VARS, *LUNA_VARS]
    RUN_STAGE: convert
    RUN_MODEL: gpt3
    RUN_MODEL_SIZE: 126m
    UPSTREAM_RUN_NAME: train_gpt3_126m_tp2_pp2_2node_100steps
    TP_SIZE: 2
    PP_SIZE: 2
    TIME_LIMIT: "30:00"
    TEST_LEVEL: L0
  needs:
    - train.gpt3.126m_tp2_pp2_2node_100steps

convert.t5.220m_tp1_pp1:
  <<: *bignlp-LUNA-test-LAUNCHER-refactored
  variables:
    <<: [*VARS, *LUNA_VARS]
    RUN_STAGE: convert
    RUN_MODEL: t5
    RUN_MODEL_SIZE: 220m
    UPSTREAM_RUN_NAME: train_t5_220m_tp1_pp1_1node_100steps
    TP_SIZE: 1
    PP_SIZE: 1
    TIME_LIMIT: "30:00"
    TEST_LEVEL: L0
  needs:
    - train.t5.220m_tp1_pp1_1node_100steps

convert.t5.220m_tp2_pp2:
  <<: *bignlp-LUNA-test-LAUNCHER-refactored
  variables:
    <<: [*VARS, *LUNA_VARS]
    RUN_STAGE: convert
    RUN_MODEL: t5
    RUN_MODEL_SIZE: 220m
    UPSTREAM_RUN_NAME: train_t5_220m_tp2_pp2_2node_100steps
    TP_SIZE: 2
    PP_SIZE: 2
    TIME_LIMIT: "30:00"
    TEST_LEVEL: L1
  needs:
    - train.t5.220m_tp2_pp2_2node_100steps

finetune.t5.220m_tp1_pp1_1node_100steps_mnli:
  <<: *bignlp-LUNA-test-LAUNCHER-refactored
  variables:
    <<: [*VARS, *LUNA_VARS]
    RUN_STAGE: finetune
    RUN_MODEL: t5
    RUN_MODEL_SIZE: 220m
    TP_SIZE: 1
    PP_SIZE: 1
    MAX_STEPS: 100
    NUM_NODES: 1
    TIME_LIMIT: "40:00"
    TEST_LEVEL: L0
    TEST_TASK: mnli
  needs:
    - convert.t5.220m_tp1_pp1

finetune.t5.220m_tp2_pp2_2node_100steps_mnli:
  <<: *bignlp-LUNA-test-LAUNCHER-refactored
  variables:
    <<: [*VARS, *LUNA_VARS]
    RUN_STAGE: finetune
    RUN_MODEL: t5
    RUN_MODEL_SIZE: 220m
    TP_SIZE: 2
    PP_SIZE: 2
    MAX_STEPS: 100
    NUM_NODES: 2
    TIME_LIMIT: "40:00"
    TEST_LEVEL: L1
    TEST_TASK: mnli
  needs:
    - convert.t5.220m_tp2_pp2

eval.t5.220m_tp1_pp1:
  <<: *bignlp-LUNA-test-LAUNCHER-refactored
  variables:
    <<: [*VARS, *LUNA_VARS]
    RUN_STAGE: eval
    TEST_TASK: mnli_matched
    RUN_MODEL: t5
    RUN_MODEL_SIZE: 220m
    TIME_LIMIT: "1:00:00"
    TP_SIZE: 1
    PP_SIZE: 1
    NUM_NODES: 1
    FINETUNE_JOB_DIR: finetune_t5_220m_tp1_pp1_1node_100steps_mnli
    TEST_LEVEL: L0
  needs:
    - finetune.t5.220m_tp1_pp1_1node_100steps_mnli

eval.t5.220m_tp2_pp2:
  <<: *bignlp-LUNA-test-LAUNCHER-refactored
  variables:
    <<: [*VARS, *LUNA_VARS]
    RUN_STAGE: eval
    TEST_TASK: mnli_matched
    RUN_MODEL: t5
    RUN_MODEL_SIZE: 220m
    TIME_LIMIT: "1:00:00"
    TP_SIZE: 2
    PP_SIZE: 2
    NUM_NODES: 2
    FINETUNE_JOB_DIR: finetune_t5_220m_tp2_pp2_2node_100steps_mnli
    MICRO_BATCH_SIZE: 8
    TEST_LEVEL: L1
  needs:
    - finetune.t5.220m_tp2_pp2_2node_100steps_mnli

export.t5.220m_tp1_pp1_split:
  <<: *bignlp-LUNA-test-LAUNCHER-refactored
  variables:
    <<: [*VARS, *LUNA_VARS]
    RUN_STAGE: export
    RUN_MODEL: t5
    RUN_MODEL_SIZE: 220m
    TP_SIZE: 1
    PP_SIZE: 1
    TIME_LIMIT: "20:00"
    TEST_LEVEL: L0
    FT_WEIGHT_DATA: fp16
    FT_TP_SIZE: 2
    FT_PP_SIZE: 2
    FT_DEPLOYMENT_DATA: fp16
    FT_EVAL_MARGIN: "0.005"
    FT_EVAL_TASK: mnli
  needs:
    - eval.t5.220m_tp1_pp1

export.t5.220m_tp2_pp2_merge:
  <<: *bignlp-LUNA-test-LAUNCHER-refactored
  variables:
    <<: [*VARS, *LUNA_VARS]
    RUN_STAGE: export
    RUN_MODEL: t5
    TP_SIZE: 2
    PP_SIZE: 2
    TIME_LIMIT: "20:00"
    TEST_LEVEL: L1
    FT_WEIGHT_DATA: fp32
    FT_TP_SIZE: 1
    FT_PP_SIZE: 1
    FT_DEPLOYMENT_DATA: bf16
    FT_EVAL_MARGIN: "0.005"
    FT_EVAL_TASK: mnli
  needs:
    - eval.t5.220m_tp2_pp2

convert.mt5.170m_tp1_pp1:
  <<: *bignlp-LUNA-test-LAUNCHER-refactored
  variables:
    <<: [*VARS, *LUNA_VARS]
    RUN_STAGE: convert
    RUN_MODEL: mt5
    RUN_MODEL_SIZE: 170m
    UPSTREAM_RUN_NAME: train_mt5_170m_tp1_pp1_1node_100steps
    TP_SIZE: 1
    PP_SIZE: 1
    TIME_LIMIT: "30:00"
    TEST_LEVEL: L0
  needs:
    - train.mt5.170m_tp1_pp1_1node_100steps

convert.mt5.170m_tp2_pp2:
  <<: *bignlp-LUNA-test-LAUNCHER-refactored
  variables:
    <<: [*VARS, *LUNA_VARS]
    RUN_STAGE: convert
    RUN_MODEL: mt5
    RUN_MODEL_SIZE: 170m
    UPSTREAM_RUN_NAME: train_mt5_170m_tp2_pp2_2node_100steps
    TP_SIZE: 2
    PP_SIZE: 2
    TIME_LIMIT: "30:00"
    TEST_LEVEL: L1
  needs:
    - train.mt5.170m_tp2_pp2_2node_100steps

finetune.mt5.170m_tp1_pp1_1node_100steps_xnli:
  <<: *bignlp-LUNA-test-LAUNCHER-refactored
  variables:
    <<: [*VARS, *LUNA_VARS]
    RUN_STAGE: finetune
    RUN_MODEL: mt5
    RUN_MODEL_SIZE: 170m
    TP_SIZE: 1
    PP_SIZE: 1
    MAX_STEPS: 100
    NUM_NODES: 1
    TIME_LIMIT: "30:00"
    TEST_LEVEL: L0
    TEST_TASK: xnli
  needs:
    - convert.mt5.170m_tp1_pp1

finetune.mt5.170m_tp2_pp2_2node_100steps_xnli:
  <<: *bignlp-LUNA-test-LAUNCHER-refactored
  variables:
    <<: [*VARS, *LUNA_VARS]
    RUN_STAGE: finetune
    RUN_MODEL: mt5
    RUN_MODEL_SIZE: 170m
    TP_SIZE: 2
    PP_SIZE: 2
    MAX_STEPS: 100
    NUM_NODES: 2
    TIME_LIMIT: "40:00"
    TEST_LEVEL: L1
    TEST_TASK: xnli
  needs:
    - convert.mt5.170m_tp2_pp2

eval.mt5.170m_tp1_pp1:
  <<: *bignlp-LUNA-test-LAUNCHER-refactored
  variables:
    <<: [*VARS, *LUNA_VARS]
    RUN_STAGE: eval
    TEST_TASK: xnli
    RUN_MODEL: mt5
    RUN_MODEL_SIZE: 170m
    TIME_LIMIT: "1:00:00"
    TP_SIZE: 1
    PP_SIZE: 1
    NUM_NODES: 1
    FINETUNE_JOB_DIR: finetune_mt5_170m_tp1_pp1_1node_100steps_xnli
    TEST_LEVEL: L0
  needs:
    - finetune.mt5.170m_tp1_pp1_1node_100steps_xnli

eval.mt5.170m_tp2_pp2:
  <<: *bignlp-LUNA-test-LAUNCHER-refactored
  variables:
    <<: [*VARS, *LUNA_VARS]
    RUN_STAGE: eval
    TEST_TASK: xnli
    RUN_MODEL: mt5
    RUN_MODEL_SIZE: 170m
    TIME_LIMIT: "1:00:00"
    TP_SIZE: 2
    PP_SIZE: 2
    NUM_NODES: 2
    FINETUNE_JOB_DIR: finetune_mt5_170m_tp2_pp2_2node_100steps_xnli
    MICRO_BATCH_SIZE: 8
    TEST_LEVEL: L1
  needs:
    - finetune.mt5.170m_tp2_pp2_2node_100steps_xnli

export.mt5.170m_tp1_pp1_split:
  <<: *bignlp-LUNA-test-LAUNCHER-refactored
  variables:
    <<: [*VARS, *LUNA_VARS]
    RUN_STAGE: export
    RUN_MODEL: mt5
    RUN_MODEL_SIZE: 170m
    TP_SIZE: 1
    PP_SIZE: 1
    TIME_LIMIT: "20:00"
    TEST_LEVEL: L0
    FT_WEIGHT_DATA: fp32
    FT_TP_SIZE: 2
    FT_PP_SIZE: 2
    FT_DEPLOYMENT_DATA: bf16
    FT_EVAL_MARGIN: "0.005"
    FT_EVAL_TASK: xnli
  needs:
    - eval.mt5.170m_tp1_pp1

export.mt5.170m_tp2_pp2_merge:
  <<: *bignlp-LUNA-test-LAUNCHER-refactored
  variables:
    <<: [*VARS, *LUNA_VARS]
    RUN_STAGE: export
    RUN_MODEL: mt5
    RUN_MODEL_SIZE: 170m
    TP_SIZE: 2
    PP_SIZE: 2
    TIME_LIMIT: "20:00"
    TEST_LEVEL: L1
    FT_WEIGHT_DATA: fp16
    FT_TP_SIZE: 1
    FT_PP_SIZE: 1
    FT_DEPLOYMENT_DATA: fp16
    FT_EVAL_MARGIN: "0.005"
    FT_EVAL_TASK: xnli
  needs:
    - eval.mt5.170m_tp2_pp2

prompt_learn.gpt3.126m_tp1_pp1_1node_100steps_squad:
  <<: *bignlp-LUNA-test-LAUNCHER-refactored
  variables:
    <<: [*VARS, *LUNA_VARS]
    RUN_STAGE: prompt_learn
    RUN_MODEL: gpt3
    RUN_MODEL_SIZE: 126m
    TEST_TASK: squad
    TP_SIZE: 1
    PP_SIZE: 1
    NUM_NODES: 1
    MAX_STEPS: 100
    TIME_LIMIT: "30:00"
    TEST_LEVEL: L0
  needs:
    - convert.gpt3.126m_tp1_pp1

prompt_learn.gpt3.126m_tp1_pp1_1node_squad_real:
  <<: *bignlp-LUNA-test-LAUNCHER-refactored
  variables:
    <<: [*VARS, *LUNA_VARS]
    RUN_STAGE: prompt_learn
    RUN_MODEL: gpt3
    RUN_MODEL_SIZE: 126m
    TEST_TASK: squad_real
    LANGUAGE_MODEL_PATH: /lustre/fsw/joc/big_nlp/bignlp_ci_resources/checkpoints/gpt3_126m_bf16_O2_tp1_pp1.nemo
    CONTAINER_MOUNTS: "container_mounts=[/lustre/fsw/joc/big_nlp/bignlp_ci_resources:/lustre/fsw/joc/big_nlp/bignlp_ci_resources,/lustre/fsw/joc/yuya/bignlp/bignlp-scripts_gpt3/data:/lustre/fsw/joc/yuya/bignlp/bignlp-scripts_gpt3/data]"
    TP_SIZE: 1
    PP_SIZE: 1
    NUM_NODES: 1
    TIME_LIMIT: "01:00:00"
    TEST_LEVEL: L1
  needs:
    - build-BigNLP

eval.gpt3.prompt_126m_tp1_pp1_squad:
  <<: *bignlp-LUNA-test-LAUNCHER-refactored
  variables:
    <<: [*VARS, *LUNA_VARS]
    RUN_STAGE: eval
    RUN_MODEL: prompt_gpt3
    RUN_MODEL_SIZE: 126m
    TEST_TASK: squad
    PROMPT_LEARN_MODEL_DIR: prompt_learn_gpt3_126m_tp1_pp1_1node_squad
    TIME_LIMIT: "30:00"
    TP_SIZE: 1
    PP_SIZE: 1
    TEST_LEVEL: L0
  needs:
    - prompt_learn.gpt3.126m_tp1_pp1_1node_100steps_squad

eval.gpt3.prompt_126m_tp1_pp1_squad_real:
  <<: *bignlp-LUNA-test-LAUNCHER-refactored
  variables:
    <<: [*VARS, *LUNA_VARS]
    RUN_STAGE: eval
    RUN_MODEL: prompt_gpt3
    RUN_MODEL_SIZE: 126m
    TEST_TASK: squad_real
    PROMPT_LEARN_MODEL_DIR: prompt_learn_gpt3_126m_tp1_pp1_1node_squad_real
    TIME_LIMIT: "30:00"
    TP_SIZE: 1
    PP_SIZE: 1
    TEST_LEVEL: L1
  needs:
    - prompt_learn.gpt3.126m_tp1_pp1_1node_squad_real

prompt_learn.mt5.170m_tp2_pp2_2node_100steps_squad:
  <<: *bignlp-LUNA-test-LAUNCHER-refactored
  variables:
    <<: [*VARS, *LUNA_VARS]
    RUN_STAGE: prompt_learn
    RUN_MODEL: mt5
    RUN_MODEL_SIZE: 170m
    TP_SIZE: 2
    PP_SIZE: 2
    MAX_STEPS: 100
    NUM_NODES: 2
    TIME_LIMIT: "40:00"
    TEST_LEVEL: L1
  needs:
    - convert.mt5.170m_tp2_pp2

eval.gpt3.prompt_170m_tp2_pp2_squad:
  <<: *bignlp-LUNA-test-LAUNCHER-refactored
  variables:
    <<: [*VARS, *LUNA_VARS]
    RUN_STAGE: eval
    RUN_MODEL: prompt_mt5
    RUN_MODEL_SIZE: 170m
    TEST_TASK: squad
    PROMPT_LEARN_MODEL_DIR: prompt_learn_mt5_170m_tp2_pp2_2node_squad
    CONVERT_MODEL_DIR: convert_mt5_170m_tp2_pp2
    TIME_LIMIT: "30:00"
    TP_SIZE: 2
    PP_SIZE: 2
    TEST_LEVEL: L1
  needs:
    - prompt_learn.mt5.170m_tp2_pp2_2node_100steps_squad

prompt_learn.t5.220m_tp2_pp2_2node_100steps_squad:
  <<: *bignlp-LUNA-test-LAUNCHER-refactored
  variables:
    <<: [*VARS, *LUNA_VARS]
    RUN_STAGE: prompt_learn
    RUN_MODEL: t5
    RUN_MODEL_SIZE: 220m
    TP_SIZE: 2
    PP_SIZE: 2
    MAX_STEPS: 100
    NUM_NODES: 2
    TIME_LIMIT: "40:00"
    TEST_LEVEL: L1
  needs:
    - convert.t5.220m_tp2_pp2

eval.gpt3.prompt_220m_tp2_pp2_squad:
  <<: *bignlp-LUNA-test-LAUNCHER-refactored
  variables:
    <<: [*VARS, *LUNA_VARS]
    RUN_STAGE: eval
    RUN_MODEL: prompt_t5
    RUN_MODEL_SIZE: 220m
    TEST_TASK: squad
    PROMPT_LEARN_MODEL_DIR: prompt_learn_t5_220m_tp2_pp2_2node_squad
    CONVERT_MODEL_DIR: convert_t5_220m_tp2_pp2
    TIME_LIMIT: "30:00"
    TP_SIZE: 2
    PP_SIZE: 2
    TEST_LEVEL: L1
  needs:
    - prompt_learn.t5.220m_tp2_pp2_2node_100steps_squad

data_prep.gpt3.the_pile_prepare_shard00:
  <<: *bignlp-LUNA-test-LAUNCHER-refactored
  variables:
    <<: [*VARS, *LUNA_VARS]
    RUN_STAGE: data_prep
    RUN_MODEL: gpt3
    DATASET: pile
    TEST_LEVEL: L2
  needs:
    - build-BigNLP


data_prep.t5.the_pile_prepare_shard00:
  <<: *bignlp-LUNA-test-LAUNCHER-refactored
  variables:
    <<: [*VARS, *LUNA_VARS]
    RUN_STAGE: data_prep
    RUN_MODEL: t5
    DATASET: pile
    TEST_LEVEL: L2
  needs:
    - build-BigNLP


data_prep.mt5.mc4_prepare_lang_mt:
  <<: *bignlp-LUNA-test-LAUNCHER-refactored
  variables:
    <<: [*VARS, *LUNA_VARS]
    RUN_STAGE: data_prep
    RUN_MODEL: mt5
    DATASET: mc4
    TEST_LEVEL: L2
  needs:
    - build-BigNLP

train.gpt3.ngc_126m_tp1_pp1_2node_100steps:
  <<: *bignlp-NGC-test-LAUNCHER
  variables:
    <<: [*VARS, *NGC_VARS]
    RUN_TASK: train
    RUN_MODEL: gpt3
    RUN_JOB_NAME: 126m_tp1_pp1_2node_100steps
  rules:
    - when: never
  needs:
    - build-BigNLP

cleanup.selene:
  tags: *LUNA_TAGS
  stage: cleanup
  variables:
    <<: [*VARS, *LUNA_VARS]
  script:
    - rm -rf ${CI_BUILDS_DIR}/${SLURM_ACCOUNT}/big_nlp/bignlp_ci/*
    - echo "Finished cleaning everything in Selene"
  allow_failure: true
  rules:
    - when: manual<|MERGE_RESOLUTION|>--- conflicted
+++ resolved
@@ -1,6 +1,5 @@
 # Info on how to use the new CI system (https://docs.google.com/document/d/18uNblUvMvnN51Fda0itqsZzEXm9SJKQ-AcRMw6mGdCg/edit)
-# Relase perf website : https://dl.gitlab-master-pages.nvidia.com/JoC/bignlp-scripts/
-# CI Test info : https://docs.google.com/spreadsheets/d/1XAr-5UEM0q9n5gLm9eh76NfxHrfh0z0mmjlpP4FZSCY/edit#gid=0
+
 variables: &VARS
   BIGNLP_REGISTRY: "gitlab-master.nvidia.com:5005/dl/joc/bignlp-scripts"
   BIGNLP_BASE_IMAGE: "nvcr.io/nvidian/bignlp-training:22.08.05-py"
@@ -9,18 +8,15 @@
   CONTAINER_NVCR_BASE: nvcr.io/nvidian/bignlp-ci:training
   TESTS_TO_RUN_ON_MERGE_REQ: L0  # Can specify levels, ci job names etc as a space seperated list to run during merge request
   TESTS_TO_RUN_ON_THIS_COMMIT: NONE # Can specify levels, ci job names etc as a space seperated list to run during this commit
-<<<<<<< HEAD
-  TEST_REGEX_ON_THIS_COMMIT: NONE #https://github.com/google/re2/wiki/Syntax (Can define regex as in this spec) e.g /.*gpt3.*/
-=======
   TEST_REGEX_ON_THIS_COMMIT: /.*170m_tp2_pp2.*/ #https://github.com/google/re2/wiki/Syntax (Can define regex as in this spec) e.g /.*gpt3.*/
->>>>>>> 48abd172
+
 
 stages:
   - build
-  - deploy # To deploy github pages for release perf (can only be done from root folder)
   - release_perf
   - test
   - cleanup
+
 
 ################
 # JOB Templates
@@ -152,16 +148,11 @@
         fi
     # Wait for job to launch
     - sleep 10s # Without this, "sacct" in jobstate.sh does not always find the SLURM job.
-<<<<<<< HEAD
-    #- export SLURM_JOBID=$(grep 'Submitted batch job' "${RESULTS_DIR}/launcher.log" | awk '{ print $4 }')
-    - export SLURM_JOBID=$(cat "${RESULTS_DIR}/launcher.log")
-=======
     - if [[ "$RUN_STAGE" = "data_prep" ]]; then 
           export SLURM_JOBID=$(grep 'Submitted batch job' "${RESULTS_DIR}/preprocess/launcher.log" | awk '{ print $4 }');
       else
           export SLURM_JOBID=$(grep 'Submitted batch job' "${RESULTS_DIR}/launcher.log" | awk '{ print $4 }');
       fi
->>>>>>> 48abd172
     - echo $SLURM_JOBID
     - if [[ "$RUN_STAGE" = "data_prep" ]]; then
         export SLURM_OUTPUT=${RESULTS_DIR}/preprocess/slurm_${SLURM_JOBID}.out;
@@ -222,17 +213,6 @@
       when: always
   allow_failure: false
 
-image: busybox
-
-pages:
-  stage: deploy
-  script:
-    - echo "The site will be deployed to $CI_PAGES_URL"
-  artifacts:
-    paths:
-      - public
-  when: always
-
 train.gpt3.126m_tp1_pp1_1node_100steps:
   <<: *bignlp-LUNA-test-LAUNCHER-refactored
   variables:
@@ -296,88 +276,6 @@
     TEST_LEVEL: L0
   needs:
     - build-BigNLP
-
-export.gpt3.126m_tp1_pp1_split:
-  <<: *bignlp-LUNA-test-LAUNCHER-refactored
-  variables:
-    <<: [*VARS, *LUNA_VARS]
-    RUN_STAGE: export
-    RUN_MODEL: gpt3
-    RUN_MODEL_SIZE: 126m
-    TP_SIZE: 1
-    PP_SIZE: 1
-    TIME_LIMIT: "20:00"
-    TEST_LEVEL: L0
-    FT_WEIGHT_DATA: fp16
-    FT_TP_SIZE: 2
-    FT_PP_SIZE: 2
-    FT_DEPLOYMENT_DATA: fp16
-    FT_EVAL_MARGIN: "0.005"
-    FT_EVAL_TASK: lambada
-
-  needs:
-    - eval.gpt3.126m_tp1_pp1_lambada
-
-export.gpt3.126m_tp1_pp2_split:
-  <<: *bignlp-LUNA-test-LAUNCHER-refactored
-  variables:
-    <<: [*VARS, *LUNA_VARS]
-    RUN_STAGE: export
-    RUN_MODEL: gpt3
-    RUN_MODEL_SIZE: 126m
-    TP_SIZE: 1
-    PP_SIZE: 2
-    TIME_LIMIT: "20:00"
-    TEST_LEVEL: L1
-    FT_WEIGHT_DATA: fp16
-    FT_TP_SIZE: 2
-    FT_PP_SIZE: 2
-    FT_DEPLOYMENT_DATA: fp16
-    FT_EVAL_MARGIN: "0.005"
-    FT_EVAL_TASK: lambada
-  needs:
-    - eval.gpt3.126m_tp1_pp2_lambada
-
-export.gpt3.126m_tp2_pp1_merge:
-  <<: *bignlp-LUNA-test-LAUNCHER-refactored
-  variables:
-    <<: [*VARS, *LUNA_VARS]
-    RUN_STAGE: export
-    RUN_MODEL: gpt3
-    RUN_MODEL_SIZE: 126m
-    TP_SIZE: 2
-    PP_SIZE: 1
-    TIME_LIMIT: "20:00"
-    TEST_LEVEL: L1
-    FT_WEIGHT_DATA: fp32
-    FT_TP_SIZE: 1
-    FT_PP_SIZE: 2
-    FT_DEPLOYMENT_DATA: bf16
-    FT_EVAL_MARGIN: "0.005"
-    FT_EVAL_TASK: lambada
-  needs:
-    - eval.gpt3.126m_tp2_pp1_lambada
-
-
-export.gpt3.126m_tp2_pp2_merge:
-  <<: *bignlp-LUNA-test-LAUNCHER-refactored
-  variables:
-    <<: [*VARS, *LUNA_VARS]
-    RUN_STAGE: export
-    RUN_MODEL: gpt3
-    RUN_MODEL_SIZE: 126m
-    TP_SIZE: 2
-    PP_SIZE: 2
-    TIME_LIMIT: "20:00"
-    TEST_LEVEL: L0
-    FT_WEIGHT_DATA: fp16
-    FT_TP_SIZE: 1
-    FT_PP_SIZE: 1
-    FT_DEPLOYMENT_DATA: fp16
-    FT_EVAL_MARGIN: "0.005"
-    FT_EVAL_TASK: lambada
-  needs:
-    - eval.gpt3.126m_tp2_pp2_lambada
 
 train.gpt3.126m_tp4_pp4_4node_100steps:
   <<: *bignlp-LUNA-test-LAUNCHER-refactored
@@ -993,45 +891,6 @@
   needs:
     - finetune.t5.220m_tp2_pp2_2node_100steps_mnli
 
-export.t5.220m_tp1_pp1_split:
-  <<: *bignlp-LUNA-test-LAUNCHER-refactored
-  variables:
-    <<: [*VARS, *LUNA_VARS]
-    RUN_STAGE: export
-    RUN_MODEL: t5
-    RUN_MODEL_SIZE: 220m
-    TP_SIZE: 1
-    PP_SIZE: 1
-    TIME_LIMIT: "20:00"
-    TEST_LEVEL: L0
-    FT_WEIGHT_DATA: fp16
-    FT_TP_SIZE: 2
-    FT_PP_SIZE: 2
-    FT_DEPLOYMENT_DATA: fp16
-    FT_EVAL_MARGIN: "0.005"
-    FT_EVAL_TASK: mnli
-  needs:
-    - eval.t5.220m_tp1_pp1
-
-export.t5.220m_tp2_pp2_merge:
-  <<: *bignlp-LUNA-test-LAUNCHER-refactored
-  variables:
-    <<: [*VARS, *LUNA_VARS]
-    RUN_STAGE: export
-    RUN_MODEL: t5
-    TP_SIZE: 2
-    PP_SIZE: 2
-    TIME_LIMIT: "20:00"
-    TEST_LEVEL: L1
-    FT_WEIGHT_DATA: fp32
-    FT_TP_SIZE: 1
-    FT_PP_SIZE: 1
-    FT_DEPLOYMENT_DATA: bf16
-    FT_EVAL_MARGIN: "0.005"
-    FT_EVAL_TASK: mnli
-  needs:
-    - eval.t5.220m_tp2_pp2
-
 convert.mt5.170m_tp1_pp1:
   <<: *bignlp-LUNA-test-LAUNCHER-refactored
   variables:
@@ -1130,46 +989,6 @@
     TEST_LEVEL: L1
   needs:
     - finetune.mt5.170m_tp2_pp2_2node_100steps_xnli
-
-export.mt5.170m_tp1_pp1_split:
-  <<: *bignlp-LUNA-test-LAUNCHER-refactored
-  variables:
-    <<: [*VARS, *LUNA_VARS]
-    RUN_STAGE: export
-    RUN_MODEL: mt5
-    RUN_MODEL_SIZE: 170m
-    TP_SIZE: 1
-    PP_SIZE: 1
-    TIME_LIMIT: "20:00"
-    TEST_LEVEL: L0
-    FT_WEIGHT_DATA: fp32
-    FT_TP_SIZE: 2
-    FT_PP_SIZE: 2
-    FT_DEPLOYMENT_DATA: bf16
-    FT_EVAL_MARGIN: "0.005"
-    FT_EVAL_TASK: xnli
-  needs:
-    - eval.mt5.170m_tp1_pp1
-
-export.mt5.170m_tp2_pp2_merge:
-  <<: *bignlp-LUNA-test-LAUNCHER-refactored
-  variables:
-    <<: [*VARS, *LUNA_VARS]
-    RUN_STAGE: export
-    RUN_MODEL: mt5
-    RUN_MODEL_SIZE: 170m
-    TP_SIZE: 2
-    PP_SIZE: 2
-    TIME_LIMIT: "20:00"
-    TEST_LEVEL: L1
-    FT_WEIGHT_DATA: fp16
-    FT_TP_SIZE: 1
-    FT_PP_SIZE: 1
-    FT_DEPLOYMENT_DATA: fp16
-    FT_EVAL_MARGIN: "0.005"
-    FT_EVAL_TASK: xnli
-  needs:
-    - eval.mt5.170m_tp2_pp2
 
 prompt_learn.gpt3.126m_tp1_pp1_1node_100steps_squad:
   <<: *bignlp-LUNA-test-LAUNCHER-refactored
