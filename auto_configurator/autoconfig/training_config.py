--- conflicted
+++ resolved
@@ -134,7 +134,6 @@
     valid_tp_pp_list = []
     for tp in tp_list:
         for pp in pp_list:
-<<<<<<< HEAD
             for cp in cp_list:
                 for mbs in mbs_list:
                     num_gpus = (
@@ -170,38 +169,6 @@
                         <= max_model_parallel
                     ):
                         valid_tp_pp_list.append((tp, pp, cp, ep))
-=======
-            for mbs in mbs_list:
-                num_gpus = (
-                    base_cfg["trainer"]["num_nodes"] * base_cfg["trainer"]["devices"]
-                )
-                gbs = base_cfg["model"]["global_batch_size"]
-                if model_name in [
-                    "gpt3",
-                    "bert",
-                    "llama",
-                    "baichuan2",
-                    "chatglm",
-                    "qwen2",
-                    "mixtral",
-                ]:
-                    att_heads = base_cfg["model"]["num_attention_heads"]
-                    num_layers = base_cfg["model"]["num_layers"]
-                else:
-                    att_heads = base_cfg["model"]["encoder"]["num_attention_heads"]
-                    num_layers = base_cfg["model"]["encoder"]["num_layers"]
-                mod_gbs = gbs % (mbs * num_gpus / (tp * pp))
-                mod_att_heads = att_heads % tp
-                mod_layers = (multiplier * num_layers) % pp
-                if (
-                    mod_gbs == 0
-                    and mod_att_heads == 0
-                    and mod_layers == 0
-                    and (tp, pp) not in valid_tp_pp_list
-                    and min_model_parallel <= tp * pp <= max_model_parallel
-                ):
-                    valid_tp_pp_list.append((tp, pp))
->>>>>>> b401732a
 
     # Generate grid search configs.
     results_cfgs = [[] for _ in range(multiplier * num_layers + 1)]
