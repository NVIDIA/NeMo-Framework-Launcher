--- conflicted
+++ resolved
@@ -80,20 +80,12 @@
     act_layers = train_cfg.get("act_ckpt_layers")
 
     # 2 * num_layers is needed because of encoder/decoder architecture.
-<<<<<<< HEAD
     multiplier = 1 if model_name in ["gpt3", "bert", "llama", "baichuan2", "chatglm"] else 2
-=======
-    multiplier = 1 if model_name in ["gpt3", "bert", "llama", "baichuan2"] else 2
->>>>>>> dbe5ce54
 
     seq_length = base_cfg["model"]["data"]["seq_length"]
     num_layers = (
         base_cfg["model"]["num_layers"]
-<<<<<<< HEAD
         if model_name in ["gpt3", "bert", "llama", "baichuan2", "chatglm"]
-=======
-        if model_name in ["gpt3", "bert", "llama", "baichuan2"]
->>>>>>> dbe5ce54
         else base_cfg["model"]["encoder"]["num_layers"]
     )
 
@@ -132,11 +124,7 @@
                     base_cfg["trainer"]["num_nodes"] * base_cfg["trainer"]["devices"]
                 )
                 gbs = base_cfg["model"]["global_batch_size"]
-<<<<<<< HEAD
                 if model_name in ["gpt3", "bert", "llama", "baichuan2", "chatglm"]:
-=======
-                if model_name in ["gpt3", "bert", "llama", "baichuan2"]:
->>>>>>> dbe5ce54
                     att_heads = base_cfg["model"]["num_attention_heads"]
                     num_layers = base_cfg["model"]["num_layers"]
                 else:
@@ -232,11 +220,7 @@
     max_layers_per_pipe = num_layers
     interval_layers_per_pipe = act_multiple
     if (
-<<<<<<< HEAD
         model_name in ["gpt3", "bert", "llama", "baichuan2", "chatglm"] and pp > 2
-=======
-        model_name in ["gpt3", "bert", "llama", "baichuan2"] and pp > 2
->>>>>>> dbe5ce54
     ):  # Interleaved pipeline scheduling.
         virtual_pipelines = (
             num_layers // pp
@@ -260,11 +244,7 @@
                 0, multiplier * num_layers // pp // virtual_pipelines + 1, act_multiple
             )
 
-<<<<<<< HEAD
         if pp > 1 and model_name in ["gpt3", "bert", "llama", "baichuan2", "chatglm"]:
-=======
-        if pp > 1 and model_name in ["gpt3", "bert", "llama", "baichuan2"]:
->>>>>>> dbe5ce54
             # Num micro batches with partial act ckpt
             num_micro_batches_partial_act_ckpt = list(
                 range(min_micro_b, max_micro_b + 1, interval_micro_b)
@@ -841,22 +821,13 @@
     mbs_sizes = train_cfg.get("micro_batch_sizes")
     gpu_memory_gb = train_cfg.get("gpu_memory_gb")
 
-<<<<<<< HEAD
     multiplier = 1 if model_name in ["gpt3", "bert", "llama", "baichuan2", "chatglm"] else 2
     init_pp = [] if model_name in ["gpt3", "llama", "baichuan2", "chatglm"] else [1]
-=======
-    multiplier = 1 if model_name in ["gpt3", "bert", "llama", "baichuan2"] else 2
-    init_pp = [] if model_name in ["gpt3", "llama", "baichuan2"] else [1]
->>>>>>> dbe5ce54
     valid_pp = init_pp + [
         multiplier * x for x in range(1, num_layers + 1) if num_layers % x == 0
     ]  # Only divisors of num_layers are possible.
 
-<<<<<<< HEAD
     if model_name in ["gpt3", "llama", "baichuan2", "chatglm"]:
-=======
-    if model_name in ["gpt3", "llama", "baichuan2"]:
->>>>>>> dbe5ce54
         if gpu_memory_gb == 80:
             (
                 tp,
